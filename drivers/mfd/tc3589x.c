/*
 * Copyright (C) ST-Ericsson SA 2010
 *
 * License Terms: GNU General Public License, version 2
 * Author: Hanumath Prasad <hanumath.prasad@stericsson.com> for ST-Ericsson
 * Author: Rabin Vincent <rabin.vincent@stericsson.com> for ST-Ericsson
 */

#include <linux/module.h>
#include <linux/interrupt.h>
#include <linux/irq.h>
#include <linux/irqdomain.h>
#include <linux/slab.h>
#include <linux/i2c.h>
#include <linux/of.h>
#include <linux/mfd/core.h>
#include <linux/mfd/tc3589x.h>

#define TC3589x_CLKMODE_MODCTL_SLEEP		0x0
#define TC3589x_CLKMODE_MODCTL_OPERATION	(1 << 0)

/**
 * tc3589x_reg_read() - read a single TC3589x register
 * @tc3589x:	Device to read from
 * @reg:	Register to read
 */
int tc3589x_reg_read(struct tc3589x *tc3589x, u8 reg)
{
	int ret;

	ret = i2c_smbus_read_byte_data(tc3589x->i2c, reg);
	if (ret < 0)
		dev_err(tc3589x->dev, "failed to read reg %#x: %d\n",
			reg, ret);

	return ret;
}
EXPORT_SYMBOL_GPL(tc3589x_reg_read);

/**
 * tc3589x_reg_read() - write a single TC3589x register
 * @tc3589x:	Device to write to
 * @reg:	Register to read
 * @data:	Value to write
 */
int tc3589x_reg_write(struct tc3589x *tc3589x, u8 reg, u8 data)
{
	int ret;

	ret = i2c_smbus_write_byte_data(tc3589x->i2c, reg, data);
	if (ret < 0)
		dev_err(tc3589x->dev, "failed to write reg %#x: %d\n",
			reg, ret);

	return ret;
}
EXPORT_SYMBOL_GPL(tc3589x_reg_write);

/**
 * tc3589x_block_read() - read multiple TC3589x registers
 * @tc3589x:	Device to read from
 * @reg:	First register
 * @length:	Number of registers
 * @values:	Buffer to write to
 */
int tc3589x_block_read(struct tc3589x *tc3589x, u8 reg, u8 length, u8 *values)
{
	int ret;

	ret = i2c_smbus_read_i2c_block_data(tc3589x->i2c, reg, length, values);
	if (ret < 0)
		dev_err(tc3589x->dev, "failed to read regs %#x: %d\n",
			reg, ret);

	return ret;
}
EXPORT_SYMBOL_GPL(tc3589x_block_read);

/**
 * tc3589x_block_write() - write multiple TC3589x registers
 * @tc3589x:	Device to write to
 * @reg:	First register
 * @length:	Number of registers
 * @values:	Values to write
 */
int tc3589x_block_write(struct tc3589x *tc3589x, u8 reg, u8 length,
			const u8 *values)
{
	int ret;

	ret = i2c_smbus_write_i2c_block_data(tc3589x->i2c, reg, length,
					     values);
	if (ret < 0)
		dev_err(tc3589x->dev, "failed to write regs %#x: %d\n",
			reg, ret);

	return ret;
}
EXPORT_SYMBOL_GPL(tc3589x_block_write);

/**
 * tc3589x_set_bits() - set the value of a bitfield in a TC3589x register
 * @tc3589x:	Device to write to
 * @reg:	Register to write
 * @mask:	Mask of bits to set
 * @values:	Value to set
 */
int tc3589x_set_bits(struct tc3589x *tc3589x, u8 reg, u8 mask, u8 val)
{
	int ret;

	mutex_lock(&tc3589x->lock);

	ret = tc3589x_reg_read(tc3589x, reg);
	if (ret < 0)
		goto out;

	ret &= ~mask;
	ret |= val;

	ret = tc3589x_reg_write(tc3589x, reg, ret);

out:
	mutex_unlock(&tc3589x->lock);
	return ret;
}
EXPORT_SYMBOL_GPL(tc3589x_set_bits);

static struct resource gpio_resources[] = {
	{
		.start	= TC3589x_INT_GPIIRQ,
		.end	= TC3589x_INT_GPIIRQ,
		.flags	= IORESOURCE_IRQ,
	},
};

static struct resource keypad_resources[] = {
	{
		.start  = TC3589x_INT_KBDIRQ,
		.end    = TC3589x_INT_KBDIRQ,
		.flags  = IORESOURCE_IRQ,
	},
};

static struct mfd_cell tc3589x_dev_gpio[] = {
	{
		.name		= "tc3589x-gpio",
		.num_resources	= ARRAY_SIZE(gpio_resources),
		.resources	= &gpio_resources[0],
		.of_compatible	= "tc3589x-gpio",
	},
};

static struct mfd_cell tc3589x_dev_keypad[] = {
	{
		.name           = "tc3589x-keypad",
		.num_resources  = ARRAY_SIZE(keypad_resources),
		.resources      = &keypad_resources[0],
		.of_compatible	= "tc3589x-keypad",
	},
};

static irqreturn_t tc3589x_irq(int irq, void *data)
{
	struct tc3589x *tc3589x = data;
	int status;

again:
	status = tc3589x_reg_read(tc3589x, TC3589x_IRQST);
	if (status < 0)
		return IRQ_NONE;

	while (status) {
		int bit = __ffs(status);
		int virq = irq_create_mapping(tc3589x->domain, bit);

		handle_nested_irq(virq);
		status &= ~(1 << bit);
	}

	/*
	 * A dummy read or write (to any register) appears to be necessary to
	 * have the last interrupt clear (for example, GPIO IC write) take
	 * effect. In such a case, recheck for any interrupt which is still
	 * pending.
	 */
	status = tc3589x_reg_read(tc3589x, TC3589x_IRQST);
	if (status)
		goto again;

	return IRQ_HANDLED;
}

static int tc3589x_irq_map(struct irq_domain *d, unsigned int virq,
				irq_hw_number_t hwirq)
{
	struct tc3589x *tc3589x = d->host_data;

	irq_set_chip_data(virq, tc3589x);
	irq_set_chip_and_handler(virq, &dummy_irq_chip,
				handle_edge_irq);
	irq_set_nested_thread(virq, 1);
#ifdef CONFIG_ARM
	set_irq_flags(virq, IRQF_VALID);
#else
	irq_set_noprobe(virq);
#endif

	return 0;
}

static void tc3589x_irq_unmap(struct irq_domain *d, unsigned int virq)
{
#ifdef CONFIG_ARM
	set_irq_flags(virq, 0);
#endif
	irq_set_chip_and_handler(virq, NULL, NULL);
	irq_set_chip_data(virq, NULL);
}

static struct irq_domain_ops tc3589x_irq_ops = {
        .map    = tc3589x_irq_map,
	.unmap  = tc3589x_irq_unmap,
        .xlate  = irq_domain_xlate_twocell,
};

static int tc3589x_irq_init(struct tc3589x *tc3589x, struct device_node *np)
{
	int base = tc3589x->irq_base;

	if (base) {
		tc3589x->domain = irq_domain_add_legacy(
			NULL, TC3589x_NR_INTERNAL_IRQS, base,
			0, &tc3589x_irq_ops, tc3589x);
	}
	else {
		tc3589x->domain = irq_domain_add_linear(
			np, TC3589x_NR_INTERNAL_IRQS,
			&tc3589x_irq_ops, tc3589x);
	}

	if (!tc3589x->domain) {
		dev_err(tc3589x->dev, "Failed to create irqdomain\n");
		return -ENOSYS;
	}

	return 0;
}

static int tc3589x_chip_init(struct tc3589x *tc3589x)
{
	int manf, ver, ret;

	manf = tc3589x_reg_read(tc3589x, TC3589x_MANFCODE);
	if (manf < 0)
		return manf;

	ver = tc3589x_reg_read(tc3589x, TC3589x_VERSION);
	if (ver < 0)
		return ver;

	if (manf != TC3589x_MANFCODE_MAGIC) {
		dev_err(tc3589x->dev, "unknown manufacturer: %#x\n", manf);
		return -EINVAL;
	}

	dev_info(tc3589x->dev, "manufacturer: %#x, version: %#x\n", manf, ver);

	/*
	 * Put everything except the IRQ module into reset;
	 * also spare the GPIO module for any pin initialization
	 * done during pre-kernel boot
	 */
	ret = tc3589x_reg_write(tc3589x, TC3589x_RSTCTRL,
				TC3589x_RSTCTRL_TIMRST
				| TC3589x_RSTCTRL_ROTRST
				| TC3589x_RSTCTRL_KBDRST);
	if (ret < 0)
		return ret;

	/* Clear the reset interrupt. */
	return tc3589x_reg_write(tc3589x, TC3589x_RSTINTCLR, 0x1);
}

static int __devinit tc3589x_device_init(struct tc3589x *tc3589x)
{
	int ret = 0;
	unsigned int blocks = tc3589x->pdata->block;

	if (blocks & TC3589x_BLOCK_GPIO) {
		ret = mfd_add_devices(tc3589x->dev, -1, tc3589x_dev_gpio,
				      ARRAY_SIZE(tc3589x_dev_gpio), NULL,
<<<<<<< HEAD
				      tc3589x->irq_base, NULL);
=======
				      tc3589x->irq_base, tc3589x->domain);
>>>>>>> 74d83781
		if (ret) {
			dev_err(tc3589x->dev, "failed to add gpio child\n");
			return ret;
		}
		dev_info(tc3589x->dev, "added gpio block\n");
	}

	if (blocks & TC3589x_BLOCK_KEYPAD) {
		ret = mfd_add_devices(tc3589x->dev, -1, tc3589x_dev_keypad,
				      ARRAY_SIZE(tc3589x_dev_keypad), NULL,
<<<<<<< HEAD
				      tc3589x->irq_base, NULL);
=======
				      tc3589x->irq_base, tc3589x->domain);
>>>>>>> 74d83781
		if (ret) {
			dev_err(tc3589x->dev, "failed to keypad child\n");
			return ret;
		}
		dev_info(tc3589x->dev, "added keypad block\n");
	}

	return ret;
}

static int tc3589x_of_probe(struct device_node *np,
			struct tc3589x_platform_data *pdata)
{
	struct device_node *child;

	for_each_child_of_node(np, child) {
		if (!strcmp(child->name, "tc3589x_gpio")) {
			pdata->block |= TC3589x_BLOCK_GPIO;
		}
		if (!strcmp(child->name, "tc3589x_keypad")) {
			pdata->block |= TC3589x_BLOCK_KEYPAD;
		}
	}

	return 0;
}

static int __devinit tc3589x_probe(struct i2c_client *i2c,
				   const struct i2c_device_id *id)
{
	struct tc3589x_platform_data *pdata = i2c->dev.platform_data;
	struct device_node *np = i2c->dev.of_node;
	struct tc3589x *tc3589x;
	int ret;

	if (!pdata) {
		if (np) {
			pdata = devm_kzalloc(&i2c->dev, sizeof(*pdata), GFP_KERNEL);
			if (!pdata)
				return -ENOMEM;

			ret = tc3589x_of_probe(np, pdata);
			if (ret)
				return ret;
		}
		else {
			dev_err(&i2c->dev, "No platform data or DT found\n");
			return -EINVAL;
		}
	}

	if (!i2c_check_functionality(i2c->adapter, I2C_FUNC_SMBUS_BYTE_DATA
				     | I2C_FUNC_SMBUS_I2C_BLOCK))
		return -EIO;

	tc3589x = kzalloc(sizeof(struct tc3589x), GFP_KERNEL);
	if (!tc3589x)
		return -ENOMEM;

	mutex_init(&tc3589x->lock);

	tc3589x->dev = &i2c->dev;
	tc3589x->i2c = i2c;
	tc3589x->pdata = pdata;
	tc3589x->irq_base = pdata->irq_base;
	tc3589x->num_gpio = id->driver_data;

	i2c_set_clientdata(i2c, tc3589x);

	ret = tc3589x_chip_init(tc3589x);
	if (ret)
		goto out_free;

	ret = tc3589x_irq_init(tc3589x, np);
	if (ret)
		goto out_free;

	ret = request_threaded_irq(tc3589x->i2c->irq, NULL, tc3589x_irq,
				   IRQF_TRIGGER_FALLING | IRQF_ONESHOT,
				   "tc3589x", tc3589x);
	if (ret) {
		dev_err(tc3589x->dev, "failed to request IRQ: %d\n", ret);
		goto out_free;
	}

	ret = tc3589x_device_init(tc3589x);
	if (ret) {
		dev_err(tc3589x->dev, "failed to add child devices\n");
		goto out_freeirq;
	}

	return 0;

out_freeirq:
	free_irq(tc3589x->i2c->irq, tc3589x);
out_free:
	kfree(tc3589x);
	return ret;
}

static int __devexit tc3589x_remove(struct i2c_client *client)
{
	struct tc3589x *tc3589x = i2c_get_clientdata(client);

	mfd_remove_devices(tc3589x->dev);

	free_irq(tc3589x->i2c->irq, tc3589x);

	kfree(tc3589x);

	return 0;
}

#ifdef CONFIG_PM_SLEEP
static int tc3589x_suspend(struct device *dev)
{
	struct tc3589x *tc3589x = dev_get_drvdata(dev);
	struct i2c_client *client = tc3589x->i2c;
	int ret = 0;

	/* put the system to sleep mode */
	if (!device_may_wakeup(&client->dev))
		ret = tc3589x_reg_write(tc3589x, TC3589x_CLKMODE,
				TC3589x_CLKMODE_MODCTL_SLEEP);

	return ret;
}

static int tc3589x_resume(struct device *dev)
{
	struct tc3589x *tc3589x = dev_get_drvdata(dev);
	struct i2c_client *client = tc3589x->i2c;
	int ret = 0;

	/* enable the system into operation */
	if (!device_may_wakeup(&client->dev))
		ret = tc3589x_reg_write(tc3589x, TC3589x_CLKMODE,
				TC3589x_CLKMODE_MODCTL_OPERATION);

	return ret;
}
#endif

static SIMPLE_DEV_PM_OPS(tc3589x_dev_pm_ops, tc3589x_suspend, tc3589x_resume);

static const struct i2c_device_id tc3589x_id[] = {
	{ "tc3589x", 24 },
	{ }
};
MODULE_DEVICE_TABLE(i2c, tc3589x_id);

static struct i2c_driver tc3589x_driver = {
	.driver.name	= "tc3589x",
	.driver.owner	= THIS_MODULE,
	.driver.pm	= &tc3589x_dev_pm_ops,
	.probe		= tc3589x_probe,
	.remove		= __devexit_p(tc3589x_remove),
	.id_table	= tc3589x_id,
};

static int __init tc3589x_init(void)
{
	return i2c_add_driver(&tc3589x_driver);
}
subsys_initcall(tc3589x_init);

static void __exit tc3589x_exit(void)
{
	i2c_del_driver(&tc3589x_driver);
}
module_exit(tc3589x_exit);

MODULE_LICENSE("GPL v2");
MODULE_DESCRIPTION("TC3589x MFD core driver");
MODULE_AUTHOR("Hanumath Prasad, Rabin Vincent");<|MERGE_RESOLUTION|>--- conflicted
+++ resolved
@@ -290,11 +290,7 @@
 	if (blocks & TC3589x_BLOCK_GPIO) {
 		ret = mfd_add_devices(tc3589x->dev, -1, tc3589x_dev_gpio,
 				      ARRAY_SIZE(tc3589x_dev_gpio), NULL,
-<<<<<<< HEAD
-				      tc3589x->irq_base, NULL);
-=======
 				      tc3589x->irq_base, tc3589x->domain);
->>>>>>> 74d83781
 		if (ret) {
 			dev_err(tc3589x->dev, "failed to add gpio child\n");
 			return ret;
@@ -305,11 +301,7 @@
 	if (blocks & TC3589x_BLOCK_KEYPAD) {
 		ret = mfd_add_devices(tc3589x->dev, -1, tc3589x_dev_keypad,
 				      ARRAY_SIZE(tc3589x_dev_keypad), NULL,
-<<<<<<< HEAD
-				      tc3589x->irq_base, NULL);
-=======
 				      tc3589x->irq_base, tc3589x->domain);
->>>>>>> 74d83781
 		if (ret) {
 			dev_err(tc3589x->dev, "failed to keypad child\n");
 			return ret;
