--- conflicted
+++ resolved
@@ -1768,11 +1768,7 @@
 
 	if (enable) {
 		AR5K_REG_WRITE_BITS(ah, AR5K_PHY_RESTART,
-<<<<<<< HEAD
-				AR5K_PHY_RESTART_DIV_GC, 1);
-=======
 				AR5K_PHY_RESTART_DIV_GC, 4);
->>>>>>> 88c1f4f6
 
 		AR5K_REG_ENABLE_BITS(ah, AR5K_PHY_FAST_ANT_DIV,
 					AR5K_PHY_FAST_ANT_DIV_EN);
