/*
 * Procedures for creating, accessing and interpreting the device tree.
 *
 * Paul Mackerras	August 1996.
 * Copyright (C) 1996-2005 Paul Mackerras.
 *
 *  Adapted for 64bit PowerPC by Dave Engebretsen and Peter Bergner.
 *    {engebret|bergner}@us.ibm.com
 *
 *  Adapted for sparc and sparc64 by David S. Miller davem@davemloft.net
 *
 *  Reconsolidated from arch/x/kernel/prom.c by Stephen Rothwell and
 *  Grant Likely.
 *
 *      This program is free software; you can redistribute it and/or
 *      modify it under the terms of the GNU General Public License
 *      as published by the Free Software Foundation; either version
 *      2 of the License, or (at your option) any later version.
 */
#include <linux/ctype.h>
#include <linux/cpu.h>
#include <linux/module.h>
#include <linux/of.h>
#include <linux/spinlock.h>
#include <linux/slab.h>
#include <linux/proc_fs.h>

#include "of_private.h"

// ARM10C 20140215
LIST_HEAD(aliases_lookup);

// ARM10C 20140208
struct device_node *of_allnodes;
EXPORT_SYMBOL(of_allnodes);
struct device_node *of_chosen;
// ARM10C 20140215
struct device_node *of_aliases;
static struct device_node *of_stdout;

DEFINE_MUTEX(of_aliases_mutex);

/* use when traversing tree through the allnext, child, sibling,
 * or parent members of struct device_node.
 */
// ARM10C 20140215
DEFINE_RAW_SPINLOCK(devtree_lock);

int of_n_addr_cells(struct device_node *np)
{
	const __be32 *ip;

	do {
		if (np->parent)
			np = np->parent;
		ip = of_get_property(np, "#address-cells", NULL);
		if (ip)
			return be32_to_cpup(ip);
	} while (np->parent);
	/* No #address-cells property for the root node */
	return OF_ROOT_NODE_ADDR_CELLS_DEFAULT;
}
EXPORT_SYMBOL(of_n_addr_cells);

int of_n_size_cells(struct device_node *np)
{
	const __be32 *ip;

	do {
		if (np->parent)
			np = np->parent;
		ip = of_get_property(np, "#size-cells", NULL);
		if (ip)
			return be32_to_cpup(ip);
	} while (np->parent);
	/* No #size-cells property for the root node */
	return OF_ROOT_NODE_SIZE_CELLS_DEFAULT;
}
EXPORT_SYMBOL(of_n_size_cells);

#ifdef CONFIG_NUMA
int __weak of_node_to_nid(struct device_node *np)
{
	return numa_node_id();
}
#endif

#if defined(CONFIG_OF_DYNAMIC)
/**
 *	of_node_get - Increment refcount of a node
 *	@node:	Node to inc refcount, NULL is supported to
 *		simplify writing of callers
 *
 *	Returns node.
 */
struct device_node *of_node_get(struct device_node *node)
{
	if (node)
		kref_get(&node->kref);
	return node;
}
EXPORT_SYMBOL(of_node_get);

static inline struct device_node *kref_to_device_node(struct kref *kref)
{
	return container_of(kref, struct device_node, kref);
}

/**
 *	of_node_release - release a dynamically allocated node
 *	@kref:  kref element of the node to be released
 *
 *	In of_node_put() this function is passed to kref_put()
 *	as the destructor.
 */
static void of_node_release(struct kref *kref)
{
	struct device_node *node = kref_to_device_node(kref);
	struct property *prop = node->properties;

	/* We should never be releasing nodes that haven't been detached. */
	if (!of_node_check_flag(node, OF_DETACHED)) {
		pr_err("ERROR: Bad of_node_put() on %s\n", node->full_name);
		dump_stack();
		kref_init(&node->kref);
		return;
	}

	if (!of_node_check_flag(node, OF_DYNAMIC))
		return;

	while (prop) {
		struct property *next = prop->next;
		kfree(prop->name);
		kfree(prop->value);
		kfree(prop);
		prop = next;

		if (!prop) {
			prop = node->deadprops;
			node->deadprops = NULL;
		}
	}
	kfree(node->full_name);
	kfree(node->data);
	kfree(node);
}

/**
 *	of_node_put - Decrement refcount of a node
 *	@node:	Node to dec refcount, NULL is supported to
 *		simplify writing of callers
 *
 */
void of_node_put(struct device_node *node)
{
	if (node)
		kref_put(&node->kref, of_node_release);
}
EXPORT_SYMBOL(of_node_put);
#endif /* CONFIG_OF_DYNAMIC */

// ARM10C 20140208
static struct property *__of_find_property(const struct device_node *np,
					   const char *name, int *lenp)
{
	struct property *pp;

	if (!np)
		return NULL;

	for (pp = np->properties; pp; pp = pp->next) {
		if (of_prop_cmp(pp->name, name) == 0) {
			if (lenp)
				*lenp = pp->length;
			break;
		}
	}

	return pp;
}

// ARM10C 20140208
// ARM10C 20140215
// np: cpu0의 node의 주소값, propname: "reg", NULL
struct property *of_find_property(const struct device_node *np,
				  const char *name,
				  int *lenp)
{
	struct property *pp;
	unsigned long flags;

	raw_spin_lock_irqsave(&devtree_lock, flags);
	pp = __of_find_property(np, name, lenp);
	raw_spin_unlock_irqrestore(&devtree_lock, flags);

	return pp;
}
EXPORT_SYMBOL(of_find_property);

/**
 * of_find_all_nodes - Get next node in global list
 * @prev:	Previous node or NULL to start iteration
 *		of_node_put() will be called on it
 *
 * Returns a node pointer with refcount incremented, use
 * of_node_put() on it when done.
 */
struct device_node *of_find_all_nodes(struct device_node *prev)
{
	struct device_node *np;
	unsigned long flags;

	raw_spin_lock_irqsave(&devtree_lock, flags);
	np = prev ? prev->allnext : of_allnodes;
	for (; np != NULL; np = np->allnext)
		if (of_node_get(np))
			break;
	of_node_put(prev);
	raw_spin_unlock_irqrestore(&devtree_lock, flags);
	return np;
}
EXPORT_SYMBOL(of_find_all_nodes);

/*
 * Find a property with a given name for a given node
 * and return the value.
 */
static const void *__of_get_property(const struct device_node *np,
				     const char *name, int *lenp)
{
	struct property *pp = __of_find_property(np, name, lenp);

	return pp ? pp->value : NULL;
}

/*
 * Find a property with a given name for a given node
 * and return the value.
 */
// ARM10C 20140208
const void *of_get_property(const struct device_node *np, const char *name,
			    int *lenp)
{
	struct property *pp = of_find_property(np, name, lenp);

	return pp ? pp->value : NULL;
}
EXPORT_SYMBOL(of_get_property);

/*
 * arch_match_cpu_phys_id - Match the given logical CPU and physical id
 *
 * @cpu: logical cpu index of a core/thread
 * @phys_id: physical identifier of a core/thread
 *
 * CPU logical to physical index mapping is architecture specific.
 * However this __weak function provides a default match of physical
 * id to logical cpu index. phys_id provided here is usually values read
 * from the device tree which must match the hardware internal registers.
 *
 * Returns true if the physical identifier and the logical cpu index
 * correspond to the same core/thread, false otherwise.
 */
bool __weak arch_match_cpu_phys_id(int cpu, u64 phys_id)
{
	return (u32)phys_id == cpu;
}

/**
 * Checks if the given "prop_name" property holds the physical id of the
 * core/thread corresponding to the logical cpu 'cpu'. If 'thread' is not
 * NULL, local thread number within the core is returned in it.
 */
static bool __of_find_n_match_cpu_property(struct device_node *cpun,
			const char *prop_name, int cpu, unsigned int *thread)
{
	const __be32 *cell;
	int ac, prop_len, tid;
	u64 hwid;

	ac = of_n_addr_cells(cpun);
	cell = of_get_property(cpun, prop_name, &prop_len);
	if (!cell || !ac)
		return false;
	prop_len /= sizeof(*cell) * ac;
	for (tid = 0; tid < prop_len; tid++) {
		hwid = of_read_number(cell, ac);
		if (arch_match_cpu_phys_id(cpu, hwid)) {
			if (thread)
				*thread = tid;
			return true;
		}
		cell += ac;
	}
	return false;
}

/*
 * arch_find_n_match_cpu_physical_id - See if the given device node is
 * for the cpu corresponding to logical cpu 'cpu'.  Return true if so,
 * else false.  If 'thread' is non-NULL, the local thread number within the
 * core is returned in it.
 */
bool __weak arch_find_n_match_cpu_physical_id(struct device_node *cpun,
					      int cpu, unsigned int *thread)
{
	/* Check for non-standard "ibm,ppc-interrupt-server#s" property
	 * for thread ids on PowerPC. If it doesn't exist fallback to
	 * standard "reg" property.
	 */
	if (IS_ENABLED(CONFIG_PPC) &&
	    __of_find_n_match_cpu_property(cpun,
					   "ibm,ppc-interrupt-server#s",
					   cpu, thread))
		return true;

	if (__of_find_n_match_cpu_property(cpun, "reg", cpu, thread))
		return true;

	return false;
}

/**
 * of_get_cpu_node - Get device node associated with the given logical CPU
 *
 * @cpu: CPU number(logical index) for which device node is required
 * @thread: if not NULL, local thread number within the physical core is
 *          returned
 *
 * The main purpose of this function is to retrieve the device node for the
 * given logical CPU index. It should be used to initialize the of_node in
 * cpu device. Once of_node in cpu device is populated, all the further
 * references can use that instead.
 *
 * CPU logical to physical index mapping is architecture specific and is built
 * before booting secondary cores. This function uses arch_match_cpu_phys_id
 * which can be overridden by architecture specific implementation.
 *
 * Returns a node pointer for the logical cpu if found, else NULL.
 */
struct device_node *of_get_cpu_node(int cpu, unsigned int *thread)
{
	struct device_node *cpun;

	for_each_node_by_type(cpun, "cpu") {
		if (arch_find_n_match_cpu_physical_id(cpun, cpu, thread))
			return cpun;
	}
	return NULL;
}
EXPORT_SYMBOL(of_get_cpu_node);

/** Checks if the given "compat" string matches one of the strings in
 * the device's "compatible" property
 */
static int __of_device_is_compatible(const struct device_node *device,
				     const char *compat)
{
	const char* cp;
	int cplen, l;

	cp = __of_get_property(device, "compatible", &cplen);
	if (cp == NULL)
		return 0;
	while (cplen > 0) {
		if (of_compat_cmp(cp, compat, strlen(compat)) == 0)
			return 1;
		l = strlen(cp) + 1;
		cp += l;
		cplen -= l;
	}

	return 0;
}

/** Checks if the given "compat" string matches one of the strings in
 * the device's "compatible" property
 */
int of_device_is_compatible(const struct device_node *device,
		const char *compat)
{
	unsigned long flags;
	int res;

	raw_spin_lock_irqsave(&devtree_lock, flags);
	res = __of_device_is_compatible(device, compat);
	raw_spin_unlock_irqrestore(&devtree_lock, flags);
	return res;
}
EXPORT_SYMBOL(of_device_is_compatible);

/**
 * of_machine_is_compatible - Test root of device tree for a given compatible value
 * @compat: compatible string to look for in root node's compatible property.
 *
 * Returns true if the root node has the given value in its
 * compatible property.
 */
int of_machine_is_compatible(const char *compat)
{
	struct device_node *root;
	int rc = 0;

	root = of_find_node_by_path("/");
	if (root) {
		rc = of_device_is_compatible(root, compat);
		of_node_put(root);
	}
	return rc;
}
EXPORT_SYMBOL(of_machine_is_compatible);

/**
 *  __of_device_is_available - check if a device is available for use
 *
 *  @device: Node to check for availability, with locks already held
 *
 *  Returns 1 if the status property is absent or set to "okay" or "ok",
 *  0 otherwise
 */
static int __of_device_is_available(const struct device_node *device)
{
	const char *status;
	int statlen;

	status = __of_get_property(device, "status", &statlen);
	if (status == NULL)
		return 1;

	if (statlen > 0) {
		if (!strcmp(status, "okay") || !strcmp(status, "ok"))
			return 1;
	}

	return 0;
}

/**
 *  of_device_is_available - check if a device is available for use
 *
 *  @device: Node to check for availability
 *
 *  Returns 1 if the status property is absent or set to "okay" or "ok",
 *  0 otherwise
 */
int of_device_is_available(const struct device_node *device)
{
	unsigned long flags;
	int res;

	raw_spin_lock_irqsave(&devtree_lock, flags);
	res = __of_device_is_available(device);
	raw_spin_unlock_irqrestore(&devtree_lock, flags);
	return res;

}
EXPORT_SYMBOL(of_device_is_available);

/**
 *	of_get_parent - Get a node's parent if any
 *	@node:	Node to get parent
 *
 *	Returns a node pointer with refcount incremented, use
 *	of_node_put() on it when done.
 */
struct device_node *of_get_parent(const struct device_node *node)
{
	struct device_node *np;
	unsigned long flags;

	if (!node)
		return NULL;

	raw_spin_lock_irqsave(&devtree_lock, flags);
	np = of_node_get(node->parent);
	raw_spin_unlock_irqrestore(&devtree_lock, flags);
	return np;
}
EXPORT_SYMBOL(of_get_parent);

/**
 *	of_get_next_parent - Iterate to a node's parent
 *	@node:	Node to get parent of
 *
 * 	This is like of_get_parent() except that it drops the
 * 	refcount on the passed node, making it suitable for iterating
 * 	through a node's parents.
 *
 *	Returns a node pointer with refcount incremented, use
 *	of_node_put() on it when done.
 */
struct device_node *of_get_next_parent(struct device_node *node)
{
	struct device_node *parent;
	unsigned long flags;

	if (!node)
		return NULL;

	raw_spin_lock_irqsave(&devtree_lock, flags);
	parent = of_node_get(node->parent);
	of_node_put(node);
	raw_spin_unlock_irqrestore(&devtree_lock, flags);
	return parent;
}
EXPORT_SYMBOL(of_get_next_parent);

/**
 *	of_get_next_child - Iterate a node childs
 *	@node:	parent node
 *	@prev:	previous child of the parent node, or NULL to get first
 *
 *	Returns a node pointer with refcount incremented, use
 *	of_node_put() on it when done.
 */
// ARM10C 20140215
// of_get_next_child(cpus, NULL)
struct device_node *of_get_next_child(const struct device_node *node,
	struct device_node *prev)
{
	struct device_node *next;
	unsigned long flags;

	raw_spin_lock_irqsave(&devtree_lock, flags);
        // prev: NULL
	next = prev ? prev->sibling : node->child;
        // next: cpus->child, cpu0의주소

	for (; next; next = next->sibling)
		if (of_node_get(next))
			break;
	of_node_put(prev); // null function
	raw_spin_unlock_irqrestore(&devtree_lock, flags);
	return next;
}
EXPORT_SYMBOL(of_get_next_child);

/**
 *	of_get_next_available_child - Find the next available child node
 *	@node:	parent node
 *	@prev:	previous child of the parent node, or NULL to get first
 *
 *      This function is like of_get_next_child(), except that it
 *      automatically skips any disabled nodes (i.e. status = "disabled").
 */
struct device_node *of_get_next_available_child(const struct device_node *node,
	struct device_node *prev)
{
	struct device_node *next;
	unsigned long flags;

	raw_spin_lock_irqsave(&devtree_lock, flags);
	next = prev ? prev->sibling : node->child;
	for (; next; next = next->sibling) {
		if (!__of_device_is_available(next))
			continue;
		if (of_node_get(next))
			break;
	}
	of_node_put(prev);
	raw_spin_unlock_irqrestore(&devtree_lock, flags);
	return next;
}
EXPORT_SYMBOL(of_get_next_available_child);

/**
 *	of_get_child_by_name - Find the child node by name for a given parent
 *	@node:	parent node
 *	@name:	child name to look for.
 *
 *      This function looks for child node for given matching name
 *
 *	Returns a node pointer if found, with refcount incremented, use
 *	of_node_put() on it when done.
 *	Returns NULL if node is not found.
 */
struct device_node *of_get_child_by_name(const struct device_node *node,
				const char *name)
{
	struct device_node *child;

	for_each_child_of_node(node, child)
		if (child->name && (of_node_cmp(child->name, name) == 0))
			break;
	return child;
}
EXPORT_SYMBOL(of_get_child_by_name);

/**
 *	of_find_node_by_path - Find a node matching a full OF path
 *	@path:	The full path to match
 *
 *	Returns a node pointer with refcount incremented, use
 *	of_node_put() on it when done.
 */
// ARM10C 20140208
struct device_node *of_find_node_by_path(const char *path)
{
	struct device_node *np = of_allnodes;
	unsigned long flags;

	raw_spin_lock_irqsave(&devtree_lock, flags);
	for (; np; np = np->allnext) {
		if (np->full_name && (of_node_cmp(np->full_name, path) == 0)
		    && of_node_get(np))
			break;
	}
	raw_spin_unlock_irqrestore(&devtree_lock, flags);
	return np;
}
EXPORT_SYMBOL(of_find_node_by_path);

/**
 *	of_find_node_by_name - Find a node by its "name" property
 *	@from:	The node to start searching from or NULL, the node
 *		you pass will not be searched, only the next one
 *		will; typically, you pass what the previous call
 *		returned. of_node_put() will be called on it
 *	@name:	The name string to match against
 *
 *	Returns a node pointer with refcount incremented, use
 *	of_node_put() on it when done.
 */
struct device_node *of_find_node_by_name(struct device_node *from,
	const char *name)
{
	struct device_node *np;
	unsigned long flags;

	raw_spin_lock_irqsave(&devtree_lock, flags);
	np = from ? from->allnext : of_allnodes;
	for (; np; np = np->allnext)
		if (np->name && (of_node_cmp(np->name, name) == 0)
		    && of_node_get(np))
			break;
	of_node_put(from);
	raw_spin_unlock_irqrestore(&devtree_lock, flags);
	return np;
}
EXPORT_SYMBOL(of_find_node_by_name);

/**
 *	of_find_node_by_type - Find a node by its "device_type" property
 *	@from:	The node to start searching from, or NULL to start searching
 *		the entire device tree. The node you pass will not be
 *		searched, only the next one will; typically, you pass
 *		what the previous call returned. of_node_put() will be
 *		called on from for you.
 *	@type:	The type string to match against
 *
 *	Returns a node pointer with refcount incremented, use
 *	of_node_put() on it when done.
 */
struct device_node *of_find_node_by_type(struct device_node *from,
	const char *type)
{
	struct device_node *np;
	unsigned long flags;

	raw_spin_lock_irqsave(&devtree_lock, flags);
	np = from ? from->allnext : of_allnodes;
	for (; np; np = np->allnext)
		if (np->type && (of_node_cmp(np->type, type) == 0)
		    && of_node_get(np))
			break;
	of_node_put(from);
	raw_spin_unlock_irqrestore(&devtree_lock, flags);
	return np;
}
EXPORT_SYMBOL(of_find_node_by_type);

/**
 *	of_find_compatible_node - Find a node based on type and one of the
 *                                tokens in its "compatible" property
 *	@from:		The node to start searching from or NULL, the node
 *			you pass will not be searched, only the next one
 *			will; typically, you pass what the previous call
 *			returned. of_node_put() will be called on it
 *	@type:		The type string to match "device_type" or NULL to ignore
 *	@compatible:	The string to match to one of the tokens in the device
 *			"compatible" list.
 *
 *	Returns a node pointer with refcount incremented, use
 *	of_node_put() on it when done.
 */
struct device_node *of_find_compatible_node(struct device_node *from,
	const char *type, const char *compatible)
{
	struct device_node *np;
	unsigned long flags;

	raw_spin_lock_irqsave(&devtree_lock, flags);
	np = from ? from->allnext : of_allnodes;
	for (; np; np = np->allnext) {
		if (type
		    && !(np->type && (of_node_cmp(np->type, type) == 0)))
			continue;
		if (__of_device_is_compatible(np, compatible) &&
		    of_node_get(np))
			break;
	}
	of_node_put(from);
	raw_spin_unlock_irqrestore(&devtree_lock, flags);
	return np;
}
EXPORT_SYMBOL(of_find_compatible_node);

/**
 *	of_find_node_with_property - Find a node which has a property with
 *                                   the given name.
 *	@from:		The node to start searching from or NULL, the node
 *			you pass will not be searched, only the next one
 *			will; typically, you pass what the previous call
 *			returned. of_node_put() will be called on it
 *	@prop_name:	The name of the property to look for.
 *
 *	Returns a node pointer with refcount incremented, use
 *	of_node_put() on it when done.
 */
struct device_node *of_find_node_with_property(struct device_node *from,
	const char *prop_name)
{
	struct device_node *np;
	struct property *pp;
	unsigned long flags;

	raw_spin_lock_irqsave(&devtree_lock, flags);
	np = from ? from->allnext : of_allnodes;
	for (; np; np = np->allnext) {
		for (pp = np->properties; pp; pp = pp->next) {
			if (of_prop_cmp(pp->name, prop_name) == 0) {
				of_node_get(np);
				goto out;
			}
		}
	}
out:
	of_node_put(from);
	raw_spin_unlock_irqrestore(&devtree_lock, flags);
	return np;
}
EXPORT_SYMBOL(of_find_node_with_property);

static
const struct of_device_id *__of_match_node(const struct of_device_id *matches,
					   const struct device_node *node)
{
	if (!matches)
		return NULL;

	while (matches->name[0] || matches->type[0] || matches->compatible[0]) {
		int match = 1;
		if (matches->name[0])
			match &= node->name
				&& !strcmp(matches->name, node->name);
		if (matches->type[0])
			match &= node->type
				&& !strcmp(matches->type, node->type);
		if (matches->compatible[0])
			match &= __of_device_is_compatible(node,
							   matches->compatible);
		if (match)
			return matches;
		matches++;
	}
	return NULL;
}

/**
 * of_match_node - Tell if an device_node has a matching of_match structure
 *	@matches:	array of of device match structures to search in
 *	@node:		the of device structure to match against
 *
 *	Low level utility function used by device matching.
 */
const struct of_device_id *of_match_node(const struct of_device_id *matches,
					 const struct device_node *node)
{
	const struct of_device_id *match;
	unsigned long flags;

	raw_spin_lock_irqsave(&devtree_lock, flags);
	match = __of_match_node(matches, node);
	raw_spin_unlock_irqrestore(&devtree_lock, flags);
	return match;
}
EXPORT_SYMBOL(of_match_node);

/**
 *	of_find_matching_node_and_match - Find a node based on an of_device_id
 *					  match table.
 *	@from:		The node to start searching from or NULL, the node
 *			you pass will not be searched, only the next one
 *			will; typically, you pass what the previous call
 *			returned. of_node_put() will be called on it
 *	@matches:	array of of device match structures to search in
 *	@match		Updated to point at the matches entry which matched
 *
 *	Returns a node pointer with refcount incremented, use
 *	of_node_put() on it when done.
 */
struct device_node *of_find_matching_node_and_match(struct device_node *from,
					const struct of_device_id *matches,
					const struct of_device_id **match)
{
	struct device_node *np;
	const struct of_device_id *m;
	unsigned long flags;

	if (match)
		*match = NULL;

	raw_spin_lock_irqsave(&devtree_lock, flags);
	np = from ? from->allnext : of_allnodes;
	for (; np; np = np->allnext) {
		m = __of_match_node(matches, np);
		if (m && of_node_get(np)) {
			if (match)
				*match = m;
			break;
		}
	}
	of_node_put(from);
	raw_spin_unlock_irqrestore(&devtree_lock, flags);
	return np;
}
EXPORT_SYMBOL(of_find_matching_node_and_match);

/**
 * of_modalias_node - Lookup appropriate modalias for a device node
 * @node:	pointer to a device tree node
 * @modalias:	Pointer to buffer that modalias value will be copied into
 * @len:	Length of modalias value
 *
 * Based on the value of the compatible property, this routine will attempt
 * to choose an appropriate modalias value for a particular device tree node.
 * It does this by stripping the manufacturer prefix (as delimited by a ',')
 * from the first entry in the compatible list property.
 *
 * This routine returns 0 on success, <0 on failure.
 */
int of_modalias_node(struct device_node *node, char *modalias, int len)
{
	const char *compatible, *p;
	int cplen;

	compatible = of_get_property(node, "compatible", &cplen);
	if (!compatible || strlen(compatible) > cplen)
		return -ENODEV;
	p = strchr(compatible, ',');
	strlcpy(modalias, p ? p + 1 : compatible, len);
	return 0;
}
EXPORT_SYMBOL_GPL(of_modalias_node);

/**
 * of_find_node_by_phandle - Find a node given a phandle
 * @handle:	phandle of the node to find
 *
 * Returns a node pointer with refcount incremented, use
 * of_node_put() on it when done.
 */
struct device_node *of_find_node_by_phandle(phandle handle)
{
	struct device_node *np;
	unsigned long flags;

	raw_spin_lock_irqsave(&devtree_lock, flags);
	for (np = of_allnodes; np; np = np->allnext)
		if (np->phandle == handle)
			break;
	of_node_get(np);
	raw_spin_unlock_irqrestore(&devtree_lock, flags);
	return np;
}
EXPORT_SYMBOL(of_find_node_by_phandle);

/**
 * of_find_property_value_of_size
 *
 * @np:		device node from which the property value is to be read.
 * @propname:	name of the property to be searched.
 * @len:	requested length of property value
 *
 * Search for a property in a device node and valid the requested size.
 * Returns the property value on success, -EINVAL if the property does not
 *  exist, -ENODATA if property does not have a value, and -EOVERFLOW if the
 * property data isn't large enough.
 *
 */
// ARM10C 20140215
// np: cpu0의 node의 주소값, propname: "reg", (sz * sizeof(*out_values)): 4
static void *of_find_property_value_of_size(const struct device_node *np,
			const char *propname, u32 len)
{
        // np: cpu0의 node의 주소값, propname: "reg", NULL
	struct property *prop = of_find_property(np, propname, NULL);
        // prop: cpu0의 reg property의 주소, (reg = <0x0>)

	if (!prop)
		return ERR_PTR(-EINVAL);

        // prop->value: reg의 값의 주소
	if (!prop->value)
		return ERR_PTR(-ENODATA);

        // len: 4, prop->length: 4
	if (len > prop->length)
		return ERR_PTR(-EOVERFLOW);

	return prop->value;
        // prop->value: reg의 값의 주소를 리턴
}

/**
 * of_property_read_u32_index - Find and read a u32 from a multi-value property.
 *
 * @np:		device node from which the property value is to be read.
 * @propname:	name of the property to be searched.
 * @index:	index of the u32 in the list of values
 * @out_value:	pointer to return value, modified only if no error.
 *
 * Search for a property in a device node and read nth 32-bit value from
 * it. Returns 0 on success, -EINVAL if the property does not exist,
 * -ENODATA if property does not have a value, and -EOVERFLOW if the
 * property data isn't large enough.
 *
 * The out_value is modified only if a valid u32 value can be decoded.
 */
int of_property_read_u32_index(const struct device_node *np,
				       const char *propname,
				       u32 index, u32 *out_value)
{
	const u32 *val = of_find_property_value_of_size(np, propname,
					((index + 1) * sizeof(*out_value)));

	if (IS_ERR(val))
		return PTR_ERR(val);

	*out_value = be32_to_cpup(((__be32 *)val) + index);
	return 0;
}
EXPORT_SYMBOL_GPL(of_property_read_u32_index);

/**
 * of_property_read_u8_array - Find and read an array of u8 from a property.
 *
 * @np:		device node from which the property value is to be read.
 * @propname:	name of the property to be searched.
 * @out_values:	pointer to return value, modified only if return value is 0.
 * @sz:		number of array elements to read
 *
 * Search for a property in a device node and read 8-bit value(s) from
 * it. Returns 0 on success, -EINVAL if the property does not exist,
 * -ENODATA if property does not have a value, and -EOVERFLOW if the
 * property data isn't large enough.
 *
 * dts entry of array should be like:
 *	property = /bits/ 8 <0x50 0x60 0x70>;
 *
 * The out_values is modified only if a valid u8 value can be decoded.
 */
int of_property_read_u8_array(const struct device_node *np,
			const char *propname, u8 *out_values, size_t sz)
{
	const u8 *val = of_find_property_value_of_size(np, propname,
						(sz * sizeof(*out_values)));

	if (IS_ERR(val))
		return PTR_ERR(val);

	while (sz--)
		*out_values++ = *val++;
	return 0;
}
EXPORT_SYMBOL_GPL(of_property_read_u8_array);

/**
 * of_property_read_u16_array - Find and read an array of u16 from a property.
 *
 * @np:		device node from which the property value is to be read.
 * @propname:	name of the property to be searched.
 * @out_values:	pointer to return value, modified only if return value is 0.
 * @sz:		number of array elements to read
 *
 * Search for a property in a device node and read 16-bit value(s) from
 * it. Returns 0 on success, -EINVAL if the property does not exist,
 * -ENODATA if property does not have a value, and -EOVERFLOW if the
 * property data isn't large enough.
 *
 * dts entry of array should be like:
 *	property = /bits/ 16 <0x5000 0x6000 0x7000>;
 *
 * The out_values is modified only if a valid u16 value can be decoded.
 */
int of_property_read_u16_array(const struct device_node *np,
			const char *propname, u16 *out_values, size_t sz)
{
	const __be16 *val = of_find_property_value_of_size(np, propname,
						(sz * sizeof(*out_values)));

	if (IS_ERR(val))
		return PTR_ERR(val);

	while (sz--)
		*out_values++ = be16_to_cpup(val++);
	return 0;
}
EXPORT_SYMBOL_GPL(of_property_read_u16_array);

/**
 * of_property_read_u32_array - Find and read an array of 32 bit integers
 * from a property.
 *
 * @np:		device node from which the property value is to be read.
 * @propname:	name of the property to be searched.
 * @out_values:	pointer to return value, modified only if return value is 0.
 * @sz:		number of array elements to read
 *
 * Search for a property in a device node and read 32-bit value(s) from
 * it. Returns 0 on success, -EINVAL if the property does not exist,
 * -ENODATA if property does not have a value, and -EOVERFLOW if the
 * property data isn't large enough.
 *
 * The out_values is modified only if a valid u32 value can be decoded.
 */
// ARM10C 20140215
// np: cpu0의 node의 주소값, propname: "reg", out_value: &hwid, 1
int of_property_read_u32_array(const struct device_node *np,
			       const char *propname, u32 *out_values,
			       size_t sz)
{
        // np: cpu0의 node의 주소값, propname: "reg", sizeof(*out_values)): 4, sz: 1
        // (sz * sizeof(*out_values)): 4
	const __be32 *val = of_find_property_value_of_size(np, propname,
						(sz * sizeof(*out_values)));
        // val: reg의 값의 주소

	if (IS_ERR(val))
		return PTR_ERR(val);

        // sz: 1
	while (sz--)
		*out_values++ = be32_to_cpup(val++);
                // *out_values: 0
	return 0;
}
EXPORT_SYMBOL_GPL(of_property_read_u32_array);

/**
 * of_property_read_u64 - Find and read a 64 bit integer from a property
 * @np:		device node from which the property value is to be read.
 * @propname:	name of the property to be searched.
 * @out_value:	pointer to return value, modified only if return value is 0.
 *
 * Search for a property in a device node and read a 64-bit value from
 * it. Returns 0 on success, -EINVAL if the property does not exist,
 * -ENODATA if property does not have a value, and -EOVERFLOW if the
 * property data isn't large enough.
 *
 * The out_value is modified only if a valid u64 value can be decoded.
 */
int of_property_read_u64(const struct device_node *np, const char *propname,
			 u64 *out_value)
{
	const __be32 *val = of_find_property_value_of_size(np, propname,
						sizeof(*out_value));

	if (IS_ERR(val))
		return PTR_ERR(val);

	*out_value = of_read_number(val, 2);
	return 0;
}
EXPORT_SYMBOL_GPL(of_property_read_u64);

/**
 * of_property_read_string - Find and read a string from a property
 * @np:		device node from which the property value is to be read.
 * @propname:	name of the property to be searched.
 * @out_string:	pointer to null terminated return string, modified only if
 *		return value is 0.
 *
 * Search for a property in a device tree node and retrieve a null
 * terminated string value (pointer to data, not a copy). Returns 0 on
 * success, -EINVAL if the property does not exist, -ENODATA if property
 * does not have a value, and -EILSEQ if the string is not null-terminated
 * within the length of the property data.
 *
 * The out_string pointer is modified only if a valid string can be decoded.
 */
int of_property_read_string(struct device_node *np, const char *propname,
				const char **out_string)
{
	struct property *prop = of_find_property(np, propname, NULL);
	if (!prop)
		return -EINVAL;
	if (!prop->value)
		return -ENODATA;
	if (strnlen(prop->value, prop->length) >= prop->length)
		return -EILSEQ;
	*out_string = prop->value;
	return 0;
}
EXPORT_SYMBOL_GPL(of_property_read_string);

/**
 * of_property_read_string_index - Find and read a string from a multiple
 * strings property.
 * @np:		device node from which the property value is to be read.
 * @propname:	name of the property to be searched.
 * @index:	index of the string in the list of strings
 * @out_string:	pointer to null terminated return string, modified only if
 *		return value is 0.
 *
 * Search for a property in a device tree node and retrieve a null
 * terminated string value (pointer to data, not a copy) in the list of strings
 * contained in that property.
 * Returns 0 on success, -EINVAL if the property does not exist, -ENODATA if
 * property does not have a value, and -EILSEQ if the string is not
 * null-terminated within the length of the property data.
 *
 * The out_string pointer is modified only if a valid string can be decoded.
 */
int of_property_read_string_index(struct device_node *np, const char *propname,
				  int index, const char **output)
{
	struct property *prop = of_find_property(np, propname, NULL);
	int i = 0;
	size_t l = 0, total = 0;
	const char *p;

	if (!prop)
		return -EINVAL;
	if (!prop->value)
		return -ENODATA;
	if (strnlen(prop->value, prop->length) >= prop->length)
		return -EILSEQ;

	p = prop->value;

	for (i = 0; total < prop->length; total += l, p += l) {
		l = strlen(p) + 1;
		if (i++ == index) {
			*output = p;
			return 0;
		}
	}
	return -ENODATA;
}
EXPORT_SYMBOL_GPL(of_property_read_string_index);

/**
 * of_property_match_string() - Find string in a list and return index
 * @np: pointer to node containing string list property
 * @propname: string list property name
 * @string: pointer to string to search for in string list
 *
 * This function searches a string list property and returns the index
 * of a specific string value.
 */
int of_property_match_string(struct device_node *np, const char *propname,
			     const char *string)
{
	struct property *prop = of_find_property(np, propname, NULL);
	size_t l;
	int i;
	const char *p, *end;

	if (!prop)
		return -EINVAL;
	if (!prop->value)
		return -ENODATA;

	p = prop->value;
	end = p + prop->length;

	for (i = 0; p < end; i++, p += l) {
		l = strlen(p) + 1;
		if (p + l > end)
			return -EILSEQ;
		pr_debug("comparing %s with %s\n", string, p);
		if (strcmp(string, p) == 0)
			return i; /* Found it; return index */
	}
	return -ENODATA;
}
EXPORT_SYMBOL_GPL(of_property_match_string);

/**
 * of_property_count_strings - Find and return the number of strings from a
 * multiple strings property.
 * @np:		device node from which the property value is to be read.
 * @propname:	name of the property to be searched.
 *
 * Search for a property in a device tree node and retrieve the number of null
 * terminated string contain in it. Returns the number of strings on
 * success, -EINVAL if the property does not exist, -ENODATA if property
 * does not have a value, and -EILSEQ if the string is not null-terminated
 * within the length of the property data.
 */
int of_property_count_strings(struct device_node *np, const char *propname)
{
	struct property *prop = of_find_property(np, propname, NULL);
	int i = 0;
	size_t l = 0, total = 0;
	const char *p;

	if (!prop)
		return -EINVAL;
	if (!prop->value)
		return -ENODATA;
	if (strnlen(prop->value, prop->length) >= prop->length)
		return -EILSEQ;

	p = prop->value;

	for (i = 0; total < prop->length; total += l, p += l, i++)
		l = strlen(p) + 1;

	return i;
}
EXPORT_SYMBOL_GPL(of_property_count_strings);

void of_print_phandle_args(const char *msg, const struct of_phandle_args *args)
{
	int i;
	printk("%s %s", msg, of_node_full_name(args->np));
	for (i = 0; i < args->args_count; i++)
		printk(i ? ",%08x" : ":%08x", args->args[i]);
	printk("\n");
}

static int __of_parse_phandle_with_args(const struct device_node *np,
					const char *list_name,
					const char *cells_name,
					int cell_count, int index,
					struct of_phandle_args *out_args)
{
	const __be32 *list, *list_end;
	int rc = 0, size, cur_index = 0;
	uint32_t count = 0;
	struct device_node *node = NULL;
	phandle phandle;

	/* Retrieve the phandle list property */
	list = of_get_property(np, list_name, &size);
	if (!list)
		return -ENOENT;
	list_end = list + size / sizeof(*list);

	/* Loop over the phandles until all the requested entry is found */
	while (list < list_end) {
		rc = -EINVAL;
		count = 0;

		/*
		 * If phandle is 0, then it is an empty entry with no
		 * arguments.  Skip forward to the next entry.
		 */
		phandle = be32_to_cpup(list++);
		if (phandle) {
			/*
			 * Find the provider node and parse the #*-cells
			 * property to determine the argument length.
			 *
			 * This is not needed if the cell count is hard-coded
			 * (i.e. cells_name not set, but cell_count is set),
			 * except when we're going to return the found node
			 * below.
			 */
			if (cells_name || cur_index == index) {
				node = of_find_node_by_phandle(phandle);
				if (!node) {
					pr_err("%s: could not find phandle\n",
						np->full_name);
					goto err;
				}
			}

			if (cells_name) {
				if (of_property_read_u32(node, cells_name,
							 &count)) {
					pr_err("%s: could not get %s for %s\n",
						np->full_name, cells_name,
						node->full_name);
					goto err;
				}
			} else {
				count = cell_count;
			}

			/*
			 * Make sure that the arguments actually fit in the
			 * remaining property data length
			 */
			if (list + count > list_end) {
				pr_err("%s: arguments longer than property\n",
					 np->full_name);
				goto err;
			}
		}

		/*
		 * All of the error cases above bail out of the loop, so at
		 * this point, the parsing is successful. If the requested
		 * index matches, then fill the out_args structure and return,
		 * or return -ENOENT for an empty entry.
		 */
		rc = -ENOENT;
		if (cur_index == index) {
			if (!phandle)
				goto err;

			if (out_args) {
				int i;
				if (WARN_ON(count > MAX_PHANDLE_ARGS))
					count = MAX_PHANDLE_ARGS;
				out_args->np = node;
				out_args->args_count = count;
				for (i = 0; i < count; i++)
					out_args->args[i] = be32_to_cpup(list++);
			} else {
				of_node_put(node);
			}

			/* Found it! return success */
			return 0;
		}

		of_node_put(node);
		node = NULL;
		list += count;
		cur_index++;
	}

	/*
	 * Unlock node before returning result; will be one of:
	 * -ENOENT : index is for empty phandle
	 * -EINVAL : parsing error on data
	 * [1..n]  : Number of phandle (count mode; when index = -1)
	 */
	rc = index < 0 ? cur_index : -ENOENT;
 err:
	if (node)
		of_node_put(node);
	return rc;
}

/**
 * of_parse_phandle - Resolve a phandle property to a device_node pointer
 * @np: Pointer to device node holding phandle property
 * @phandle_name: Name of property holding a phandle value
 * @index: For properties holding a table of phandles, this is the index into
 *         the table
 *
 * Returns the device_node pointer with refcount incremented.  Use
 * of_node_put() on it when done.
 */
struct device_node *of_parse_phandle(const struct device_node *np,
				     const char *phandle_name, int index)
{
	struct of_phandle_args args;

	if (index < 0)
		return NULL;

	if (__of_parse_phandle_with_args(np, phandle_name, NULL, 0,
					 index, &args))
		return NULL;

	return args.np;
}
EXPORT_SYMBOL(of_parse_phandle);

/**
 * of_parse_phandle_with_args() - Find a node pointed by phandle in a list
 * @np:		pointer to a device tree node containing a list
 * @list_name:	property name that contains a list
 * @cells_name:	property name that specifies phandles' arguments count
 * @index:	index of a phandle to parse out
 * @out_args:	optional pointer to output arguments structure (will be filled)
 *
 * This function is useful to parse lists of phandles and their arguments.
 * Returns 0 on success and fills out_args, on error returns appropriate
 * errno value.
 *
 * Caller is responsible to call of_node_put() on the returned out_args->node
 * pointer.
 *
 * Example:
 *
 * phandle1: node1 {
 * 	#list-cells = <2>;
 * }
 *
 * phandle2: node2 {
 * 	#list-cells = <1>;
 * }
 *
 * node3 {
 * 	list = <&phandle1 1 2 &phandle2 3>;
 * }
 *
 * To get a device_node of the `node2' node you may call this:
 * of_parse_phandle_with_args(node3, "list", "#list-cells", 1, &args);
 */
int of_parse_phandle_with_args(const struct device_node *np, const char *list_name,
				const char *cells_name, int index,
				struct of_phandle_args *out_args)
{
	if (index < 0)
		return -EINVAL;
	return __of_parse_phandle_with_args(np, list_name, cells_name, 0,
					    index, out_args);
}
EXPORT_SYMBOL(of_parse_phandle_with_args);

/**
 * of_parse_phandle_with_fixed_args() - Find a node pointed by phandle in a list
 * @np:		pointer to a device tree node containing a list
 * @list_name:	property name that contains a list
 * @cell_count: number of argument cells following the phandle
 * @index:	index of a phandle to parse out
 * @out_args:	optional pointer to output arguments structure (will be filled)
 *
 * This function is useful to parse lists of phandles and their arguments.
 * Returns 0 on success and fills out_args, on error returns appropriate
 * errno value.
 *
 * Caller is responsible to call of_node_put() on the returned out_args->node
 * pointer.
 *
 * Example:
 *
 * phandle1: node1 {
 * }
 *
 * phandle2: node2 {
 * }
 *
 * node3 {
 * 	list = <&phandle1 0 2 &phandle2 2 3>;
 * }
 *
 * To get a device_node of the `node2' node you may call this:
 * of_parse_phandle_with_fixed_args(node3, "list", 2, 1, &args);
 */
int of_parse_phandle_with_fixed_args(const struct device_node *np,
				const char *list_name, int cell_count,
				int index, struct of_phandle_args *out_args)
{
	if (index < 0)
		return -EINVAL;
	return __of_parse_phandle_with_args(np, list_name, NULL, cell_count,
					   index, out_args);
}
EXPORT_SYMBOL(of_parse_phandle_with_fixed_args);

/**
 * of_count_phandle_with_args() - Find the number of phandles references in a property
 * @np:		pointer to a device tree node containing a list
 * @list_name:	property name that contains a list
 * @cells_name:	property name that specifies phandles' arguments count
 *
 * Returns the number of phandle + argument tuples within a property. It
 * is a typical pattern to encode a list of phandle and variable
 * arguments into a single property. The number of arguments is encoded
 * by a property in the phandle-target node. For example, a gpios
 * property would contain a list of GPIO specifies consisting of a
 * phandle and 1 or more arguments. The number of arguments are
 * determined by the #gpio-cells property in the node pointed to by the
 * phandle.
 */
int of_count_phandle_with_args(const struct device_node *np, const char *list_name,
				const char *cells_name)
{
	return __of_parse_phandle_with_args(np, list_name, cells_name, 0, -1,
					    NULL);
}
EXPORT_SYMBOL(of_count_phandle_with_args);

#if defined(CONFIG_OF_DYNAMIC)
static int of_property_notify(int action, struct device_node *np,
			      struct property *prop)
{
	struct of_prop_reconfig pr;

	pr.dn = np;
	pr.prop = prop;
	return of_reconfig_notify(action, &pr);
}
#else
static int of_property_notify(int action, struct device_node *np,
			      struct property *prop)
{
	return 0;
}
#endif

/**
 * of_add_property - Add a property to a node
 */
int of_add_property(struct device_node *np, struct property *prop)
{
	struct property **next;
	unsigned long flags;
	int rc;

	rc = of_property_notify(OF_RECONFIG_ADD_PROPERTY, np, prop);
	if (rc)
		return rc;

	prop->next = NULL;
	raw_spin_lock_irqsave(&devtree_lock, flags);
	next = &np->properties;
	while (*next) {
		if (strcmp(prop->name, (*next)->name) == 0) {
			/* duplicate ! don't insert it */
			raw_spin_unlock_irqrestore(&devtree_lock, flags);
			return -1;
		}
		next = &(*next)->next;
	}
	*next = prop;
	raw_spin_unlock_irqrestore(&devtree_lock, flags);

#ifdef CONFIG_PROC_DEVICETREE
	/* try to add to proc as well if it was initialized */
	if (np->pde)
		proc_device_tree_add_prop(np->pde, prop);
#endif /* CONFIG_PROC_DEVICETREE */

	return 0;
}

/**
 * of_remove_property - Remove a property from a node.
 *
 * Note that we don't actually remove it, since we have given out
 * who-knows-how-many pointers to the data using get-property.
 * Instead we just move the property to the "dead properties"
 * list, so it won't be found any more.
 */
int of_remove_property(struct device_node *np, struct property *prop)
{
	struct property **next;
	unsigned long flags;
	int found = 0;
	int rc;

	rc = of_property_notify(OF_RECONFIG_REMOVE_PROPERTY, np, prop);
	if (rc)
		return rc;

	raw_spin_lock_irqsave(&devtree_lock, flags);
	next = &np->properties;
	while (*next) {
		if (*next == prop) {
			/* found the node */
			*next = prop->next;
			prop->next = np->deadprops;
			np->deadprops = prop;
			found = 1;
			break;
		}
		next = &(*next)->next;
	}
	raw_spin_unlock_irqrestore(&devtree_lock, flags);

	if (!found)
		return -ENODEV;

#ifdef CONFIG_PROC_DEVICETREE
	/* try to remove the proc node as well */
	if (np->pde)
		proc_device_tree_remove_prop(np->pde, prop);
#endif /* CONFIG_PROC_DEVICETREE */

	return 0;
}

/*
 * of_update_property - Update a property in a node, if the property does
 * not exist, add it.
 *
 * Note that we don't actually remove it, since we have given out
 * who-knows-how-many pointers to the data using get-property.
 * Instead we just move the property to the "dead properties" list,
 * and add the new property to the property list
 */
int of_update_property(struct device_node *np, struct property *newprop)
{
	struct property **next, *oldprop;
	unsigned long flags;
	int rc, found = 0;

	rc = of_property_notify(OF_RECONFIG_UPDATE_PROPERTY, np, newprop);
	if (rc)
		return rc;

	if (!newprop->name)
		return -EINVAL;

	oldprop = of_find_property(np, newprop->name, NULL);
	if (!oldprop)
		return of_add_property(np, newprop);

	raw_spin_lock_irqsave(&devtree_lock, flags);
	next = &np->properties;
	while (*next) {
		if (*next == oldprop) {
			/* found the node */
			newprop->next = oldprop->next;
			*next = newprop;
			oldprop->next = np->deadprops;
			np->deadprops = oldprop;
			found = 1;
			break;
		}
		next = &(*next)->next;
	}
	raw_spin_unlock_irqrestore(&devtree_lock, flags);

	if (!found)
		return -ENODEV;

#ifdef CONFIG_PROC_DEVICETREE
	/* try to add to proc as well if it was initialized */
	if (np->pde)
		proc_device_tree_update_prop(np->pde, newprop, oldprop);
#endif /* CONFIG_PROC_DEVICETREE */

	return 0;
}

#if defined(CONFIG_OF_DYNAMIC)
/*
 * Support for dynamic device trees.
 *
 * On some platforms, the device tree can be manipulated at runtime.
 * The routines in this section support adding, removing and changing
 * device tree nodes.
 */

static BLOCKING_NOTIFIER_HEAD(of_reconfig_chain);

int of_reconfig_notifier_register(struct notifier_block *nb)
{
	return blocking_notifier_chain_register(&of_reconfig_chain, nb);
}
EXPORT_SYMBOL_GPL(of_reconfig_notifier_register);

int of_reconfig_notifier_unregister(struct notifier_block *nb)
{
	return blocking_notifier_chain_unregister(&of_reconfig_chain, nb);
}
EXPORT_SYMBOL_GPL(of_reconfig_notifier_unregister);

int of_reconfig_notify(unsigned long action, void *p)
{
	int rc;

	rc = blocking_notifier_call_chain(&of_reconfig_chain, action, p);
	return notifier_to_errno(rc);
}

#ifdef CONFIG_PROC_DEVICETREE
static void of_add_proc_dt_entry(struct device_node *dn)
{
	struct proc_dir_entry *ent;

	ent = proc_mkdir(strrchr(dn->full_name, '/') + 1, dn->parent->pde);
	if (ent)
		proc_device_tree_add_node(dn, ent);
}
#else
static void of_add_proc_dt_entry(struct device_node *dn)
{
	return;
}
#endif

/**
 * of_attach_node - Plug a device node into the tree and global list.
 */
int of_attach_node(struct device_node *np)
{
	unsigned long flags;
	int rc;

	rc = of_reconfig_notify(OF_RECONFIG_ATTACH_NODE, np);
	if (rc)
		return rc;

	raw_spin_lock_irqsave(&devtree_lock, flags);
	np->sibling = np->parent->child;
	np->allnext = of_allnodes;
	np->parent->child = np;
	of_allnodes = np;
	raw_spin_unlock_irqrestore(&devtree_lock, flags);

	of_add_proc_dt_entry(np);
	return 0;
}

#ifdef CONFIG_PROC_DEVICETREE
static void of_remove_proc_dt_entry(struct device_node *dn)
{
	proc_remove(dn->pde);
}
#else
static void of_remove_proc_dt_entry(struct device_node *dn)
{
	return;
}
#endif

/**
 * of_detach_node - "Unplug" a node from the device tree.
 *
 * The caller must hold a reference to the node.  The memory associated with
 * the node is not freed until its refcount goes to zero.
 */
int of_detach_node(struct device_node *np)
{
	struct device_node *parent;
	unsigned long flags;
	int rc = 0;

	rc = of_reconfig_notify(OF_RECONFIG_DETACH_NODE, np);
	if (rc)
		return rc;

	raw_spin_lock_irqsave(&devtree_lock, flags);

	if (of_node_check_flag(np, OF_DETACHED)) {
		/* someone already detached it */
		raw_spin_unlock_irqrestore(&devtree_lock, flags);
		return rc;
	}

	parent = np->parent;
	if (!parent) {
		raw_spin_unlock_irqrestore(&devtree_lock, flags);
		return rc;
	}

	if (of_allnodes == np)
		of_allnodes = np->allnext;
	else {
		struct device_node *prev;
		for (prev = of_allnodes;
		     prev->allnext != np;
		     prev = prev->allnext)
			;
		prev->allnext = np->allnext;
	}

	if (parent->child == np)
		parent->child = np->sibling;
	else {
		struct device_node *prevsib;
		for (prevsib = np->parent->child;
		     prevsib->sibling != np;
		     prevsib = prevsib->sibling)
			;
		prevsib->sibling = np->sibling;
	}

	of_node_set_flag(np, OF_DETACHED);
	raw_spin_unlock_irqrestore(&devtree_lock, flags);

	of_remove_proc_dt_entry(np);
	return rc;
}
#endif /* defined(CONFIG_OF_DYNAMIC) */

// ARM10C 20140215
// ap : 할당받은 메모리의 시작 주소, np : pinctrl@13400000 값으로 찾은 node tree의 주소
// id : 0, start: "pinctrl0", len : 7
static void of_alias_add(struct alias_prop *ap, struct device_node *np,
			 int id, const char *stem, int stem_len)
{
	ap->np = np;
        // ap-np: pinctrl@13400000 값으로 찾은 node tree의 주소

	ap->id = id;
        // ap->id: 0

        // stem: "pinctrl0", stem_len: 7
	strncpy(ap->stem, stem, stem_len);
	ap->stem[stem_len] = 0;
        // ap->stem: "pinctrl"

	list_add_tail(&ap->link, &aliases_lookup);
	pr_debug("adding DT alias:%s: stem=%s id=%i node=%s\n",
		 ap->alias, ap->stem, ap->id, of_node_full_name(np));
}

/**
 * of_alias_scan - Scan all properties of 'aliases' node
 *
 * The function scans all the properties of 'aliases' node and populate
 * the the global lookup table with the properties.  It returns the
 * number of alias_prop found, or error code in error case.
 *
 * @dt_alloc:	An allocator that provides a virtual address to memory
 *		for the resulting tree
 */
// ARM10C 20140208
// dt_alloc : early_init_dt_alloc_memory_arch
void of_alias_scan(void * (*dt_alloc)(u64 size, u64 align))
{
	struct property *pp;

	of_chosen = of_find_node_by_path("/chosen");
	// of_chosen : chosen 노드의 struct device_node 주소
	if (of_chosen == NULL)
		of_chosen = of_find_node_by_path("/chosen@0");

<<<<<<< HEAD
	if (of_chosen) {
		const char *name;

		name = of_get_property(of_chosen, "linux,stdout-path", NULL);
		if (name)
			of_stdout = of_find_node_by_path(name);
	}

=======
>>>>>>> 7f3684bc
	of_aliases = of_find_node_by_path("/aliases");
	// of_aliases : aliases 노드의 struct device_node 주소

	if (!of_aliases)
		return;

	for_each_property_of_node(of_aliases, pp) {
		const char *start = pp->name;
		// pp->name : "pinctrl0"
		const char *end = start + strlen(start);
		struct device_node *np;
		struct alias_prop *ap;
		int id, len;

		/* Skip those we do not want to proceed */
		if (!strcmp(pp->name, "name") ||
		    !strcmp(pp->name, "phandle") ||
		    !strcmp(pp->name, "linux,phandle"))
			continue;

		np = of_find_node_by_path(pp->value);
                // pp->value값으로 node의 주소위치를 찾음
		// np : pinctrl@13400000 값으로 찾은 node tree의 주소

		if (!np)
			continue;

		/* walk the alias backwards to extract the id and work out
		 * the 'stem' string */
		while (isdigit(*(end-1)) && end > start)
			end--;
		len = end - start;
		// 숫자 값은 빼고 이름 길이만 남김
		// len : 7

		if (kstrtoint(end, 10, &id) < 0)
			// id : 0
			continue;

		/* Allocate an alias_prop with enough space for the stem */
		// sizeof(*ap) + len + 1 : 32
		ap = dt_alloc(sizeof(*ap) + len + 1, 4);
		// ap : 할당받은 메모리의 시작 주소

		if (!ap)
			continue;
		memset(ap, 0, sizeof(*ap) + len + 1);
		ap->alias = start;
		// ap->alias : pp->name : "pinctrl0" 의시작 주소
// 2014/02/08 종료
// 2014/02/15 시작
		// ap : 할당받은 메모리의 시작 주소, np : pinctrl@13400000 값으로 찾은 node tree의 주소
                // id : 0, start: "pinctrl0", len : 7
		of_alias_add(ap, np, id, start, len);
                // aliases에 노드에 있는 node value를가지고 해당 node를 찾고 aliases_lookup에 리스트를 생성함
	}
}

/**
 * of_alias_get_id - Get alias id for the given device_node
 * @np:		Pointer to the given device_node
 * @stem:	Alias stem of the given device_node
 *
 * The function travels the lookup table to get alias id for the given
 * device_node and alias stem.  It returns the alias id if find it.
 */
int of_alias_get_id(struct device_node *np, const char *stem)
{
	struct alias_prop *app;
	int id = -ENODEV;

	mutex_lock(&of_aliases_mutex);
	list_for_each_entry(app, &aliases_lookup, link) {
		if (strcmp(app->stem, stem) != 0)
			continue;

		if (np == app->np) {
			id = app->id;
			break;
		}
	}
	mutex_unlock(&of_aliases_mutex);

	return id;
}
EXPORT_SYMBOL_GPL(of_alias_get_id);

const __be32 *of_prop_next_u32(struct property *prop, const __be32 *cur,
			       u32 *pu)
{
	const void *curv = cur;

	if (!prop)
		return NULL;

	if (!cur) {
		curv = prop->value;
		goto out_val;
	}

	curv += sizeof(*cur);
	if (curv >= prop->value + prop->length)
		return NULL;

out_val:
	*pu = be32_to_cpup(curv);
	return curv;
}
EXPORT_SYMBOL_GPL(of_prop_next_u32);

const char *of_prop_next_string(struct property *prop, const char *cur)
{
	const void *curv = cur;

	if (!prop)
		return NULL;

	if (!cur)
		return prop->value;

	curv += strlen(cur) + 1;
	if (curv >= prop->value + prop->length)
		return NULL;

	return curv;
}
EXPORT_SYMBOL_GPL(of_prop_next_string);

/**
 * of_device_is_stdout_path - check if a device node matches the
 *                            linux,stdout-path property
 *
 * Check if this device node matches the linux,stdout-path property
 * in the chosen node. return true if yes, false otherwise.
 */
int of_device_is_stdout_path(struct device_node *dn)
{
	if (!of_stdout)
		return false;

	return of_stdout == dn;
}
EXPORT_SYMBOL_GPL(of_device_is_stdout_path);

/**
 *	of_find_next_cache_node - Find a node's subsidiary cache
 *	@np:	node of type "cpu" or "cache"
 *
 *	Returns a node pointer with refcount incremented, use
 *	of_node_put() on it when done.  Caller should hold a reference
 *	to np.
 */
struct device_node *of_find_next_cache_node(const struct device_node *np)
{
	struct device_node *child;
	const phandle *handle;

	handle = of_get_property(np, "l2-cache", NULL);
	if (!handle)
		handle = of_get_property(np, "next-level-cache", NULL);

	if (handle)
		return of_find_node_by_phandle(be32_to_cpup(handle));

	/* OF on pmac has nodes instead of properties named "l2-cache"
	 * beneath CPU nodes.
	 */
	if (!strcmp(np->type, "cpu"))
		for_each_child_of_node(np, child)
			if (!strcmp(child->type, "cache"))
				return child;

	return NULL;
}<|MERGE_RESOLUTION|>--- conflicted
+++ resolved
@@ -1,4 +1,4 @@
-/*
+﻿/*
  * Procedures for creating, accessing and interpreting the device tree.
  *
  * Paul Mackerras	August 1996.
@@ -1820,7 +1820,6 @@
 	if (of_chosen == NULL)
 		of_chosen = of_find_node_by_path("/chosen@0");
 
-<<<<<<< HEAD
 	if (of_chosen) {
 		const char *name;
 
@@ -1829,8 +1828,6 @@
 			of_stdout = of_find_node_by_path(name);
 	}
 
-=======
->>>>>>> 7f3684bc
 	of_aliases = of_find_node_by_path("/aliases");
 	// of_aliases : aliases 노드의 struct device_node 주소
 
