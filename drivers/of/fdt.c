--- conflicted
+++ resolved
@@ -250,7 +250,7 @@
 	unsigned int l, allocl;
 	int has_name = 0;
 	int new_format = 0;
-
+	
 	// [root] p : dtb struct의 시작 주소
 	// [chosen] p : chosen 노드의 시작 주소
 	tag = be32_to_cpup(*p);
@@ -881,142 +881,6 @@
  * Iterate through machine match tables to find the best match for the machine
  * compatible string in the FDT.
  */
-const void * __init of_flat_dt_match_machine(const void *default_match,
-		const void * (*get_next_compat)(const char * const**))
-{
-	const void *data = NULL;
-	const void *best_data = default_match;
-	const char *const *compat;
-	unsigned long dt_root;
-	unsigned int best_score = ~1, score = 0;
-
-	dt_root = of_get_flat_dt_root();
-	while ((data = get_next_compat(&compat))) {
-		score = of_flat_dt_match(dt_root, compat);
-		if (score > 0 && score < best_score) {
-			best_data = data;
-			best_score = score;
-		}
-	}
-	if (!best_data) {
-		const char *prop;
-		long size;
-
-		pr_err("\n unrecognized device tree list:\n[ ");
-
-		prop = of_get_flat_dt_prop(dt_root, "compatible", &size);
-		if (prop) {
-			while (size > 0) {
-				printk("'%s' ", prop);
-				size -= strlen(prop) + 1;
-				prop += strlen(prop) + 1;
-			}
-		}
-		printk("]\n\n");
-		return NULL;
-	}
-
-	pr_info("Machine model: %s\n", of_flat_dt_get_machine_name());
-
-	return best_data;
-}
-
-struct fdt_scan_status {
-	const char *name;
-	int namelen;
-	int depth;
-	int found;
-	int (*iterator)(unsigned long node, const char *uname, int depth, void *data);
-	void *data;
-};
-
-/**
- * fdt_scan_node_by_path - iterator for of_scan_flat_dt_by_path function
- */
-static int __init fdt_scan_node_by_path(unsigned long node, const char *uname,
-					int depth, void *data)
-{
-	struct fdt_scan_status *st = data;
-
-	/*
-	 * if scan at the requested fdt node has been completed,
-	 * return -ENXIO to abort further scanning
-	 */
-	if (depth <= st->depth)
-		return -ENXIO;
-
-	/* requested fdt node has been found, so call iterator function */
-	if (st->found)
-		return st->iterator(node, uname, depth, st->data);
-
-	/* check if scanning automata is entering next level of fdt nodes */
-	if (depth == st->depth + 1 &&
-	    strncmp(st->name, uname, st->namelen) == 0 &&
-	    uname[st->namelen] == 0) {
-		st->depth += 1;
-		if (st->name[st->namelen] == 0) {
-			st->found = 1;
-		} else {
-			const char *next = st->name + st->namelen + 1;
-			st->name = next;
-			st->namelen = strcspn(next, "/");
-		}
-		return 0;
-	}
-
-	/* scan next fdt node */
-	return 0;
-}
-
-/**
- * of_scan_flat_dt_by_path - scan flattened tree blob and call callback on each
- *			     child of the given path.
- * @path: path to start searching for children
- * @it: callback function
- * @data: context data pointer
- *
- * This function is used to scan the flattened device-tree starting from the
- * node given by path. It is used to extract information (like reserved
- * memory), which is required on ealy boot before we can unflatten the tree.
- */
-int __init of_scan_flat_dt_by_path(const char *path,
-	int (*it)(unsigned long node, const char *name, int depth, void *data),
-	void *data)
-{
-	struct fdt_scan_status st = {path, 0, -1, 0, it, data};
-	int ret = 0;
-
-	if (initial_boot_params)
-                ret = of_scan_flat_dt(fdt_scan_node_by_path, &st);
-
-	if (!st.found)
-		return -ENOENT;
-	else if (ret == -ENXIO)	/* scan has been completed */
-		return 0;
-	else
-		return ret;
-}
-
-const char * __init of_flat_dt_get_machine_name(void)
-{
-	const char *name;
-	unsigned long dt_root = of_get_flat_dt_root();
-
-	name = of_get_flat_dt_prop(dt_root, "model", NULL);
-	if (!name)
-		name = of_get_flat_dt_prop(dt_root, "compatible", NULL);
-	return name;
-}
-
-/**
- * of_flat_dt_match_machine - Iterate match tables to find matching machine.
- *
- * @default_match: A machine specific ptr to return in case of no match.
- * @get_next_compat: callback function to return next compatible match table.
- *
- * Iterate through machine match tables to find the best match for the machine
- * compatible string in the FDT.
- */
 // ARM10C 20130928
 const void * __init of_flat_dt_match_machine(const void *default_match,
 		const void * (*get_next_compat)(const char * const**))
@@ -1319,10 +1183,7 @@
 }
 #endif
 
-<<<<<<< HEAD
-=======
 // ARM10C 20130928
->>>>>>> c43e50c2
 bool __init early_init_dt_scan(void *params)
 {
 	if (!params)
@@ -1332,25 +1193,13 @@
 	initial_boot_params = params;
 
 	/* check device tree validity */
-<<<<<<< HEAD
-=======
 	// little endian으로 swap 한 결과
 	// devtree->magic: 0xd00dfeed
->>>>>>> c43e50c2
 	if (be32_to_cpu(initial_boot_params->magic) != OF_DT_HEADER) {
 		initial_boot_params = NULL;
 		return false;
 	}
 
-<<<<<<< HEAD
-	/* Retrieve various information from the /chosen node */
-	of_scan_flat_dt(early_init_dt_scan_chosen, boot_command_line);
-
-	/* Initialize {size,address}-cells info */
-	of_scan_flat_dt(early_init_dt_scan_root, NULL);
-
-	/* Setup memory, calling early_init_dt_add_memory_arch */
-=======
 // 2013/10/05 종료
 // 2013/10/12 시작
 
@@ -1364,7 +1213,6 @@
 
 	/* Setup memory, calling early_init_dt_add_memory_arch */
 	// dt에서 memory 노드에 있는 정보를 저장
->>>>>>> c43e50c2
 	of_scan_flat_dt(early_init_dt_scan_memory, NULL);
 
 	return true;
