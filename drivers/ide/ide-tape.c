/*
 * IDE ATAPI streaming tape driver.
 *
 * Copyright (C) 1995-1999  Gadi Oxman <gadio@netvision.net.il>
 * Copyright (C) 2003-2005  Bartlomiej Zolnierkiewicz
 *
 * This driver was constructed as a student project in the software laboratory
 * of the faculty of electrical engineering in the Technion - Israel's
 * Institute Of Technology, with the guide of Avner Lottem and Dr. Ilana David.
 *
 * It is hereby placed under the terms of the GNU general public license.
 * (See linux/COPYING).
 *
 * For a historical changelog see
 * Documentation/ide/ChangeLog.ide-tape.1995-2002
 */

#define DRV_NAME "ide-tape"

#define IDETAPE_VERSION "1.20"

#include <linux/module.h>
#include <linux/types.h>
#include <linux/string.h>
#include <linux/kernel.h>
#include <linux/delay.h>
#include <linux/timer.h>
#include <linux/mm.h>
#include <linux/interrupt.h>
#include <linux/jiffies.h>
#include <linux/major.h>
#include <linux/errno.h>
#include <linux/genhd.h>
#include <linux/slab.h>
#include <linux/pci.h>
#include <linux/ide.h>
#include <linux/smp_lock.h>
#include <linux/completion.h>
#include <linux/bitops.h>
#include <linux/mutex.h>
#include <scsi/scsi.h>

#include <asm/byteorder.h>
#include <linux/irq.h>
#include <linux/uaccess.h>
#include <linux/io.h>
#include <asm/unaligned.h>
#include <linux/mtio.h>

enum {
	/* output errors only */
	DBG_ERR =		(1 << 0),
	/* output all sense key/asc */
	DBG_SENSE =		(1 << 1),
	/* info regarding all chrdev-related procedures */
	DBG_CHRDEV =		(1 << 2),
	/* all remaining procedures */
	DBG_PROCS =		(1 << 3),
};

/* define to see debug info */
#define IDETAPE_DEBUG_LOG		0

#if IDETAPE_DEBUG_LOG
#define debug_log(lvl, fmt, args...)			\
{							\
	if (tape->debug_mask & lvl)			\
	printk(KERN_INFO "ide-tape: " fmt, ## args);	\
}
#else
#define debug_log(lvl, fmt, args...) do {} while (0)
#endif

/**************************** Tunable parameters *****************************/
/*
 * After each failed packet command we issue a request sense command and retry
 * the packet command IDETAPE_MAX_PC_RETRIES times.
 *
 * Setting IDETAPE_MAX_PC_RETRIES to 0 will disable retries.
 */
#define IDETAPE_MAX_PC_RETRIES		3

/*
 * The following parameter is used to select the point in the internal tape fifo
 * in which we will start to refill the buffer. Decreasing the following
 * parameter will improve the system's latency and interactive response, while
 * using a high value might improve system throughput.
 */
#define IDETAPE_FIFO_THRESHOLD		2

/*
 * DSC polling parameters.
 *
 * Polling for DSC (a single bit in the status register) is a very important
 * function in ide-tape. There are two cases in which we poll for DSC:
 *
 * 1. Before a read/write packet command, to ensure that we can transfer data
 * from/to the tape's data buffers, without causing an actual media access.
 * In case the tape is not ready yet, we take out our request from the device
 * request queue, so that ide.c could service requests from the other device
 * on the same interface in the meantime.
 *
 * 2. After the successful initialization of a "media access packet command",
 * which is a command that can take a long time to complete (the interval can
 * range from several seconds to even an hour). Again, we postpone our request
 * in the middle to free the bus for the other device. The polling frequency
 * here should be lower than the read/write frequency since those media access
 * commands are slow. We start from a "fast" frequency - IDETAPE_DSC_MA_FAST
 * (1 second), and if we don't receive DSC after IDETAPE_DSC_MA_THRESHOLD
 * (5 min), we switch it to a lower frequency - IDETAPE_DSC_MA_SLOW (1 min).
 *
 * We also set a timeout for the timer, in case something goes wrong. The
 * timeout should be longer then the maximum execution time of a tape operation.
 */

/* DSC timings. */
#define IDETAPE_DSC_RW_MIN		5*HZ/100	/* 50 msec */
#define IDETAPE_DSC_RW_MAX		40*HZ/100	/* 400 msec */
#define IDETAPE_DSC_RW_TIMEOUT		2*60*HZ		/* 2 minutes */
#define IDETAPE_DSC_MA_FAST		2*HZ		/* 2 seconds */
#define IDETAPE_DSC_MA_THRESHOLD	5*60*HZ		/* 5 minutes */
#define IDETAPE_DSC_MA_SLOW		30*HZ		/* 30 seconds */
#define IDETAPE_DSC_MA_TIMEOUT		2*60*60*HZ	/* 2 hours */

/*************************** End of tunable parameters ***********************/

/* tape directions */
enum {
	IDETAPE_DIR_NONE  = (1 << 0),
	IDETAPE_DIR_READ  = (1 << 1),
	IDETAPE_DIR_WRITE = (1 << 2),
};

/* Tape door status */
#define DOOR_UNLOCKED			0
#define DOOR_LOCKED			1
#define DOOR_EXPLICITLY_LOCKED		2

/* Some defines for the SPACE command */
#define IDETAPE_SPACE_OVER_FILEMARK	1
#define IDETAPE_SPACE_TO_EOD		3

/* Some defines for the LOAD UNLOAD command */
#define IDETAPE_LU_LOAD_MASK		1
#define IDETAPE_LU_RETENSION_MASK	2
#define IDETAPE_LU_EOT_MASK		4

/* Structures related to the SELECT SENSE / MODE SENSE packet commands. */
#define IDETAPE_BLOCK_DESCRIPTOR	0
#define IDETAPE_CAPABILITIES_PAGE	0x2a

/*
 * Most of our global data which we need to save even as we leave the driver due
 * to an interrupt or a timer event is stored in the struct defined below.
 */
typedef struct ide_tape_obj {
	ide_drive_t		*drive;
	struct ide_driver	*driver;
	struct gendisk		*disk;
	struct device		dev;

	/* used by REQ_IDETAPE_{READ,WRITE} requests */
	struct ide_atapi_pc queued_pc;

	/*
	 * DSC polling variables.
	 *
	 * While polling for DSC we use postponed_rq to postpone the current
	 * request so that ide.c will be able to service pending requests on the
	 * other device. Note that at most we will have only one DSC (usually
	 * data transfer) request in the device request queue.
	 */
	struct request *postponed_rq;
	/* The time in which we started polling for DSC */
	unsigned long dsc_polling_start;
	/* Timer used to poll for dsc */
	struct timer_list dsc_timer;
	/* Read/Write dsc polling frequency */
	unsigned long best_dsc_rw_freq;
	unsigned long dsc_poll_freq;
	unsigned long dsc_timeout;

	/* Read position information */
	u8 partition;
	/* Current block */
	unsigned int first_frame;

	/* Last error information */
	u8 sense_key, asc, ascq;

	/* Character device operation */
	unsigned int minor;
	/* device name */
	char name[4];
	/* Current character device data transfer direction */
	u8 chrdev_dir;

	/* tape block size, usually 512 or 1024 bytes */
	unsigned short blk_size;
	int user_bs_factor;

	/* Copy of the tape's Capabilities and Mechanical Page */
	u8 caps[20];

	/*
	 * Active data transfer request parameters.
	 *
	 * At most, there is only one ide-tape originated data transfer request
	 * in the device request queue. This allows ide.c to easily service
	 * requests from the other device when we postpone our active request.
	 */

	/* Data buffer size chosen based on the tape's recommendation */
	int buffer_size;
	/* Staging buffer of buffer_size bytes */
	void *buf;
	/* The read/write cursor */
	void *cur;
	/* The number of valid bytes in buf */
	size_t valid;

	/* Measures average tape speed */
	unsigned long avg_time;
	int avg_size;
	int avg_speed;

	/* the door is currently locked */
	int door_locked;
	/* the tape hardware is write protected */
	char drv_write_prot;
	/* the tape is write protected (hardware or opened as read-only) */
	char write_prot;

	u32 debug_mask;
} idetape_tape_t;

static DEFINE_MUTEX(idetape_ref_mutex);

static struct class *idetape_sysfs_class;

static void ide_tape_release(struct device *);

static struct ide_tape_obj *idetape_devs[MAX_HWIFS * MAX_DRIVES];

static struct ide_tape_obj *ide_tape_get(struct gendisk *disk, bool cdev,
					 unsigned int i)
{
	struct ide_tape_obj *tape = NULL;

	mutex_lock(&idetape_ref_mutex);

	if (cdev)
		tape = idetape_devs[i];
	else
		tape = ide_drv_g(disk, ide_tape_obj);

	if (tape) {
		if (ide_device_get(tape->drive))
			tape = NULL;
		else
			get_device(&tape->dev);
	}

	mutex_unlock(&idetape_ref_mutex);
	return tape;
}

static void ide_tape_put(struct ide_tape_obj *tape)
{
	ide_drive_t *drive = tape->drive;

	mutex_lock(&idetape_ref_mutex);
	put_device(&tape->dev);
	ide_device_put(drive);
	mutex_unlock(&idetape_ref_mutex);
}

/*
 * called on each failed packet command retry to analyze the request sense. We
 * currently do not utilize this information.
 */
static void idetape_analyze_error(ide_drive_t *drive)
{
	idetape_tape_t *tape = drive->driver_data;
	struct ide_atapi_pc *pc = drive->failed_pc;
	struct request *rq = drive->hwif->rq;
	u8 *sense = bio_data(rq->bio);

	tape->sense_key = sense[2] & 0xF;
	tape->asc       = sense[12];
	tape->ascq      = sense[13];

	debug_log(DBG_ERR, "pc = %x, sense key = %x, asc = %x, ascq = %x\n",
		 pc->c[0], tape->sense_key, tape->asc, tape->ascq);

	/* correct remaining bytes to transfer */
	if (pc->flags & PC_FLAG_DMA_ERROR)
		rq->resid_len = tape->blk_size * get_unaligned_be32(&sense[3]);

	/*
	 * If error was the result of a zero-length read or write command,
	 * with sense key=5, asc=0x22, ascq=0, let it slide.  Some drives
	 * (i.e. Seagate STT3401A Travan) don't support 0-length read/writes.
	 */
	if ((pc->c[0] == READ_6 || pc->c[0] == WRITE_6)
	    /* length == 0 */
	    && pc->c[4] == 0 && pc->c[3] == 0 && pc->c[2] == 0) {
		if (tape->sense_key == 5) {
			/* don't report an error, everything's ok */
			pc->error = 0;
			/* don't retry read/write */
			pc->flags |= PC_FLAG_ABORT;
		}
	}
	if (pc->c[0] == READ_6 && (sense[2] & 0x80)) {
		pc->error = IDE_DRV_ERROR_FILEMARK;
		pc->flags |= PC_FLAG_ABORT;
	}
	if (pc->c[0] == WRITE_6) {
		if ((sense[2] & 0x40) || (tape->sense_key == 0xd
		     && tape->asc == 0x0 && tape->ascq == 0x2)) {
			pc->error = IDE_DRV_ERROR_EOD;
			pc->flags |= PC_FLAG_ABORT;
		}
	}
	if (pc->c[0] == READ_6 || pc->c[0] == WRITE_6) {
		if (tape->sense_key == 8) {
			pc->error = IDE_DRV_ERROR_EOD;
			pc->flags |= PC_FLAG_ABORT;
		}
		if (!(pc->flags & PC_FLAG_ABORT) &&
		    (blk_rq_bytes(rq) - rq->resid_len))
			pc->retries = IDETAPE_MAX_PC_RETRIES + 1;
	}
}

static void ide_tape_handle_dsc(ide_drive_t *);

static int ide_tape_callback(ide_drive_t *drive, int dsc)
{
	idetape_tape_t *tape = drive->driver_data;
	struct ide_atapi_pc *pc = drive->pc;
	struct request *rq = drive->hwif->rq;
	int uptodate = pc->error ? 0 : 1;
	int err = uptodate ? 0 : IDE_DRV_ERROR_GENERAL;

	debug_log(DBG_PROCS, "Enter %s\n", __func__);

	if (dsc)
		ide_tape_handle_dsc(drive);

	if (drive->failed_pc == pc)
		drive->failed_pc = NULL;

	if (pc->c[0] == REQUEST_SENSE) {
		if (uptodate)
			idetape_analyze_error(drive);
		else
			printk(KERN_ERR "ide-tape: Error in REQUEST SENSE "
					"itself - Aborting request!\n");
	} else if (pc->c[0] == READ_6 || pc->c[0] == WRITE_6) {
		unsigned int blocks =
			(blk_rq_bytes(rq) - rq->resid_len) / tape->blk_size;

		tape->avg_size += blocks * tape->blk_size;

		if (time_after_eq(jiffies, tape->avg_time + HZ)) {
			tape->avg_speed = tape->avg_size * HZ /
				(jiffies - tape->avg_time) / 1024;
			tape->avg_size = 0;
			tape->avg_time = jiffies;
		}

		tape->first_frame += blocks;
<<<<<<< HEAD
		rq->resid_len -= blocks * tape->blk_size;
=======
>>>>>>> 103f7033

		if (pc->error) {
			uptodate = 0;
			err = pc->error;
		}
<<<<<<< HEAD
	} else if (pc->c[0] == READ_POSITION && uptodate) {
		u8 *readpos = pc->buf;

		debug_log(DBG_SENSE, "BOP - %s\n",
				(readpos[0] & 0x80) ? "Yes" : "No");
		debug_log(DBG_SENSE, "EOP - %s\n",
				(readpos[0] & 0x40) ? "Yes" : "No");

		if (readpos[0] & 0x4) {
			printk(KERN_INFO "ide-tape: Block location is unknown"
					 "to the tape\n");
			clear_bit(ilog2(IDE_AFLAG_ADDRESS_VALID),
				  &drive->atapi_flags);
			uptodate = 0;
			err = IDE_DRV_ERROR_GENERAL;
		} else {
			debug_log(DBG_SENSE, "Block Location - %u\n",
					be32_to_cpup((__be32 *)&readpos[4]));

			tape->partition = readpos[1];
			tape->first_frame = be32_to_cpup((__be32 *)&readpos[4]);
			set_bit(ilog2(IDE_AFLAG_ADDRESS_VALID),
				&drive->atapi_flags);
		}
=======
>>>>>>> 103f7033
	}
	rq->errors = err;

	return uptodate;
}

/*
 * Postpone the current request so that ide.c will be able to service requests
 * from another device on the same port while we are polling for DSC.
 */
static void idetape_postpone_request(ide_drive_t *drive)
{
	idetape_tape_t *tape = drive->driver_data;

	debug_log(DBG_PROCS, "Enter %s\n", __func__);

	tape->postponed_rq = drive->hwif->rq;

	ide_stall_queue(drive, tape->dsc_poll_freq);
}

static void ide_tape_handle_dsc(ide_drive_t *drive)
{
	idetape_tape_t *tape = drive->driver_data;

	/* Media access command */
	tape->dsc_polling_start = jiffies;
	tape->dsc_poll_freq = IDETAPE_DSC_MA_FAST;
	tape->dsc_timeout = jiffies + IDETAPE_DSC_MA_TIMEOUT;
	/* Allow ide.c to handle other requests */
	idetape_postpone_request(drive);
}

/*
 * Packet Command Interface
 *
 * The current Packet Command is available in drive->pc, and will not change
 * until we finish handling it. Each packet command is associated with a
 * callback function that will be called when the command is finished.
 *
 * The handling will be done in three stages:
 *
 * 1. ide_tape_issue_pc will send the packet command to the drive, and will set
 * the interrupt handler to ide_pc_intr.
 *
 * 2. On each interrupt, ide_pc_intr will be called. This step will be
 * repeated until the device signals us that no more interrupts will be issued.
 *
 * 3. ATAPI Tape media access commands have immediate status with a delayed
 * process. In case of a successful initiation of a media access packet command,
 * the DSC bit will be set when the actual execution of the command is finished.
 * Since the tape drive will not issue an interrupt, we have to poll for this
 * event. In this case, we define the request as "low priority request" by
 * setting rq_status to IDETAPE_RQ_POSTPONED, set a timer to poll for DSC and
 * exit the driver.
 *
 * ide.c will then give higher priority to requests which originate from the
 * other device, until will change rq_status to RQ_ACTIVE.
 *
 * 4. When the packet command is finished, it will be checked for errors.
 *
 * 5. In case an error was found, we queue a request sense packet command in
 * front of the request queue and retry the operation up to
 * IDETAPE_MAX_PC_RETRIES times.
 *
 * 6. In case no error was found, or we decided to give up and not to retry
 * again, the callback function will be called and then we will handle the next
 * request.
 */

static ide_startstop_t ide_tape_issue_pc(ide_drive_t *drive,
					 struct ide_cmd *cmd,
					 struct ide_atapi_pc *pc)
{
	idetape_tape_t *tape = drive->driver_data;
	struct request *rq = drive->hwif->rq;

	if (drive->failed_pc == NULL && pc->c[0] != REQUEST_SENSE)
		drive->failed_pc = pc;

	/* Set the current packet command */
	drive->pc = pc;

	if (pc->retries > IDETAPE_MAX_PC_RETRIES ||
		(pc->flags & PC_FLAG_ABORT)) {

		/*
		 * We will "abort" retrying a packet command in case legitimate
		 * error code was received (crossing a filemark, or end of the
		 * media, for example).
		 */
		if (!(pc->flags & PC_FLAG_ABORT)) {
			if (!(pc->c[0] == TEST_UNIT_READY &&
			      tape->sense_key == 2 && tape->asc == 4 &&
			     (tape->ascq == 1 || tape->ascq == 8))) {
				printk(KERN_ERR "ide-tape: %s: I/O error, "
						"pc = %2x, key = %2x, "
						"asc = %2x, ascq = %2x\n",
						tape->name, pc->c[0],
						tape->sense_key, tape->asc,
						tape->ascq);
			}
			/* Giving up */
			pc->error = IDE_DRV_ERROR_GENERAL;
		}

		drive->failed_pc = NULL;
		drive->pc_callback(drive, 0);
		ide_complete_rq(drive, -EIO, blk_rq_bytes(rq));
		return ide_stopped;
	}
	debug_log(DBG_SENSE, "Retry #%d, cmd = %02X\n", pc->retries, pc->c[0]);

	pc->retries++;

	return ide_issue_pc(drive, cmd);
}

/* A mode sense command is used to "sense" tape parameters. */
static void idetape_create_mode_sense_cmd(struct ide_atapi_pc *pc, u8 page_code)
{
	ide_init_pc(pc);
	pc->c[0] = MODE_SENSE;
	if (page_code != IDETAPE_BLOCK_DESCRIPTOR)
		/* DBD = 1 - Don't return block descriptors */
		pc->c[1] = 8;
	pc->c[2] = page_code;
	/*
	 * Changed pc->c[3] to 0 (255 will at best return unused info).
	 *
	 * For SCSI this byte is defined as subpage instead of high byte
	 * of length and some IDE drives seem to interpret it this way
	 * and return an error when 255 is used.
	 */
	pc->c[3] = 0;
	/* We will just discard data in that case */
	pc->c[4] = 255;
	if (page_code == IDETAPE_BLOCK_DESCRIPTOR)
		pc->req_xfer = 12;
	else if (page_code == IDETAPE_CAPABILITIES_PAGE)
		pc->req_xfer = 24;
	else
		pc->req_xfer = 50;
}

static ide_startstop_t idetape_media_access_finished(ide_drive_t *drive)
{
	ide_hwif_t *hwif = drive->hwif;
	idetape_tape_t *tape = drive->driver_data;
	struct ide_atapi_pc *pc = drive->pc;
	u8 stat;

	stat = hwif->tp_ops->read_status(hwif);

	if (stat & ATA_DSC) {
		if (stat & ATA_ERR) {
			/* Error detected */
			if (pc->c[0] != TEST_UNIT_READY)
				printk(KERN_ERR "ide-tape: %s: I/O error, ",
						tape->name);
			/* Retry operation */
			ide_retry_pc(drive);
			return ide_stopped;
		}
		pc->error = 0;
	} else {
		pc->error = IDE_DRV_ERROR_GENERAL;
		drive->failed_pc = NULL;
	}
	drive->pc_callback(drive, 0);
	return ide_stopped;
}

static void ide_tape_create_rw_cmd(idetape_tape_t *tape,
				   struct ide_atapi_pc *pc, struct request *rq,
				   u8 opcode)
{
	unsigned int length = blk_rq_sectors(rq) / (tape->blk_size >> 9);

	ide_init_pc(pc);
	put_unaligned(cpu_to_be32(length), (unsigned int *) &pc->c[1]);
	pc->c[1] = 1;

	if (blk_rq_bytes(rq) == tape->buffer_size)
		pc->flags |= PC_FLAG_DMA_OK;

	if (opcode == READ_6)
		pc->c[0] = READ_6;
	else if (opcode == WRITE_6) {
		pc->c[0] = WRITE_6;
		pc->flags |= PC_FLAG_WRITING;
	}

	memcpy(rq->cmd, pc->c, 12);
}

static ide_startstop_t idetape_do_request(ide_drive_t *drive,
					  struct request *rq, sector_t block)
{
	ide_hwif_t *hwif = drive->hwif;
	idetape_tape_t *tape = drive->driver_data;
	struct ide_atapi_pc *pc = NULL;
	struct request *postponed_rq = tape->postponed_rq;
	struct ide_cmd cmd;
	u8 stat;

	debug_log(DBG_SENSE, "sector: %llu, nr_sectors: %u\n"
		  (unsigned long long)blk_rq_pos(rq), blk_rq_sectors(rq));

	if (!(blk_special_request(rq) || blk_sense_request(rq))) {
		/* We do not support buffer cache originated requests. */
		printk(KERN_NOTICE "ide-tape: %s: Unsupported request in "
			"request queue (%d)\n", drive->name, rq->cmd_type);
		if (blk_fs_request(rq) == 0 && rq->errors == 0)
			rq->errors = -EIO;
		ide_complete_rq(drive, -EIO, ide_rq_bytes(rq));
		return ide_stopped;
	}

	/* Retry a failed packet command */
	if (drive->failed_pc && drive->pc->c[0] == REQUEST_SENSE) {
		pc = drive->failed_pc;
		goto out;
	}

	if (postponed_rq != NULL)
		if (rq != postponed_rq) {
			printk(KERN_ERR "ide-tape: ide-tape.c bug - "
					"Two DSC requests were queued\n");
			drive->failed_pc = NULL;
			rq->errors = 0;
			ide_complete_rq(drive, 0, blk_rq_bytes(rq));
			return ide_stopped;
		}

	tape->postponed_rq = NULL;

	/*
	 * If the tape is still busy, postpone our request and service
	 * the other device meanwhile.
	 */
	stat = hwif->tp_ops->read_status(hwif);

	if ((drive->dev_flags & IDE_DFLAG_DSC_OVERLAP) == 0 &&
	    (rq->cmd[13] & REQ_IDETAPE_PC2) == 0)
		drive->atapi_flags |= IDE_AFLAG_IGNORE_DSC;

	if (drive->dev_flags & IDE_DFLAG_POST_RESET) {
		drive->atapi_flags |= IDE_AFLAG_IGNORE_DSC;
		drive->dev_flags &= ~IDE_DFLAG_POST_RESET;
	}

	if (!(drive->atapi_flags & IDE_AFLAG_IGNORE_DSC) &&
	    !(stat & ATA_DSC)) {
		if (postponed_rq == NULL) {
			tape->dsc_polling_start = jiffies;
			tape->dsc_poll_freq = tape->best_dsc_rw_freq;
			tape->dsc_timeout = jiffies + IDETAPE_DSC_RW_TIMEOUT;
		} else if (time_after(jiffies, tape->dsc_timeout)) {
			printk(KERN_ERR "ide-tape: %s: DSC timeout\n",
				tape->name);
			if (rq->cmd[13] & REQ_IDETAPE_PC2) {
				idetape_media_access_finished(drive);
				return ide_stopped;
			} else {
				return ide_do_reset(drive);
			}
		} else if (time_after(jiffies,
					tape->dsc_polling_start +
					IDETAPE_DSC_MA_THRESHOLD))
			tape->dsc_poll_freq = IDETAPE_DSC_MA_SLOW;
		idetape_postpone_request(drive);
		return ide_stopped;
	} else
		drive->atapi_flags &= ~IDE_AFLAG_IGNORE_DSC;

	if (rq->cmd[13] & REQ_IDETAPE_READ) {
		pc = &tape->queued_pc;
		ide_tape_create_rw_cmd(tape, pc, rq, READ_6);
		goto out;
	}
	if (rq->cmd[13] & REQ_IDETAPE_WRITE) {
		pc = &tape->queued_pc;
		ide_tape_create_rw_cmd(tape, pc, rq, WRITE_6);
		goto out;
	}
	if (rq->cmd[13] & REQ_IDETAPE_PC1) {
		pc = (struct ide_atapi_pc *)rq->special;
		rq->cmd[13] &= ~(REQ_IDETAPE_PC1);
		rq->cmd[13] |= REQ_IDETAPE_PC2;
		goto out;
	}
	if (rq->cmd[13] & REQ_IDETAPE_PC2) {
		idetape_media_access_finished(drive);
		return ide_stopped;
	}
	BUG();

out:
	/* prepare sense request for this command */
	ide_prep_sense(drive, rq);

	memset(&cmd, 0, sizeof(cmd));

	if (rq_data_dir(rq))
		cmd.tf_flags |= IDE_TFLAG_WRITE;

	cmd.rq = rq;

	ide_init_sg_cmd(&cmd, blk_rq_bytes(rq));
	ide_map_sg(drive, &cmd);

	return ide_tape_issue_pc(drive, &cmd, pc);
}

/*
 * Write a filemark if write_filemark=1. Flush the device buffers without
 * writing a filemark otherwise.
 */
static void idetape_create_write_filemark_cmd(ide_drive_t *drive,
		struct ide_atapi_pc *pc, int write_filemark)
{
	ide_init_pc(pc);
	pc->c[0] = WRITE_FILEMARKS;
	pc->c[4] = write_filemark;
	pc->flags |= PC_FLAG_WAIT_FOR_DSC;
}

static int idetape_wait_ready(ide_drive_t *drive, unsigned long timeout)
{
	idetape_tape_t *tape = drive->driver_data;
	struct gendisk *disk = tape->disk;
	int load_attempted = 0;

	/* Wait for the tape to become ready */
	set_bit(ilog2(IDE_AFLAG_MEDIUM_PRESENT), &drive->atapi_flags);
	timeout += jiffies;
	while (time_before(jiffies, timeout)) {
		if (ide_do_test_unit_ready(drive, disk) == 0)
			return 0;
		if ((tape->sense_key == 2 && tape->asc == 4 && tape->ascq == 2)
		    || (tape->asc == 0x3A)) {
			/* no media */
			if (load_attempted)
				return -ENOMEDIUM;
			ide_do_start_stop(drive, disk, IDETAPE_LU_LOAD_MASK);
			load_attempted = 1;
		/* not about to be ready */
		} else if (!(tape->sense_key == 2 && tape->asc == 4 &&
			     (tape->ascq == 1 || tape->ascq == 8)))
			return -EIO;
		msleep(100);
	}
	return -EIO;
}

static int idetape_flush_tape_buffers(ide_drive_t *drive)
{
	struct ide_tape_obj *tape = drive->driver_data;
	struct ide_atapi_pc pc;
	int rc;

	idetape_create_write_filemark_cmd(drive, &pc, 0);
	rc = ide_queue_pc_tail(drive, tape->disk, &pc, NULL, 0);
	if (rc)
		return rc;
	idetape_wait_ready(drive, 60 * 5 * HZ);
	return 0;
}

static int ide_tape_read_position(ide_drive_t *drive)
{
	idetape_tape_t *tape = drive->driver_data;
	struct ide_atapi_pc pc;
	u8 buf[20];

	debug_log(DBG_PROCS, "Enter %s\n", __func__);

	/* prep cmd */
	ide_init_pc(&pc);
	pc.c[0] = READ_POSITION;
	pc.req_xfer = 20;

	if (ide_queue_pc_tail(drive, tape->disk, &pc, buf, pc.req_xfer))
		return -1;

	if (!pc.error) {
		debug_log(DBG_SENSE, "BOP - %s\n",
				(buf[0] & 0x80) ? "Yes" : "No");
		debug_log(DBG_SENSE, "EOP - %s\n",
				(buf[0] & 0x40) ? "Yes" : "No");

		if (buf[0] & 0x4) {
			printk(KERN_INFO "ide-tape: Block location is unknown"
					 "to the tape\n");
			clear_bit(IDE_AFLAG_ADDRESS_VALID, &drive->atapi_flags);
			return -1;
		} else {
			debug_log(DBG_SENSE, "Block Location - %u\n",
					be32_to_cpup((__be32 *)&buf[4]));

			tape->partition = buf[1];
			tape->first_frame = be32_to_cpup((__be32 *)&buf[4]);
			set_bit(IDE_AFLAG_ADDRESS_VALID, &drive->atapi_flags);
		}
	}

	return tape->first_frame;
}

static void idetape_create_locate_cmd(ide_drive_t *drive,
		struct ide_atapi_pc *pc,
		unsigned int block, u8 partition, int skip)
{
	ide_init_pc(pc);
	pc->c[0] = POSITION_TO_ELEMENT;
	pc->c[1] = 2;
	put_unaligned(cpu_to_be32(block), (unsigned int *) &pc->c[3]);
	pc->c[8] = partition;
	pc->flags |= PC_FLAG_WAIT_FOR_DSC;
}

static void __ide_tape_discard_merge_buffer(ide_drive_t *drive)
{
	idetape_tape_t *tape = drive->driver_data;

	if (tape->chrdev_dir != IDETAPE_DIR_READ)
		return;

	clear_bit(ilog2(IDE_AFLAG_FILEMARK), &drive->atapi_flags);
	tape->valid = 0;
	if (tape->buf != NULL) {
		kfree(tape->buf);
		tape->buf = NULL;
	}

	tape->chrdev_dir = IDETAPE_DIR_NONE;
}

/*
 * Position the tape to the requested block using the LOCATE packet command.
 * A READ POSITION command is then issued to check where we are positioned. Like
 * all higher level operations, we queue the commands at the tail of the request
 * queue and wait for their completion.
 */
static int idetape_position_tape(ide_drive_t *drive, unsigned int block,
		u8 partition, int skip)
{
	idetape_tape_t *tape = drive->driver_data;
	struct gendisk *disk = tape->disk;
	int ret;
	struct ide_atapi_pc pc;

	if (tape->chrdev_dir == IDETAPE_DIR_READ)
		__ide_tape_discard_merge_buffer(drive);
	idetape_wait_ready(drive, 60 * 5 * HZ);
	idetape_create_locate_cmd(drive, &pc, block, partition, skip);
	ret = ide_queue_pc_tail(drive, disk, &pc, NULL, 0);
	if (ret)
		return ret;

	ret = ide_tape_read_position(drive);
	if (ret < 0)
		return ret;
	return 0;
}

static void ide_tape_discard_merge_buffer(ide_drive_t *drive,
					  int restore_position)
{
	idetape_tape_t *tape = drive->driver_data;
	int seek, position;

	__ide_tape_discard_merge_buffer(drive);
	if (restore_position) {
		position = ide_tape_read_position(drive);
		seek = position > 0 ? position : 0;
		if (idetape_position_tape(drive, seek, 0, 0)) {
			printk(KERN_INFO "ide-tape: %s: position_tape failed in"
					 " %s\n", tape->name, __func__);
			return;
		}
	}
}

/*
 * Generate a read/write request for the block device interface and wait for it
 * to be serviced.
 */
static int idetape_queue_rw_tail(ide_drive_t *drive, int cmd, int size)
{
	idetape_tape_t *tape = drive->driver_data;
	struct request *rq;
	int ret;

	debug_log(DBG_SENSE, "%s: cmd=%d\n", __func__, cmd);
	BUG_ON(cmd != REQ_IDETAPE_READ && cmd != REQ_IDETAPE_WRITE);
	BUG_ON(size < 0 || size % tape->blk_size);

	rq = blk_get_request(drive->queue, READ, __GFP_WAIT);
	rq->cmd_type = REQ_TYPE_SPECIAL;
	rq->cmd[13] = cmd;
	rq->rq_disk = tape->disk;
	rq->__sector = tape->first_frame;

	if (size) {
		ret = blk_rq_map_kern(drive->queue, rq, tape->buf, size,
				      __GFP_WAIT);
		if (ret)
			goto out_put;
	}

	blk_execute_rq(drive->queue, tape->disk, rq, 0);

	/* calculate the number of transferred bytes and update buffer state */
	size -= rq->resid_len;
	tape->cur = tape->buf;
	if (cmd == REQ_IDETAPE_READ)
		tape->valid = size;
	else
		tape->valid = 0;

	ret = size;
	if (rq->errors == IDE_DRV_ERROR_GENERAL)
		ret = -EIO;
out_put:
	blk_put_request(rq);
	return ret;
}

static void idetape_create_inquiry_cmd(struct ide_atapi_pc *pc)
{
	ide_init_pc(pc);
	pc->c[0] = INQUIRY;
	pc->c[4] = 254;
	pc->req_xfer = 254;
}

static void idetape_create_rewind_cmd(ide_drive_t *drive,
		struct ide_atapi_pc *pc)
{
	ide_init_pc(pc);
	pc->c[0] = REZERO_UNIT;
	pc->flags |= PC_FLAG_WAIT_FOR_DSC;
}

static void idetape_create_erase_cmd(struct ide_atapi_pc *pc)
{
	ide_init_pc(pc);
	pc->c[0] = ERASE;
	pc->c[1] = 1;
	pc->flags |= PC_FLAG_WAIT_FOR_DSC;
}

static void idetape_create_space_cmd(struct ide_atapi_pc *pc, int count, u8 cmd)
{
	ide_init_pc(pc);
	pc->c[0] = SPACE;
	put_unaligned(cpu_to_be32(count), (unsigned int *) &pc->c[1]);
	pc->c[1] = cmd;
	pc->flags |= PC_FLAG_WAIT_FOR_DSC;
}

static void ide_tape_flush_merge_buffer(ide_drive_t *drive)
{
	idetape_tape_t *tape = drive->driver_data;

	if (tape->chrdev_dir != IDETAPE_DIR_WRITE) {
		printk(KERN_ERR "ide-tape: bug: Trying to empty merge buffer"
				" but we are not writing.\n");
		return;
	}
	if (tape->buf) {
		size_t aligned = roundup(tape->valid, tape->blk_size);

		memset(tape->cur, 0, aligned - tape->valid);
		idetape_queue_rw_tail(drive, REQ_IDETAPE_WRITE, aligned);
		kfree(tape->buf);
		tape->buf = NULL;
	}
	tape->chrdev_dir = IDETAPE_DIR_NONE;
}

static int idetape_init_rw(ide_drive_t *drive, int dir)
{
	idetape_tape_t *tape = drive->driver_data;
	int rc;

	BUG_ON(dir != IDETAPE_DIR_READ && dir != IDETAPE_DIR_WRITE);

	if (tape->chrdev_dir == dir)
		return 0;

	if (tape->chrdev_dir == IDETAPE_DIR_READ)
		ide_tape_discard_merge_buffer(drive, 1);
	else if (tape->chrdev_dir == IDETAPE_DIR_WRITE) {
		ide_tape_flush_merge_buffer(drive);
		idetape_flush_tape_buffers(drive);
	}

	if (tape->buf || tape->valid) {
		printk(KERN_ERR "ide-tape: valid should be 0 now\n");
		tape->valid = 0;
	}

	tape->buf = kmalloc(tape->buffer_size, GFP_KERNEL);
	if (!tape->buf)
		return -ENOMEM;
	tape->chrdev_dir = dir;
	tape->cur = tape->buf;

	/*
	 * Issue a 0 rw command to ensure that DSC handshake is
	 * switched from completion mode to buffer available mode.  No
	 * point in issuing this if DSC overlap isn't supported, some
	 * drives (Seagate STT3401A) will return an error.
	 */
	if (drive->dev_flags & IDE_DFLAG_DSC_OVERLAP) {
		int cmd = dir == IDETAPE_DIR_READ ? REQ_IDETAPE_READ
						  : REQ_IDETAPE_WRITE;

		rc = idetape_queue_rw_tail(drive, cmd, 0);
		if (rc < 0) {
			kfree(tape->buf);
			tape->buf = NULL;
			tape->chrdev_dir = IDETAPE_DIR_NONE;
			return rc;
		}
	}

	return 0;
}

static void idetape_pad_zeros(ide_drive_t *drive, int bcount)
{
	idetape_tape_t *tape = drive->driver_data;

	memset(tape->buf, 0, tape->buffer_size);

	while (bcount) {
		unsigned int count = min(tape->buffer_size, bcount);

		idetape_queue_rw_tail(drive, REQ_IDETAPE_WRITE, count);
		bcount -= count;
	}
}

/*
 * Rewinds the tape to the Beginning Of the current Partition (BOP). We
 * currently support only one partition.
 */
static int idetape_rewind_tape(ide_drive_t *drive)
{
	struct ide_tape_obj *tape = drive->driver_data;
	struct gendisk *disk = tape->disk;
	struct ide_atapi_pc pc;
	int ret;

	debug_log(DBG_SENSE, "Enter %s\n", __func__);

	idetape_create_rewind_cmd(drive, &pc);
	ret = ide_queue_pc_tail(drive, disk, &pc, NULL, 0);
	if (ret)
		return ret;

	ret = ide_tape_read_position(drive);
	if (ret < 0)
		return ret;
	return 0;
}

/* mtio.h compatible commands should be issued to the chrdev interface. */
static int idetape_blkdev_ioctl(ide_drive_t *drive, unsigned int cmd,
				unsigned long arg)
{
	idetape_tape_t *tape = drive->driver_data;
	void __user *argp = (void __user *)arg;

	struct idetape_config {
		int dsc_rw_frequency;
		int dsc_media_access_frequency;
		int nr_stages;
	} config;

	debug_log(DBG_PROCS, "Enter %s\n", __func__);

	switch (cmd) {
	case 0x0340:
		if (copy_from_user(&config, argp, sizeof(config)))
			return -EFAULT;
		tape->best_dsc_rw_freq = config.dsc_rw_frequency;
		break;
	case 0x0350:
		config.dsc_rw_frequency = (int) tape->best_dsc_rw_freq;
		config.nr_stages = 1;
		if (copy_to_user(argp, &config, sizeof(config)))
			return -EFAULT;
		break;
	default:
		return -EIO;
	}
	return 0;
}

static int idetape_space_over_filemarks(ide_drive_t *drive, short mt_op,
					int mt_count)
{
	idetape_tape_t *tape = drive->driver_data;
	struct gendisk *disk = tape->disk;
	struct ide_atapi_pc pc;
	int retval, count = 0;
	int sprev = !!(tape->caps[4] & 0x20);

	if (mt_count == 0)
		return 0;
	if (MTBSF == mt_op || MTBSFM == mt_op) {
		if (!sprev)
			return -EIO;
		mt_count = -mt_count;
	}

	if (tape->chrdev_dir == IDETAPE_DIR_READ) {
		tape->valid = 0;
		if (test_and_clear_bit(ilog2(IDE_AFLAG_FILEMARK),
				       &drive->atapi_flags))
			++count;
		ide_tape_discard_merge_buffer(drive, 0);
	}

	switch (mt_op) {
	case MTFSF:
	case MTBSF:
		idetape_create_space_cmd(&pc, mt_count - count,
					 IDETAPE_SPACE_OVER_FILEMARK);
		return ide_queue_pc_tail(drive, disk, &pc, NULL, 0);
	case MTFSFM:
	case MTBSFM:
		if (!sprev)
			return -EIO;
		retval = idetape_space_over_filemarks(drive, MTFSF,
						      mt_count - count);
		if (retval)
			return retval;
		count = (MTBSFM == mt_op ? 1 : -1);
		return idetape_space_over_filemarks(drive, MTFSF, count);
	default:
		printk(KERN_ERR "ide-tape: MTIO operation %d not supported\n",
				mt_op);
		return -EIO;
	}
}

/*
 * Our character device read / write functions.
 *
 * The tape is optimized to maximize throughput when it is transferring an
 * integral number of the "continuous transfer limit", which is a parameter of
 * the specific tape (26kB on my particular tape, 32kB for Onstream).
 *
 * As of version 1.3 of the driver, the character device provides an abstract
 * continuous view of the media - any mix of block sizes (even 1 byte) on the
 * same backup/restore procedure is supported. The driver will internally
 * convert the requests to the recommended transfer unit, so that an unmatch
 * between the user's block size to the recommended size will only result in a
 * (slightly) increased driver overhead, but will no longer hit performance.
 * This is not applicable to Onstream.
 */
static ssize_t idetape_chrdev_read(struct file *file, char __user *buf,
				   size_t count, loff_t *ppos)
{
	struct ide_tape_obj *tape = file->private_data;
	ide_drive_t *drive = tape->drive;
	size_t done = 0;
	ssize_t ret = 0;
	int rc;

	debug_log(DBG_CHRDEV, "Enter %s, count %Zd\n", __func__, count);

	if (tape->chrdev_dir != IDETAPE_DIR_READ) {
		if (test_bit(ilog2(IDE_AFLAG_DETECT_BS), &drive->atapi_flags))
			if (count > tape->blk_size &&
			    (count % tape->blk_size) == 0)
				tape->user_bs_factor = count / tape->blk_size;
	}

	rc = idetape_init_rw(drive, IDETAPE_DIR_READ);
	if (rc < 0)
		return rc;

	while (done < count) {
		size_t todo;

		/* refill if staging buffer is empty */
		if (!tape->valid) {
			/* If we are at a filemark, nothing more to read */
			if (test_bit(ilog2(IDE_AFLAG_FILEMARK),
				     &drive->atapi_flags))
				break;
			/* read */
			if (idetape_queue_rw_tail(drive, REQ_IDETAPE_READ,
						  tape->buffer_size) <= 0)
				break;
		}

		/* copy out */
		todo = min_t(size_t, count - done, tape->valid);
		if (copy_to_user(buf + done, tape->cur, todo))
			ret = -EFAULT;

		tape->cur += todo;
		tape->valid -= todo;
		done += todo;
	}

	if (!done && test_bit(ilog2(IDE_AFLAG_FILEMARK), &drive->atapi_flags)) {
		debug_log(DBG_SENSE, "%s: spacing over filemark\n", tape->name);

		idetape_space_over_filemarks(drive, MTFSF, 1);
		return 0;
	}

	return ret ? ret : done;
}

static ssize_t idetape_chrdev_write(struct file *file, const char __user *buf,
				     size_t count, loff_t *ppos)
{
	struct ide_tape_obj *tape = file->private_data;
	ide_drive_t *drive = tape->drive;
	size_t done = 0;
	ssize_t ret = 0;
	int rc;

	/* The drive is write protected. */
	if (tape->write_prot)
		return -EACCES;

	debug_log(DBG_CHRDEV, "Enter %s, count %Zd\n", __func__, count);

	/* Initialize write operation */
	rc = idetape_init_rw(drive, IDETAPE_DIR_WRITE);
	if (rc < 0)
		return rc;

	while (done < count) {
		size_t todo;

		/* flush if staging buffer is full */
		if (tape->valid == tape->buffer_size &&
		    idetape_queue_rw_tail(drive, REQ_IDETAPE_WRITE,
					  tape->buffer_size) <= 0)
			return rc;

		/* copy in */
		todo = min_t(size_t, count - done,
			     tape->buffer_size - tape->valid);
		if (copy_from_user(tape->cur, buf + done, todo))
			ret = -EFAULT;

		tape->cur += todo;
		tape->valid += todo;
		done += todo;
	}

	return ret ? ret : done;
}

static int idetape_write_filemark(ide_drive_t *drive)
{
	struct ide_tape_obj *tape = drive->driver_data;
	struct ide_atapi_pc pc;

	/* Write a filemark */
	idetape_create_write_filemark_cmd(drive, &pc, 1);
	if (ide_queue_pc_tail(drive, tape->disk, &pc, NULL, 0)) {
		printk(KERN_ERR "ide-tape: Couldn't write a filemark\n");
		return -EIO;
	}
	return 0;
}

/*
 * Called from idetape_chrdev_ioctl when the general mtio MTIOCTOP ioctl is
 * requested.
 *
 * Note: MTBSF and MTBSFM are not supported when the tape doesn't support
 * spacing over filemarks in the reverse direction. In this case, MTFSFM is also
 * usually not supported.
 *
 * The following commands are currently not supported:
 *
 * MTFSS, MTBSS, MTWSM, MTSETDENSITY, MTSETDRVBUFFER, MT_ST_BOOLEANS,
 * MT_ST_WRITE_THRESHOLD.
 */
static int idetape_mtioctop(ide_drive_t *drive, short mt_op, int mt_count)
{
	idetape_tape_t *tape = drive->driver_data;
	struct gendisk *disk = tape->disk;
	struct ide_atapi_pc pc;
	int i, retval;

	debug_log(DBG_ERR, "Handling MTIOCTOP ioctl: mt_op=%d, mt_count=%d\n",
			mt_op, mt_count);

	switch (mt_op) {
	case MTFSF:
	case MTFSFM:
	case MTBSF:
	case MTBSFM:
		if (!mt_count)
			return 0;
		return idetape_space_over_filemarks(drive, mt_op, mt_count);
	default:
		break;
	}

	switch (mt_op) {
	case MTWEOF:
		if (tape->write_prot)
			return -EACCES;
		ide_tape_discard_merge_buffer(drive, 1);
		for (i = 0; i < mt_count; i++) {
			retval = idetape_write_filemark(drive);
			if (retval)
				return retval;
		}
		return 0;
	case MTREW:
		ide_tape_discard_merge_buffer(drive, 0);
		if (idetape_rewind_tape(drive))
			return -EIO;
		return 0;
	case MTLOAD:
		ide_tape_discard_merge_buffer(drive, 0);
		return ide_do_start_stop(drive, disk, IDETAPE_LU_LOAD_MASK);
	case MTUNLOAD:
	case MTOFFL:
		/*
		 * If door is locked, attempt to unlock before
		 * attempting to eject.
		 */
		if (tape->door_locked) {
			if (!ide_set_media_lock(drive, disk, 0))
				tape->door_locked = DOOR_UNLOCKED;
		}
		ide_tape_discard_merge_buffer(drive, 0);
		retval = ide_do_start_stop(drive, disk, !IDETAPE_LU_LOAD_MASK);
		if (!retval)
			clear_bit(ilog2(IDE_AFLAG_MEDIUM_PRESENT),
				  &drive->atapi_flags);
		return retval;
	case MTNOP:
		ide_tape_discard_merge_buffer(drive, 0);
		return idetape_flush_tape_buffers(drive);
	case MTRETEN:
		ide_tape_discard_merge_buffer(drive, 0);
		return ide_do_start_stop(drive, disk,
			IDETAPE_LU_RETENSION_MASK | IDETAPE_LU_LOAD_MASK);
	case MTEOM:
		idetape_create_space_cmd(&pc, 0, IDETAPE_SPACE_TO_EOD);
		return ide_queue_pc_tail(drive, disk, &pc, NULL, 0);
	case MTERASE:
		(void)idetape_rewind_tape(drive);
		idetape_create_erase_cmd(&pc);
		return ide_queue_pc_tail(drive, disk, &pc, NULL, 0);
	case MTSETBLK:
		if (mt_count) {
			if (mt_count < tape->blk_size ||
			    mt_count % tape->blk_size)
				return -EIO;
			tape->user_bs_factor = mt_count / tape->blk_size;
			clear_bit(ilog2(IDE_AFLAG_DETECT_BS),
				  &drive->atapi_flags);
		} else
			set_bit(ilog2(IDE_AFLAG_DETECT_BS),
				&drive->atapi_flags);
		return 0;
	case MTSEEK:
		ide_tape_discard_merge_buffer(drive, 0);
		return idetape_position_tape(drive,
			mt_count * tape->user_bs_factor, tape->partition, 0);
	case MTSETPART:
		ide_tape_discard_merge_buffer(drive, 0);
		return idetape_position_tape(drive, 0, mt_count, 0);
	case MTFSR:
	case MTBSR:
	case MTLOCK:
		retval = ide_set_media_lock(drive, disk, 1);
		if (retval)
			return retval;
		tape->door_locked = DOOR_EXPLICITLY_LOCKED;
		return 0;
	case MTUNLOCK:
		retval = ide_set_media_lock(drive, disk, 0);
		if (retval)
			return retval;
		tape->door_locked = DOOR_UNLOCKED;
		return 0;
	default:
		printk(KERN_ERR "ide-tape: MTIO operation %d not supported\n",
				mt_op);
		return -EIO;
	}
}

/*
 * Our character device ioctls. General mtio.h magnetic io commands are
 * supported here, and not in the corresponding block interface. Our own
 * ide-tape ioctls are supported on both interfaces.
 */
static int idetape_chrdev_ioctl(struct inode *inode, struct file *file,
				unsigned int cmd, unsigned long arg)
{
	struct ide_tape_obj *tape = file->private_data;
	ide_drive_t *drive = tape->drive;
	struct mtop mtop;
	struct mtget mtget;
	struct mtpos mtpos;
	int block_offset = 0, position = tape->first_frame;
	void __user *argp = (void __user *)arg;

	debug_log(DBG_CHRDEV, "Enter %s, cmd=%u\n", __func__, cmd);

	if (tape->chrdev_dir == IDETAPE_DIR_WRITE) {
		ide_tape_flush_merge_buffer(drive);
		idetape_flush_tape_buffers(drive);
	}
	if (cmd == MTIOCGET || cmd == MTIOCPOS) {
		block_offset = tape->valid /
			(tape->blk_size * tape->user_bs_factor);
		position = ide_tape_read_position(drive);
		if (position < 0)
			return -EIO;
	}
	switch (cmd) {
	case MTIOCTOP:
		if (copy_from_user(&mtop, argp, sizeof(struct mtop)))
			return -EFAULT;
		return idetape_mtioctop(drive, mtop.mt_op, mtop.mt_count);
	case MTIOCGET:
		memset(&mtget, 0, sizeof(struct mtget));
		mtget.mt_type = MT_ISSCSI2;
		mtget.mt_blkno = position / tape->user_bs_factor - block_offset;
		mtget.mt_dsreg =
			((tape->blk_size * tape->user_bs_factor)
			 << MT_ST_BLKSIZE_SHIFT) & MT_ST_BLKSIZE_MASK;

		if (tape->drv_write_prot)
			mtget.mt_gstat |= GMT_WR_PROT(0xffffffff);

		if (copy_to_user(argp, &mtget, sizeof(struct mtget)))
			return -EFAULT;
		return 0;
	case MTIOCPOS:
		mtpos.mt_blkno = position / tape->user_bs_factor - block_offset;
		if (copy_to_user(argp, &mtpos, sizeof(struct mtpos)))
			return -EFAULT;
		return 0;
	default:
		if (tape->chrdev_dir == IDETAPE_DIR_READ)
			ide_tape_discard_merge_buffer(drive, 1);
		return idetape_blkdev_ioctl(drive, cmd, arg);
	}
}

/*
 * Do a mode sense page 0 with block descriptor and if it succeeds set the tape
 * block size with the reported value.
 */
static void ide_tape_get_bsize_from_bdesc(ide_drive_t *drive)
{
	idetape_tape_t *tape = drive->driver_data;
	struct ide_atapi_pc pc;
	u8 buf[12];

	idetape_create_mode_sense_cmd(&pc, IDETAPE_BLOCK_DESCRIPTOR);
	if (ide_queue_pc_tail(drive, tape->disk, &pc, buf, pc.req_xfer)) {
		printk(KERN_ERR "ide-tape: Can't get block descriptor\n");
		if (tape->blk_size == 0) {
			printk(KERN_WARNING "ide-tape: Cannot deal with zero "
					    "block size, assuming 32k\n");
			tape->blk_size = 32768;
		}
		return;
	}
	tape->blk_size = (buf[4 + 5] << 16) +
				(buf[4 + 6] << 8)  +
				 buf[4 + 7];
	tape->drv_write_prot = (buf[2] & 0x80) >> 7;
}

static int idetape_chrdev_open(struct inode *inode, struct file *filp)
{
	unsigned int minor = iminor(inode), i = minor & ~0xc0;
	ide_drive_t *drive;
	idetape_tape_t *tape;
	int retval;

	if (i >= MAX_HWIFS * MAX_DRIVES)
		return -ENXIO;

	lock_kernel();
	tape = ide_tape_get(NULL, true, i);
	if (!tape) {
		unlock_kernel();
		return -ENXIO;
	}

	debug_log(DBG_CHRDEV, "Enter %s\n", __func__);

	/*
	 * We really want to do nonseekable_open(inode, filp); here, but some
	 * versions of tar incorrectly call lseek on tapes and bail out if that
	 * fails.  So we disallow pread() and pwrite(), but permit lseeks.
	 */
	filp->f_mode &= ~(FMODE_PREAD | FMODE_PWRITE);

	drive = tape->drive;

	filp->private_data = tape;

	if (test_and_set_bit(ilog2(IDE_AFLAG_BUSY), &drive->atapi_flags)) {
		retval = -EBUSY;
		goto out_put_tape;
	}

	retval = idetape_wait_ready(drive, 60 * HZ);
	if (retval) {
		clear_bit(ilog2(IDE_AFLAG_BUSY), &drive->atapi_flags);
		printk(KERN_ERR "ide-tape: %s: drive not ready\n", tape->name);
		goto out_put_tape;
	}

<<<<<<< HEAD
	idetape_read_position(drive);
	if (!test_bit(ilog2(IDE_AFLAG_ADDRESS_VALID), &drive->atapi_flags))
=======
	ide_tape_read_position(drive);
	if (!test_bit(IDE_AFLAG_ADDRESS_VALID, &drive->atapi_flags))
>>>>>>> 103f7033
		(void)idetape_rewind_tape(drive);

	/* Read block size and write protect status from drive. */
	ide_tape_get_bsize_from_bdesc(drive);

	/* Set write protect flag if device is opened as read-only. */
	if ((filp->f_flags & O_ACCMODE) == O_RDONLY)
		tape->write_prot = 1;
	else
		tape->write_prot = tape->drv_write_prot;

	/* Make sure drive isn't write protected if user wants to write. */
	if (tape->write_prot) {
		if ((filp->f_flags & O_ACCMODE) == O_WRONLY ||
		    (filp->f_flags & O_ACCMODE) == O_RDWR) {
			clear_bit(ilog2(IDE_AFLAG_BUSY), &drive->atapi_flags);
			retval = -EROFS;
			goto out_put_tape;
		}
	}

	/* Lock the tape drive door so user can't eject. */
	if (tape->chrdev_dir == IDETAPE_DIR_NONE) {
		if (!ide_set_media_lock(drive, tape->disk, 1)) {
			if (tape->door_locked != DOOR_EXPLICITLY_LOCKED)
				tape->door_locked = DOOR_LOCKED;
		}
	}
	unlock_kernel();
	return 0;

out_put_tape:
	ide_tape_put(tape);
	unlock_kernel();
	return retval;
}

static void idetape_write_release(ide_drive_t *drive, unsigned int minor)
{
	idetape_tape_t *tape = drive->driver_data;

	ide_tape_flush_merge_buffer(drive);
	tape->buf = kmalloc(tape->buffer_size, GFP_KERNEL);
	if (tape->buf != NULL) {
		idetape_pad_zeros(drive, tape->blk_size *
				(tape->user_bs_factor - 1));
		kfree(tape->buf);
		tape->buf = NULL;
	}
	idetape_write_filemark(drive);
	idetape_flush_tape_buffers(drive);
	idetape_flush_tape_buffers(drive);
}

static int idetape_chrdev_release(struct inode *inode, struct file *filp)
{
	struct ide_tape_obj *tape = filp->private_data;
	ide_drive_t *drive = tape->drive;
	unsigned int minor = iminor(inode);

	lock_kernel();
	tape = drive->driver_data;

	debug_log(DBG_CHRDEV, "Enter %s\n", __func__);

	if (tape->chrdev_dir == IDETAPE_DIR_WRITE)
		idetape_write_release(drive, minor);
	if (tape->chrdev_dir == IDETAPE_DIR_READ) {
		if (minor < 128)
			ide_tape_discard_merge_buffer(drive, 1);
	}

	if (minor < 128 && test_bit(ilog2(IDE_AFLAG_MEDIUM_PRESENT),
				    &drive->atapi_flags))
		(void) idetape_rewind_tape(drive);

	if (tape->chrdev_dir == IDETAPE_DIR_NONE) {
		if (tape->door_locked == DOOR_LOCKED) {
			if (!ide_set_media_lock(drive, tape->disk, 0))
				tape->door_locked = DOOR_UNLOCKED;
		}
	}
	clear_bit(ilog2(IDE_AFLAG_BUSY), &drive->atapi_flags);
	ide_tape_put(tape);
	unlock_kernel();
	return 0;
}

static void idetape_get_inquiry_results(ide_drive_t *drive)
{
	idetape_tape_t *tape = drive->driver_data;
	struct ide_atapi_pc pc;
	u8 pc_buf[256];
	char fw_rev[4], vendor_id[8], product_id[16];

	idetape_create_inquiry_cmd(&pc);
	if (ide_queue_pc_tail(drive, tape->disk, &pc, pc_buf, pc.req_xfer)) {
		printk(KERN_ERR "ide-tape: %s: can't get INQUIRY results\n",
				tape->name);
		return;
	}
	memcpy(vendor_id, &pc_buf[8], 8);
	memcpy(product_id, &pc_buf[16], 16);
	memcpy(fw_rev, &pc_buf[32], 4);

	ide_fixstring(vendor_id, 8, 0);
	ide_fixstring(product_id, 16, 0);
	ide_fixstring(fw_rev, 4, 0);

	printk(KERN_INFO "ide-tape: %s <-> %s: %.8s %.16s rev %.4s\n",
			drive->name, tape->name, vendor_id, product_id, fw_rev);
}

/*
 * Ask the tape about its various parameters. In particular, we will adjust our
 * data transfer buffer	size to the recommended value as returned by the tape.
 */
static void idetape_get_mode_sense_results(ide_drive_t *drive)
{
	idetape_tape_t *tape = drive->driver_data;
	struct ide_atapi_pc pc;
	u8 buf[24], *caps;
	u8 speed, max_speed;

	idetape_create_mode_sense_cmd(&pc, IDETAPE_CAPABILITIES_PAGE);
	if (ide_queue_pc_tail(drive, tape->disk, &pc, buf, pc.req_xfer)) {
		printk(KERN_ERR "ide-tape: Can't get tape parameters - assuming"
				" some default values\n");
		tape->blk_size = 512;
		put_unaligned(52,   (u16 *)&tape->caps[12]);
		put_unaligned(540,  (u16 *)&tape->caps[14]);
		put_unaligned(6*52, (u16 *)&tape->caps[16]);
		return;
	}
	caps = buf + 4 + buf[3];

	/* convert to host order and save for later use */
	speed = be16_to_cpup((__be16 *)&caps[14]);
	max_speed = be16_to_cpup((__be16 *)&caps[8]);

	*(u16 *)&caps[8] = max_speed;
	*(u16 *)&caps[12] = be16_to_cpup((__be16 *)&caps[12]);
	*(u16 *)&caps[14] = speed;
	*(u16 *)&caps[16] = be16_to_cpup((__be16 *)&caps[16]);

	if (!speed) {
		printk(KERN_INFO "ide-tape: %s: invalid tape speed "
				"(assuming 650KB/sec)\n", drive->name);
		*(u16 *)&caps[14] = 650;
	}
	if (!max_speed) {
		printk(KERN_INFO "ide-tape: %s: invalid max_speed "
				"(assuming 650KB/sec)\n", drive->name);
		*(u16 *)&caps[8] = 650;
	}

	memcpy(&tape->caps, caps, 20);

	/* device lacks locking support according to capabilities page */
	if ((caps[6] & 1) == 0)
		drive->dev_flags &= ~IDE_DFLAG_DOORLOCKING;

	if (caps[7] & 0x02)
		tape->blk_size = 512;
	else if (caps[7] & 0x04)
		tape->blk_size = 1024;
}

#ifdef CONFIG_IDE_PROC_FS
#define ide_tape_devset_get(name, field) \
static int get_##name(ide_drive_t *drive) \
{ \
	idetape_tape_t *tape = drive->driver_data; \
	return tape->field; \
}

#define ide_tape_devset_set(name, field) \
static int set_##name(ide_drive_t *drive, int arg) \
{ \
	idetape_tape_t *tape = drive->driver_data; \
	tape->field = arg; \
	return 0; \
}

#define ide_tape_devset_rw_field(_name, _field) \
ide_tape_devset_get(_name, _field) \
ide_tape_devset_set(_name, _field) \
IDE_DEVSET(_name, DS_SYNC, get_##_name, set_##_name)

#define ide_tape_devset_r_field(_name, _field) \
ide_tape_devset_get(_name, _field) \
IDE_DEVSET(_name, 0, get_##_name, NULL)

static int mulf_tdsc(ide_drive_t *drive)	{ return 1000; }
static int divf_tdsc(ide_drive_t *drive)	{ return   HZ; }
static int divf_buffer(ide_drive_t *drive)	{ return    2; }
static int divf_buffer_size(ide_drive_t *drive)	{ return 1024; }

ide_devset_rw_flag(dsc_overlap, IDE_DFLAG_DSC_OVERLAP);

ide_tape_devset_rw_field(debug_mask, debug_mask);
ide_tape_devset_rw_field(tdsc, best_dsc_rw_freq);

ide_tape_devset_r_field(avg_speed, avg_speed);
ide_tape_devset_r_field(speed, caps[14]);
ide_tape_devset_r_field(buffer, caps[16]);
ide_tape_devset_r_field(buffer_size, buffer_size);

static const struct ide_proc_devset idetape_settings[] = {
	__IDE_PROC_DEVSET(avg_speed,	0, 0xffff, NULL, NULL),
	__IDE_PROC_DEVSET(buffer,	0, 0xffff, NULL, divf_buffer),
	__IDE_PROC_DEVSET(buffer_size,	0, 0xffff, NULL, divf_buffer_size),
	__IDE_PROC_DEVSET(debug_mask,	0, 0xffff, NULL, NULL),
	__IDE_PROC_DEVSET(dsc_overlap,	0,      1, NULL, NULL),
	__IDE_PROC_DEVSET(speed,	0, 0xffff, NULL, NULL),
	__IDE_PROC_DEVSET(tdsc,		IDETAPE_DSC_RW_MIN, IDETAPE_DSC_RW_MAX,
					mulf_tdsc, divf_tdsc),
	{ NULL },
};
#endif

/*
 * The function below is called to:
 *
 * 1. Initialize our various state variables.
 * 2. Ask the tape for its capabilities.
 * 3. Allocate a buffer which will be used for data transfer. The buffer size
 * is chosen based on the recommendation which we received in step 2.
 *
 * Note that at this point ide.c already assigned us an irq, so that we can
 * queue requests here and wait for their completion.
 */
static void idetape_setup(ide_drive_t *drive, idetape_tape_t *tape, int minor)
{
	unsigned long t;
	int speed;
	int buffer_size;
	u16 *ctl = (u16 *)&tape->caps[12];

	drive->pc_callback	 = ide_tape_callback;

	drive->dev_flags |= IDE_DFLAG_DSC_OVERLAP;

	if (drive->hwif->host_flags & IDE_HFLAG_NO_DSC) {
		printk(KERN_INFO "ide-tape: %s: disabling DSC overlap\n",
				 tape->name);
		drive->dev_flags &= ~IDE_DFLAG_DSC_OVERLAP;
	}

	/* Seagate Travan drives do not support DSC overlap. */
	if (strstr((char *)&drive->id[ATA_ID_PROD], "Seagate STT3401"))
		drive->dev_flags &= ~IDE_DFLAG_DSC_OVERLAP;

	tape->minor = minor;
	tape->name[0] = 'h';
	tape->name[1] = 't';
	tape->name[2] = '0' + minor;
	tape->chrdev_dir = IDETAPE_DIR_NONE;

	idetape_get_inquiry_results(drive);
	idetape_get_mode_sense_results(drive);
	ide_tape_get_bsize_from_bdesc(drive);
	tape->user_bs_factor = 1;
	tape->buffer_size = *ctl * tape->blk_size;
	while (tape->buffer_size > 0xffff) {
		printk(KERN_NOTICE "ide-tape: decreasing stage size\n");
		*ctl /= 2;
		tape->buffer_size = *ctl * tape->blk_size;
	}
	buffer_size = tape->buffer_size;

	/* select the "best" DSC read/write polling freq */
	speed = max(*(u16 *)&tape->caps[14], *(u16 *)&tape->caps[8]);

	t = (IDETAPE_FIFO_THRESHOLD * tape->buffer_size * HZ) / (speed * 1000);

	/*
	 * Ensure that the number we got makes sense; limit it within
	 * IDETAPE_DSC_RW_MIN and IDETAPE_DSC_RW_MAX.
	 */
	tape->best_dsc_rw_freq = clamp_t(unsigned long, t, IDETAPE_DSC_RW_MIN,
					 IDETAPE_DSC_RW_MAX);
	printk(KERN_INFO "ide-tape: %s <-> %s: %dKBps, %d*%dkB buffer, "
		"%lums tDSC%s\n",
		drive->name, tape->name, *(u16 *)&tape->caps[14],
		(*(u16 *)&tape->caps[16] * 512) / tape->buffer_size,
		tape->buffer_size / 1024,
		tape->best_dsc_rw_freq * 1000 / HZ,
		(drive->dev_flags & IDE_DFLAG_USING_DMA) ? ", DMA" : "");

	ide_proc_register_driver(drive, tape->driver);
}

static void ide_tape_remove(ide_drive_t *drive)
{
	idetape_tape_t *tape = drive->driver_data;

	ide_proc_unregister_driver(drive, tape->driver);
	device_del(&tape->dev);
	ide_unregister_region(tape->disk);

	mutex_lock(&idetape_ref_mutex);
	put_device(&tape->dev);
	mutex_unlock(&idetape_ref_mutex);
}

static void ide_tape_release(struct device *dev)
{
	struct ide_tape_obj *tape = to_ide_drv(dev, ide_tape_obj);
	ide_drive_t *drive = tape->drive;
	struct gendisk *g = tape->disk;

	BUG_ON(tape->valid);

	drive->dev_flags &= ~IDE_DFLAG_DSC_OVERLAP;
	drive->driver_data = NULL;
	device_destroy(idetape_sysfs_class, MKDEV(IDETAPE_MAJOR, tape->minor));
	device_destroy(idetape_sysfs_class,
			MKDEV(IDETAPE_MAJOR, tape->minor + 128));
	idetape_devs[tape->minor] = NULL;
	g->private_data = NULL;
	put_disk(g);
	kfree(tape);
}

#ifdef CONFIG_IDE_PROC_FS
static int proc_idetape_read_name
	(char *page, char **start, off_t off, int count, int *eof, void *data)
{
	ide_drive_t	*drive = (ide_drive_t *) data;
	idetape_tape_t	*tape = drive->driver_data;
	char		*out = page;
	int		len;

	len = sprintf(out, "%s\n", tape->name);
	PROC_IDE_READ_RETURN(page, start, off, count, eof, len);
}

static ide_proc_entry_t idetape_proc[] = {
	{ "capacity",	S_IFREG|S_IRUGO,	proc_ide_read_capacity, NULL },
	{ "name",	S_IFREG|S_IRUGO,	proc_idetape_read_name,	NULL },
	{ NULL, 0, NULL, NULL }
};

static ide_proc_entry_t *ide_tape_proc_entries(ide_drive_t *drive)
{
	return idetape_proc;
}

static const struct ide_proc_devset *ide_tape_proc_devsets(ide_drive_t *drive)
{
	return idetape_settings;
}
#endif

static int ide_tape_probe(ide_drive_t *);

static struct ide_driver idetape_driver = {
	.gen_driver = {
		.owner		= THIS_MODULE,
		.name		= "ide-tape",
		.bus		= &ide_bus_type,
	},
	.probe			= ide_tape_probe,
	.remove			= ide_tape_remove,
	.version		= IDETAPE_VERSION,
	.do_request		= idetape_do_request,
#ifdef CONFIG_IDE_PROC_FS
	.proc_entries		= ide_tape_proc_entries,
	.proc_devsets		= ide_tape_proc_devsets,
#endif
};

/* Our character device supporting functions, passed to register_chrdev. */
static const struct file_operations idetape_fops = {
	.owner		= THIS_MODULE,
	.read		= idetape_chrdev_read,
	.write		= idetape_chrdev_write,
	.ioctl		= idetape_chrdev_ioctl,
	.open		= idetape_chrdev_open,
	.release	= idetape_chrdev_release,
};

static int idetape_open(struct block_device *bdev, fmode_t mode)
{
	struct ide_tape_obj *tape = ide_tape_get(bdev->bd_disk, false, 0);

	if (!tape)
		return -ENXIO;

	return 0;
}

static int idetape_release(struct gendisk *disk, fmode_t mode)
{
	struct ide_tape_obj *tape = ide_drv_g(disk, ide_tape_obj);

	ide_tape_put(tape);
	return 0;
}

static int idetape_ioctl(struct block_device *bdev, fmode_t mode,
			unsigned int cmd, unsigned long arg)
{
	struct ide_tape_obj *tape = ide_drv_g(bdev->bd_disk, ide_tape_obj);
	ide_drive_t *drive = tape->drive;
	int err = generic_ide_ioctl(drive, bdev, cmd, arg);
	if (err == -EINVAL)
		err = idetape_blkdev_ioctl(drive, cmd, arg);
	return err;
}

static struct block_device_operations idetape_block_ops = {
	.owner		= THIS_MODULE,
	.open		= idetape_open,
	.release	= idetape_release,
	.locked_ioctl	= idetape_ioctl,
};

static int ide_tape_probe(ide_drive_t *drive)
{
	idetape_tape_t *tape;
	struct gendisk *g;
	int minor;

	if (!strstr("ide-tape", drive->driver_req))
		goto failed;

	if (drive->media != ide_tape)
		goto failed;

	if ((drive->dev_flags & IDE_DFLAG_ID_READ) &&
	    ide_check_atapi_device(drive, DRV_NAME) == 0) {
		printk(KERN_ERR "ide-tape: %s: not supported by this version of"
				" the driver\n", drive->name);
		goto failed;
	}
	tape = kzalloc(sizeof(idetape_tape_t), GFP_KERNEL);
	if (tape == NULL) {
		printk(KERN_ERR "ide-tape: %s: Can't allocate a tape struct\n",
				drive->name);
		goto failed;
	}

	g = alloc_disk(1 << PARTN_BITS);
	if (!g)
		goto out_free_tape;

	ide_init_disk(g, drive);

	tape->dev.parent = &drive->gendev;
	tape->dev.release = ide_tape_release;
	dev_set_name(&tape->dev, dev_name(&drive->gendev));

	if (device_register(&tape->dev))
		goto out_free_disk;

	tape->drive = drive;
	tape->driver = &idetape_driver;
	tape->disk = g;

	g->private_data = &tape->driver;

	drive->driver_data = tape;

	mutex_lock(&idetape_ref_mutex);
	for (minor = 0; idetape_devs[minor]; minor++)
		;
	idetape_devs[minor] = tape;
	mutex_unlock(&idetape_ref_mutex);

	idetape_setup(drive, tape, minor);

	device_create(idetape_sysfs_class, &drive->gendev,
		      MKDEV(IDETAPE_MAJOR, minor), NULL, "%s", tape->name);
	device_create(idetape_sysfs_class, &drive->gendev,
		      MKDEV(IDETAPE_MAJOR, minor + 128), NULL,
		      "n%s", tape->name);

	g->fops = &idetape_block_ops;
	ide_register_region(g);

	return 0;

out_free_disk:
	put_disk(g);
out_free_tape:
	kfree(tape);
failed:
	return -ENODEV;
}

static void __exit idetape_exit(void)
{
	driver_unregister(&idetape_driver.gen_driver);
	class_destroy(idetape_sysfs_class);
	unregister_chrdev(IDETAPE_MAJOR, "ht");
}

static int __init idetape_init(void)
{
	int error = 1;
	idetape_sysfs_class = class_create(THIS_MODULE, "ide_tape");
	if (IS_ERR(idetape_sysfs_class)) {
		idetape_sysfs_class = NULL;
		printk(KERN_ERR "Unable to create sysfs class for ide tapes\n");
		error = -EBUSY;
		goto out;
	}

	if (register_chrdev(IDETAPE_MAJOR, "ht", &idetape_fops)) {
		printk(KERN_ERR "ide-tape: Failed to register chrdev"
				" interface\n");
		error = -EBUSY;
		goto out_free_class;
	}

	error = driver_register(&idetape_driver.gen_driver);
	if (error)
		goto out_free_driver;

	return 0;

out_free_driver:
	driver_unregister(&idetape_driver.gen_driver);
out_free_class:
	class_destroy(idetape_sysfs_class);
out:
	return error;
}

MODULE_ALIAS("ide:*m-tape*");
module_init(idetape_init);
module_exit(idetape_exit);
MODULE_ALIAS_CHARDEV_MAJOR(IDETAPE_MAJOR);
MODULE_DESCRIPTION("ATAPI Streaming TAPE Driver");
MODULE_LICENSE("GPL");<|MERGE_RESOLUTION|>--- conflicted
+++ resolved
@@ -372,42 +372,11 @@
 		}
 
 		tape->first_frame += blocks;
-<<<<<<< HEAD
-		rq->resid_len -= blocks * tape->blk_size;
-=======
->>>>>>> 103f7033
 
 		if (pc->error) {
 			uptodate = 0;
 			err = pc->error;
 		}
-<<<<<<< HEAD
-	} else if (pc->c[0] == READ_POSITION && uptodate) {
-		u8 *readpos = pc->buf;
-
-		debug_log(DBG_SENSE, "BOP - %s\n",
-				(readpos[0] & 0x80) ? "Yes" : "No");
-		debug_log(DBG_SENSE, "EOP - %s\n",
-				(readpos[0] & 0x40) ? "Yes" : "No");
-
-		if (readpos[0] & 0x4) {
-			printk(KERN_INFO "ide-tape: Block location is unknown"
-					 "to the tape\n");
-			clear_bit(ilog2(IDE_AFLAG_ADDRESS_VALID),
-				  &drive->atapi_flags);
-			uptodate = 0;
-			err = IDE_DRV_ERROR_GENERAL;
-		} else {
-			debug_log(DBG_SENSE, "Block Location - %u\n",
-					be32_to_cpup((__be32 *)&readpos[4]));
-
-			tape->partition = readpos[1];
-			tape->first_frame = be32_to_cpup((__be32 *)&readpos[4]);
-			set_bit(ilog2(IDE_AFLAG_ADDRESS_VALID),
-				&drive->atapi_flags);
-		}
-=======
->>>>>>> 103f7033
 	}
 	rq->errors = err;
 
@@ -803,7 +772,8 @@
 		if (buf[0] & 0x4) {
 			printk(KERN_INFO "ide-tape: Block location is unknown"
 					 "to the tape\n");
-			clear_bit(IDE_AFLAG_ADDRESS_VALID, &drive->atapi_flags);
+			clear_bit(ilog2(IDE_AFLAG_ADDRESS_VALID),
+				  &drive->atapi_flags);
 			return -1;
 		} else {
 			debug_log(DBG_SENSE, "Block Location - %u\n",
@@ -811,7 +781,8 @@
 
 			tape->partition = buf[1];
 			tape->first_frame = be32_to_cpup((__be32 *)&buf[4]);
-			set_bit(IDE_AFLAG_ADDRESS_VALID, &drive->atapi_flags);
+			set_bit(ilog2(IDE_AFLAG_ADDRESS_VALID),
+				&drive->atapi_flags);
 		}
 	}
 
@@ -1541,13 +1512,8 @@
 		goto out_put_tape;
 	}
 
-<<<<<<< HEAD
 	idetape_read_position(drive);
 	if (!test_bit(ilog2(IDE_AFLAG_ADDRESS_VALID), &drive->atapi_flags))
-=======
-	ide_tape_read_position(drive);
-	if (!test_bit(IDE_AFLAG_ADDRESS_VALID, &drive->atapi_flags))
->>>>>>> 103f7033
 		(void)idetape_rewind_tape(drive);
 
 	/* Read block size and write protect status from drive. */
