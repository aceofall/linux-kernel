/*
 * Contiguous Memory Allocator for DMA mapping framework
 * Copyright (c) 2010-2011 by Samsung Electronics.
 * Written by:
 *	Marek Szyprowski <m.szyprowski@samsung.com>
 *	Michal Nazarewicz <mina86@mina86.com>
 *
 * This program is free software; you can redistribute it and/or
 * modify it under the terms of the GNU General Public License as
 * published by the Free Software Foundation; either version 2 of the
 * License or (at your optional) any later version of the license.
 */

#define pr_fmt(fmt) "cma: " fmt

#ifdef CONFIG_CMA_DEBUG
#ifndef DEBUG
#  define DEBUG
#endif
#endif

#include <asm/page.h>
#include <asm/dma-contiguous.h>

#include <linux/memblock.h>
#include <linux/err.h>
#include <linux/mm.h>
#include <linux/mutex.h>
#include <linux/page-isolation.h>
#include <linux/sizes.h>
#include <linux/slab.h>
#include <linux/swap.h>
#include <linux/mm_types.h>
#include <linux/dma-contiguous.h>

struct cma {
	unsigned long	base_pfn;
	unsigned long	count;
	unsigned long	*bitmap;
};

struct cma *dma_contiguous_default_area;

#ifdef CONFIG_CMA_SIZE_MBYTES
#define CMA_SIZE_MBYTES CONFIG_CMA_SIZE_MBYTES
#else
#define CMA_SIZE_MBYTES 0
#endif

/*
 * Default global CMA area size can be defined in kernel's .config.
 * This is useful mainly for distro maintainers to create a kernel
 * that works correctly for most supported systems.
 * The size can be set in bytes or as a percentage of the total memory
 * in the system.
 *
 * Users, who want to set the size of global CMA area for their system
 * should use cma= kernel parameter.
 */
static const phys_addr_t size_bytes = CMA_SIZE_MBYTES * SZ_1M;
// ARM10C 20131026
static phys_addr_t size_cmdline = -1;

static int __init early_cma(char *p)
{
	pr_debug("%s(%s)\n", __func__, p);
	size_cmdline = memparse(p, &p);
	return 0;
}
early_param("cma", early_cma);

#ifdef CONFIG_CMA_SIZE_PERCENTAGE

static phys_addr_t __init __maybe_unused cma_early_percent_memory(void)
{
	struct memblock_region *reg;
	unsigned long total_pages = 0;

	/*
	 * We cannot use memblock_phys_mem_size() here, because
	 * memblock_analyze() has not been called yet.
	 */
	for_each_memblock(memory, reg)
		total_pages += memblock_region_memory_end_pfn(reg) -
			       memblock_region_memory_base_pfn(reg);

	return (total_pages * CONFIG_CMA_SIZE_PERCENTAGE / 100) << PAGE_SHIFT;
}

#else

static inline __maybe_unused phys_addr_t cma_early_percent_memory(void)
{
	return 0;
}

#endif

/**
 * dma_contiguous_reserve() - reserve area(s) for contiguous memory handling
 * @limit: End address of the reserved memory (optional, 0 for any).
 *
 * This function reserves memory from early allocator. It should be
 * called by arch specific code once the early allocator (memblock or bootmem)
 * has been activated and all other subsystems have already allocated/reserved
 * memory.
 */
// ARM10C 20131026
// limit: 0
void __init dma_contiguous_reserve(phys_addr_t limit)
{
	phys_addr_t selected_size = 0;

	pr_debug("%s(limit %08lx)\n", __func__, (unsigned long)limit);

	if (size_cmdline != -1) {
		selected_size = size_cmdline;
	} else {
#ifdef CONFIG_CMA_SIZE_SEL_MBYTES // CONFIG_CMA_SIZE_SEL_MBYTES=n
		selected_size = size_bytes;
#elif defined(CONFIG_CMA_SIZE_SEL_PERCENTAGE) // CONFIG_CMA_SIZE_SEL_PERCENTAGE=n
		selected_size = cma_early_percent_memory();
#elif defined(CONFIG_CMA_SIZE_SEL_MIN) // CONFIG_CMA_SIZE_SEL_MIN=n
		selected_size = min(size_bytes, cma_early_percent_memory());
#elif defined(CONFIG_CMA_SIZE_SEL_MAX) // CONFIG_CMA_SIZE_SEL_MAX=n
		selected_size = max(size_bytes, cma_early_percent_memory());
#endif
	}

<<<<<<< HEAD
	if (selected_size && !dma_contiguous_default_area) {
=======
	// selected_size: 0
	if (selected_size) {
>>>>>>> d30ea7a8
		pr_debug("%s: reserving %ld MiB for global area\n", __func__,
			 (unsigned long)selected_size / SZ_1M);

		dma_contiguous_reserve_area(selected_size, 0, limit,
					    &dma_contiguous_default_area);
	}
};

static DEFINE_MUTEX(cma_mutex);

static int __init cma_activate_area(struct cma *cma)
{
	int bitmap_size = BITS_TO_LONGS(cma->count) * sizeof(long);
	unsigned long base_pfn = cma->base_pfn, pfn = base_pfn;
	unsigned i = cma->count >> pageblock_order;
	struct zone *zone;

	cma->bitmap = kzalloc(bitmap_size, GFP_KERNEL);

	if (!cma->bitmap)
		return -ENOMEM;

	WARN_ON_ONCE(!pfn_valid(pfn));
	zone = page_zone(pfn_to_page(pfn));

	do {
		unsigned j;
		base_pfn = pfn;
		for (j = pageblock_nr_pages; j; --j, pfn++) {
			WARN_ON_ONCE(!pfn_valid(pfn));
			if (page_zone(pfn_to_page(pfn)) != zone)
				return -EINVAL;
		}
		init_cma_reserved_pageblock(pfn_to_page(base_pfn));
	} while (--i);

	return 0;
}

static struct cma cma_areas[MAX_CMA_AREAS];
static unsigned cma_area_count;

static int __init cma_init_reserved_areas(void)
{
	int i;

	for (i = 0; i < cma_area_count; i++) {
		int ret = cma_activate_area(&cma_areas[i]);
		if (ret)
			return ret;
	}

	return 0;
}
core_initcall(cma_init_reserved_areas);

/**
 * dma_contiguous_reserve_area() - reserve custom contiguous area
 * @size: Size of the reserved area (in bytes),
 * @base: Base address of the reserved area optional, use 0 for any
 * @limit: End address of the reserved memory (optional, 0 for any).
 * @res_cma: Pointer to store the created cma region.
 *
 * This function reserves memory from early allocator. It should be
 * called by arch specific code once the early allocator (memblock or bootmem)
 * has been activated and all other subsystems have already allocated/reserved
 * memory. This function allows to create custom reserved areas for specific
 * devices.
 */
int __init dma_contiguous_reserve_area(phys_addr_t size, phys_addr_t base,
				       phys_addr_t limit, struct cma **res_cma)
{
	struct cma *cma = &cma_areas[cma_area_count];
	phys_addr_t alignment;
	int ret = 0;

	pr_debug("%s(size %lx, base %08lx, limit %08lx)\n", __func__,
		 (unsigned long)size, (unsigned long)base,
		 (unsigned long)limit);

	/* Sanity checks */
	if (cma_area_count == ARRAY_SIZE(cma_areas)) {
		pr_err("Not enough slots for CMA reserved regions!\n");
		return -ENOSPC;
	}

	if (!size)
		return -EINVAL;

	/* Sanitise input arguments */
	alignment = PAGE_SIZE << max(MAX_ORDER - 1, pageblock_order);
	base = ALIGN(base, alignment);
	size = ALIGN(size, alignment);
	limit &= ~(alignment - 1);

	/* Reserve memory */
	if (base) {
		if (memblock_is_region_reserved(base, size) ||
		    memblock_reserve(base, size) < 0) {
			ret = -EBUSY;
			goto err;
		}
	} else {
		/*
		 * Use __memblock_alloc_base() since
		 * memblock_alloc_base() panic()s.
		 */
		phys_addr_t addr = __memblock_alloc_base(size, alignment, limit);
		if (!addr) {
			ret = -ENOMEM;
			goto err;
		} else {
			base = addr;
		}
	}

	/*
	 * Each reserved area must be initialised later, when more kernel
	 * subsystems (like slab allocator) are available.
	 */
	cma->base_pfn = PFN_DOWN(base);
	cma->count = size >> PAGE_SHIFT;
	*res_cma = cma;
	cma_area_count++;

	pr_info("CMA: reserved %ld MiB at %08lx\n", (unsigned long)size / SZ_1M,
		(unsigned long)base);

	/* Architecture specific contiguous memory fixup. */
	dma_contiguous_early_fixup(base, size);
	return 0;
err:
	pr_err("CMA: failed to reserve %ld MiB\n", (unsigned long)size / SZ_1M);
	return ret;
}

/**
 * dma_alloc_from_contiguous() - allocate pages from contiguous area
 * @dev:   Pointer to device for which the allocation is performed.
 * @count: Requested number of pages.
 * @align: Requested alignment of pages (in PAGE_SIZE order).
 *
 * This function allocates memory buffer for specified device. It uses
 * device specific contiguous memory area if available or the default
 * global one. Requires architecture specific get_dev_cma_area() helper
 * function.
 */
struct page *dma_alloc_from_contiguous(struct device *dev, int count,
				       unsigned int align)
{
	unsigned long mask, pfn, pageno, start = 0;
	struct cma *cma = dev_get_cma_area(dev);
	struct page *page = NULL;
	int ret;

	if (!cma || !cma->count)
		return NULL;

	if (align > CONFIG_CMA_ALIGNMENT)
		align = CONFIG_CMA_ALIGNMENT;

	pr_debug("%s(cma %p, count %d, align %d)\n", __func__, (void *)cma,
		 count, align);

	if (!count)
		return NULL;

	mask = (1 << align) - 1;

	mutex_lock(&cma_mutex);

	for (;;) {
		pageno = bitmap_find_next_zero_area(cma->bitmap, cma->count,
						    start, count, mask);
		if (pageno >= cma->count)
			break;

		pfn = cma->base_pfn + pageno;
		ret = alloc_contig_range(pfn, pfn + count, MIGRATE_CMA);
		if (ret == 0) {
			bitmap_set(cma->bitmap, pageno, count);
			page = pfn_to_page(pfn);
			break;
		} else if (ret != -EBUSY) {
			break;
		}
		pr_debug("%s(): memory range at %p is busy, retrying\n",
			 __func__, pfn_to_page(pfn));
		/* try again with a bit different memory target */
		start = pageno + mask + 1;
	}

	mutex_unlock(&cma_mutex);
	pr_debug("%s(): returned %p\n", __func__, page);
	return page;
}

/**
 * dma_release_from_contiguous() - release allocated pages
 * @dev:   Pointer to device for which the pages were allocated.
 * @pages: Allocated pages.
 * @count: Number of allocated pages.
 *
 * This function releases memory allocated by dma_alloc_from_contiguous().
 * It returns false when provided pages do not belong to contiguous area and
 * true otherwise.
 */
bool dma_release_from_contiguous(struct device *dev, struct page *pages,
				 int count)
{
	struct cma *cma = dev_get_cma_area(dev);
	unsigned long pfn;

	if (!cma || !pages)
		return false;

	pr_debug("%s(page %p)\n", __func__, (void *)pages);

	pfn = page_to_pfn(pages);

	if (pfn < cma->base_pfn || pfn >= cma->base_pfn + cma->count)
		return false;

	VM_BUG_ON(pfn + count > cma->base_pfn + cma->count);

	mutex_lock(&cma_mutex);
	bitmap_clear(cma->bitmap, pfn - cma->base_pfn, count);
	free_contig_range(pfn, count);
	mutex_unlock(&cma_mutex);

	return true;
}<|MERGE_RESOLUTION|>--- conflicted
+++ resolved
@@ -127,12 +127,8 @@
 #endif
 	}
 
-<<<<<<< HEAD
+	// selected_size: 0
 	if (selected_size && !dma_contiguous_default_area) {
-=======
-	// selected_size: 0
-	if (selected_size) {
->>>>>>> d30ea7a8
 		pr_debug("%s: reserving %ld MiB for global area\n", __func__,
 			 (unsigned long)selected_size / SZ_1M);
 
