/*
 * fs/f2fs/f2fs.h
 *
 * Copyright (c) 2012 Samsung Electronics Co., Ltd.
 *             http://www.samsung.com/
 *
 * This program is free software; you can redistribute it and/or modify
 * it under the terms of the GNU General Public License version 2 as
 * published by the Free Software Foundation.
 */
#ifndef _LINUX_F2FS_H
#define _LINUX_F2FS_H

#include <linux/types.h>
#include <linux/page-flags.h>
#include <linux/buffer_head.h>
#include <linux/slab.h>
#include <linux/crc32.h>
#include <linux/magic.h>
#include <linux/kobject.h>
#include <linux/sched.h>

#ifdef CONFIG_F2FS_CHECK_FS
#define f2fs_bug_on(condition)	BUG_ON(condition)
#define f2fs_down_write(x, y)	down_write_nest_lock(x, y)
#else
#define f2fs_bug_on(condition)	WARN_ON(condition)
#define f2fs_down_write(x, y)	down_write(x)
#endif

/*
 * For mount options
 */
#define F2FS_MOUNT_BG_GC		0x00000001
#define F2FS_MOUNT_DISABLE_ROLL_FORWARD	0x00000002
#define F2FS_MOUNT_DISCARD		0x00000004
#define F2FS_MOUNT_NOHEAP		0x00000008
#define F2FS_MOUNT_XATTR_USER		0x00000010
#define F2FS_MOUNT_POSIX_ACL		0x00000020
#define F2FS_MOUNT_DISABLE_EXT_IDENTIFY	0x00000040
#define F2FS_MOUNT_INLINE_XATTR		0x00000080
#define F2FS_MOUNT_INLINE_DATA		0x00000100
#define F2FS_MOUNT_FLUSH_MERGE		0x00000200
#define F2FS_MOUNT_NOBARRIER		0x00000400

#define clear_opt(sbi, option)	(sbi->mount_opt.opt &= ~F2FS_MOUNT_##option)
#define set_opt(sbi, option)	(sbi->mount_opt.opt |= F2FS_MOUNT_##option)
#define test_opt(sbi, option)	(sbi->mount_opt.opt & F2FS_MOUNT_##option)

#define ver_after(a, b)	(typecheck(unsigned long long, a) &&		\
		typecheck(unsigned long long, b) &&			\
		((long long)((a) - (b)) > 0))

typedef u32 block_t;	/*
			 * should not change u32, since it is the on-disk block
			 * address format, __le32.
			 */
typedef u32 nid_t;

struct f2fs_mount_info {
	unsigned int	opt;
};

#define CRCPOLY_LE 0xedb88320

static inline __u32 f2fs_crc32(void *buf, size_t len)
{
	unsigned char *p = (unsigned char *)buf;
	__u32 crc = F2FS_SUPER_MAGIC;
	int i;

	while (len--) {
		crc ^= *p++;
		for (i = 0; i < 8; i++)
			crc = (crc >> 1) ^ ((crc & 1) ? CRCPOLY_LE : 0);
	}
	return crc;
}

static inline bool f2fs_crc_valid(__u32 blk_crc, void *buf, size_t buf_size)
{
	return f2fs_crc32(buf, buf_size) == blk_crc;
}

/*
 * For checkpoint manager
 */
enum {
	NAT_BITMAP,
	SIT_BITMAP
};

/*
 * For CP/NAT/SIT/SSA readahead
 */
enum {
	META_CP,
	META_NAT,
	META_SIT,
	META_SSA
};

/* for the list of ino */
enum {
	ORPHAN_INO,		/* for orphan ino list */
	APPEND_INO,		/* for append ino list */
	UPDATE_INO,		/* for update ino list */
	MAX_INO_ENTRY,		/* max. list */
};

struct ino_entry {
	struct list_head list;	/* list head */
	nid_t ino;		/* inode number */
};

/* for the list of directory inodes */
struct dir_inode_entry {
	struct list_head list;	/* list head */
	struct inode *inode;	/* vfs inode pointer */
};

/* for the list of blockaddresses to be discarded */
struct discard_entry {
	struct list_head list;	/* list head */
	block_t blkaddr;	/* block address to be discarded */
	int len;		/* # of consecutive blocks of the discard */
};

/* for the list of fsync inodes, used only during recovery */
struct fsync_inode_entry {
	struct list_head list;	/* list head */
	struct inode *inode;	/* vfs inode pointer */
	block_t blkaddr;	/* block address locating the last inode */
};

#define nats_in_cursum(sum)		(le16_to_cpu(sum->n_nats))
#define sits_in_cursum(sum)		(le16_to_cpu(sum->n_sits))

#define nat_in_journal(sum, i)		(sum->nat_j.entries[i].ne)
#define nid_in_journal(sum, i)		(sum->nat_j.entries[i].nid)
#define sit_in_journal(sum, i)		(sum->sit_j.entries[i].se)
#define segno_in_journal(sum, i)	(sum->sit_j.entries[i].segno)

static inline int update_nats_in_cursum(struct f2fs_summary_block *rs, int i)
{
	int before = nats_in_cursum(rs);
	rs->n_nats = cpu_to_le16(before + i);
	return before;
}

static inline int update_sits_in_cursum(struct f2fs_summary_block *rs, int i)
{
	int before = sits_in_cursum(rs);
	rs->n_sits = cpu_to_le16(before + i);
	return before;
}

/*
 * ioctl commands
 */
#define F2FS_IOC_GETFLAGS               FS_IOC_GETFLAGS
#define F2FS_IOC_SETFLAGS               FS_IOC_SETFLAGS

#if defined(__KERNEL__) && defined(CONFIG_COMPAT)
/*
 * ioctl commands in 32 bit emulation
 */
#define F2FS_IOC32_GETFLAGS             FS_IOC32_GETFLAGS
#define F2FS_IOC32_SETFLAGS             FS_IOC32_SETFLAGS
#endif

/*
 * For INODE and NODE manager
 */
/*
 * XATTR_NODE_OFFSET stores xattrs to one node block per file keeping -1
 * as its node offset to distinguish from index node blocks.
 * But some bits are used to mark the node block.
 */
#define XATTR_NODE_OFFSET	((((unsigned int)-1) << OFFSET_BIT_SHIFT) \
				>> OFFSET_BIT_SHIFT)
enum {
	ALLOC_NODE,			/* allocate a new node page if needed */
	LOOKUP_NODE,			/* look up a node without readahead */
	LOOKUP_NODE_RA,			/*
					 * look up a node with readahead called
					 * by get_data_block.
					 */
};

#define F2FS_LINK_MAX		32000	/* maximum link count per file */

#define MAX_DIR_RA_PAGES	4	/* maximum ra pages of dir */

/* for in-memory extent cache entry */
#define F2FS_MIN_EXTENT_LEN	16	/* minimum extent length */

struct extent_info {
	rwlock_t ext_lock;	/* rwlock for consistency */
	unsigned int fofs;	/* start offset in a file */
	u32 blk_addr;		/* start block address of the extent */
	unsigned int len;	/* length of the extent */
};

/*
 * i_advise uses FADVISE_XXX_BIT. We can add additional hints later.
 */
#define FADVISE_COLD_BIT	0x01
#define FADVISE_LOST_PINO_BIT	0x02

#define DEF_DIR_LEVEL		0

struct f2fs_inode_info {
	struct inode vfs_inode;		/* serve a vfs inode */
	unsigned long i_flags;		/* keep an inode flags for ioctl */
	unsigned char i_advise;		/* use to give file attribute hints */
	unsigned char i_dir_level;	/* use for dentry level for large dir */
	unsigned int i_current_depth;	/* use only in directory structure */
	unsigned int i_pino;		/* parent inode number */
	umode_t i_acl_mode;		/* keep file acl mode temporarily */

	/* Use below internally in f2fs*/
	unsigned long flags;		/* use to pass per-file flags */
	struct rw_semaphore i_sem;	/* protect fi info */
	atomic_t dirty_dents;		/* # of dirty dentry pages */
	f2fs_hash_t chash;		/* hash value of given file name */
	unsigned int clevel;		/* maximum level of given file name */
	nid_t i_xattr_nid;		/* node id that contains xattrs */
	unsigned long long xattr_ver;	/* cp version of xattr modification */
	struct extent_info ext;		/* in-memory extent cache entry */
	struct dir_inode_entry *dirty_dir;	/* the pointer of dirty dir */
};

static inline void get_extent_info(struct extent_info *ext,
					struct f2fs_extent i_ext)
{
	write_lock(&ext->ext_lock);
	ext->fofs = le32_to_cpu(i_ext.fofs);
	ext->blk_addr = le32_to_cpu(i_ext.blk_addr);
	ext->len = le32_to_cpu(i_ext.len);
	write_unlock(&ext->ext_lock);
}

static inline void set_raw_extent(struct extent_info *ext,
					struct f2fs_extent *i_ext)
{
	read_lock(&ext->ext_lock);
	i_ext->fofs = cpu_to_le32(ext->fofs);
	i_ext->blk_addr = cpu_to_le32(ext->blk_addr);
	i_ext->len = cpu_to_le32(ext->len);
	read_unlock(&ext->ext_lock);
}

struct f2fs_nm_info {
	block_t nat_blkaddr;		/* base disk address of NAT */
	nid_t max_nid;			/* maximum possible node ids */
	nid_t available_nids;		/* maximum available node ids */
	nid_t next_scan_nid;		/* the next nid to be scanned */
	unsigned int ram_thresh;	/* control the memory footprint */

	/* NAT cache management */
	struct radix_tree_root nat_root;/* root of the nat entry cache */
	rwlock_t nat_tree_lock;		/* protect nat_tree_lock */
	unsigned int nat_cnt;		/* the # of cached nat entries */
	struct list_head nat_entries;	/* cached nat entry list (clean) */
	struct list_head dirty_nat_entries; /* cached nat entry list (dirty) */
	struct list_head nat_entry_set;	/* nat entry set list */
	unsigned int dirty_nat_cnt;	/* total num of nat entries in set */

	/* free node ids management */
	struct radix_tree_root free_nid_root;/* root of the free_nid cache */
	struct list_head free_nid_list;	/* a list for free nids */
	spinlock_t free_nid_list_lock;	/* protect free nid list */
	unsigned int fcnt;		/* the number of free node id */
	struct mutex build_lock;	/* lock for build free nids */

	/* for checkpoint */
	char *nat_bitmap;		/* NAT bitmap pointer */
	int bitmap_size;		/* bitmap size */
};

/*
 * this structure is used as one of function parameters.
 * all the information are dedicated to a given direct node block determined
 * by the data offset in a file.
 */
struct dnode_of_data {
	struct inode *inode;		/* vfs inode pointer */
	struct page *inode_page;	/* its inode page, NULL is possible */
	struct page *node_page;		/* cached direct node page */
	nid_t nid;			/* node id of the direct node block */
	unsigned int ofs_in_node;	/* data offset in the node page */
	bool inode_page_locked;		/* inode page is locked or not */
	block_t	data_blkaddr;		/* block address of the node block */
};

static inline void set_new_dnode(struct dnode_of_data *dn, struct inode *inode,
		struct page *ipage, struct page *npage, nid_t nid)
{
	memset(dn, 0, sizeof(*dn));
	dn->inode = inode;
	dn->inode_page = ipage;
	dn->node_page = npage;
	dn->nid = nid;
}

/*
 * For SIT manager
 *
 * By default, there are 6 active log areas across the whole main area.
 * When considering hot and cold data separation to reduce cleaning overhead,
 * we split 3 for data logs and 3 for node logs as hot, warm, and cold types,
 * respectively.
 * In the current design, you should not change the numbers intentionally.
 * Instead, as a mount option such as active_logs=x, you can use 2, 4, and 6
 * logs individually according to the underlying devices. (default: 6)
 * Just in case, on-disk layout covers maximum 16 logs that consist of 8 for
 * data and 8 for node logs.
 */
#define	NR_CURSEG_DATA_TYPE	(3)
#define NR_CURSEG_NODE_TYPE	(3)
#define NR_CURSEG_TYPE	(NR_CURSEG_DATA_TYPE + NR_CURSEG_NODE_TYPE)

enum {
	CURSEG_HOT_DATA	= 0,	/* directory entry blocks */
	CURSEG_WARM_DATA,	/* data blocks */
	CURSEG_COLD_DATA,	/* multimedia or GCed data blocks */
	CURSEG_HOT_NODE,	/* direct node blocks of directory files */
	CURSEG_WARM_NODE,	/* direct node blocks of normal files */
	CURSEG_COLD_NODE,	/* indirect node blocks */
	NO_CHECK_TYPE
};

struct flush_cmd {
	struct flush_cmd *next;
	struct completion wait;
	int ret;
};

struct flush_cmd_control {
	struct task_struct *f2fs_issue_flush;	/* flush thread */
	wait_queue_head_t flush_wait_queue;	/* waiting queue for wake-up */
	struct flush_cmd *issue_list;		/* list for command issue */
	struct flush_cmd *dispatch_list;	/* list for command dispatch */
	spinlock_t issue_lock;			/* for issue list lock */
	struct flush_cmd *issue_tail;		/* list tail of issue list */
};

struct f2fs_sm_info {
	struct sit_info *sit_info;		/* whole segment information */
	struct free_segmap_info *free_info;	/* free segment information */
	struct dirty_seglist_info *dirty_info;	/* dirty segment information */
	struct curseg_info *curseg_array;	/* active segment information */

	block_t seg0_blkaddr;		/* block address of 0'th segment */
	block_t main_blkaddr;		/* start block address of main area */
	block_t ssa_blkaddr;		/* start block address of SSA area */

	unsigned int segment_count;	/* total # of segments */
	unsigned int main_segments;	/* # of segments in main area */
	unsigned int reserved_segments;	/* # of reserved segments */
	unsigned int ovp_segments;	/* # of overprovision segments */

	/* a threshold to reclaim prefree segments */
	unsigned int rec_prefree_segments;

	/* for small discard management */
	struct list_head discard_list;		/* 4KB discard list */
	int nr_discards;			/* # of discards in the list */
	int max_discards;			/* max. discards to be issued */

	unsigned int ipu_policy;	/* in-place-update policy */
	unsigned int min_ipu_util;	/* in-place-update threshold */

	/* for flush command control */
	struct flush_cmd_control *cmd_control_info;

};

/*
 * For superblock
 */
/*
 * COUNT_TYPE for monitoring
 *
 * f2fs monitors the number of several block types such as on-writeback,
 * dirty dentry blocks, dirty node blocks, and dirty meta blocks.
 */
enum count_type {
	F2FS_WRITEBACK,
	F2FS_DIRTY_DENTS,
	F2FS_DIRTY_NODES,
	F2FS_DIRTY_META,
	NR_COUNT_TYPE,
};

/*
 * The below are the page types of bios used in submit_bio().
 * The available types are:
 * DATA			User data pages. It operates as async mode.
 * NODE			Node pages. It operates as async mode.
 * META			FS metadata pages such as SIT, NAT, CP.
 * NR_PAGE_TYPE		The number of page types.
 * META_FLUSH		Make sure the previous pages are written
 *			with waiting the bio's completion
 * ...			Only can be used with META.
 */
#define PAGE_TYPE_OF_BIO(type)	((type) > META ? META : (type))
enum page_type {
	DATA,
	NODE,
	META,
	NR_PAGE_TYPE,
	META_FLUSH,
};

struct f2fs_io_info {
	enum page_type type;	/* contains DATA/NODE/META/META_FLUSH */
	int rw;			/* contains R/RS/W/WS with REQ_META/REQ_PRIO */
};

#define is_read_io(rw)	(((rw) & 1) == READ)
struct f2fs_bio_info {
	struct f2fs_sb_info *sbi;	/* f2fs superblock */
	struct bio *bio;		/* bios to merge */
	sector_t last_block_in_bio;	/* last block number */
	struct f2fs_io_info fio;	/* store buffered io info. */
	struct rw_semaphore io_rwsem;	/* blocking op for bio */
};

struct f2fs_sb_info {
	struct super_block *sb;			/* pointer to VFS super block */
	struct proc_dir_entry *s_proc;		/* proc entry */
	struct buffer_head *raw_super_buf;	/* buffer head of raw sb */
	struct f2fs_super_block *raw_super;	/* raw super block pointer */
	int s_dirty;				/* dirty flag for checkpoint */

	/* for node-related operations */
	struct f2fs_nm_info *nm_info;		/* node manager */
	struct inode *node_inode;		/* cache node blocks */

	/* for segment-related operations */
	struct f2fs_sm_info *sm_info;		/* segment manager */

	/* for bio operations */
	struct f2fs_bio_info read_io;			/* for read bios */
	struct f2fs_bio_info write_io[NR_PAGE_TYPE];	/* for write bios */
	struct completion *wait_io;		/* for completion bios */

	/* for checkpoint */
	struct f2fs_checkpoint *ckpt;		/* raw checkpoint pointer */
	struct inode *meta_inode;		/* cache meta blocks */
	struct mutex cp_mutex;			/* checkpoint procedure lock */
	struct rw_semaphore cp_rwsem;		/* blocking FS operations */
	struct rw_semaphore node_write;		/* locking node writes */
	struct mutex writepages;		/* mutex for writepages() */
	bool por_doing;				/* recovery is doing or not */
	wait_queue_head_t cp_wait;

	/* for inode management */
	struct radix_tree_root ino_root[MAX_INO_ENTRY];	/* ino entry array */
	spinlock_t ino_lock[MAX_INO_ENTRY];		/* for ino entry lock */
	struct list_head ino_list[MAX_INO_ENTRY];	/* inode list head */

	/* for orphan inode, use 0'th array */
	unsigned int n_orphans;			/* # of orphan inodes */
	unsigned int max_orphans;		/* max orphan inodes */

	/* for directory inode management */
	struct list_head dir_inode_list;	/* dir inode list */
	spinlock_t dir_inode_lock;		/* for dir inode list lock */

	/* basic filesystem units */
	unsigned int log_sectors_per_block;	/* log2 sectors per block */
	unsigned int log_blocksize;		/* log2 block size */
	unsigned int blocksize;			/* block size */
	unsigned int root_ino_num;		/* root inode number*/
	unsigned int node_ino_num;		/* node inode number*/
	unsigned int meta_ino_num;		/* meta inode number*/
	unsigned int log_blocks_per_seg;	/* log2 blocks per segment */
	unsigned int blocks_per_seg;		/* blocks per segment */
	unsigned int segs_per_sec;		/* segments per section */
	unsigned int secs_per_zone;		/* sections per zone */
	unsigned int total_sections;		/* total section count */
	unsigned int total_node_count;		/* total node block count */
	unsigned int total_valid_node_count;	/* valid node block count */
	unsigned int total_valid_inode_count;	/* valid inode count */
	int active_logs;			/* # of active logs */
	int dir_level;				/* directory level */

	block_t user_block_count;		/* # of user blocks */
	block_t total_valid_block_count;	/* # of valid blocks */
	block_t alloc_valid_block_count;	/* # of allocated blocks */
	block_t last_valid_block_count;		/* for recovery */
	u32 s_next_generation;			/* for NFS support */
	atomic_t nr_pages[NR_COUNT_TYPE];	/* # of pages, see count_type */

	struct f2fs_mount_info mount_opt;	/* mount options */

	/* for cleaning operations */
	struct mutex gc_mutex;			/* mutex for GC */
	struct f2fs_gc_kthread	*gc_thread;	/* GC thread */
	unsigned int cur_victim_sec;		/* current victim section num */

	/* maximum # of trials to find a victim segment for SSR and GC */
	unsigned int max_victim_search;

	/*
	 * for stat information.
	 * one is for the LFS mode, and the other is for the SSR mode.
	 */
#ifdef CONFIG_F2FS_STAT_FS
	struct f2fs_stat_info *stat_info;	/* FS status information */
	unsigned int segment_count[2];		/* # of allocated segments */
	unsigned int block_count[2];		/* # of allocated blocks */
	int total_hit_ext, read_hit_ext;	/* extent cache hit ratio */
	int inline_inode;			/* # of inline_data inodes */
	int bg_gc;				/* background gc calls */
	unsigned int n_dirty_dirs;		/* # of dir inodes */
#endif
	unsigned int last_victim[2];		/* last victim segment # */
	spinlock_t stat_lock;			/* lock for stat operations */

	/* For sysfs suppport */
	struct kobject s_kobj;
	struct completion s_kobj_unregister;
};

/*
 * Inline functions
 */
static inline struct f2fs_inode_info *F2FS_I(struct inode *inode)
{
	return container_of(inode, struct f2fs_inode_info, vfs_inode);
}

static inline struct f2fs_sb_info *F2FS_SB(struct super_block *sb)
{
	return sb->s_fs_info;
}

static inline struct f2fs_super_block *F2FS_RAW_SUPER(struct f2fs_sb_info *sbi)
{
	return (struct f2fs_super_block *)(sbi->raw_super);
}

static inline struct f2fs_checkpoint *F2FS_CKPT(struct f2fs_sb_info *sbi)
{
	return (struct f2fs_checkpoint *)(sbi->ckpt);
}

static inline struct f2fs_node *F2FS_NODE(struct page *page)
{
	return (struct f2fs_node *)page_address(page);
}

static inline struct f2fs_inode *F2FS_INODE(struct page *page)
{
	return &((struct f2fs_node *)page_address(page))->i;
}

static inline struct f2fs_nm_info *NM_I(struct f2fs_sb_info *sbi)
{
	return (struct f2fs_nm_info *)(sbi->nm_info);
}

static inline struct f2fs_sm_info *SM_I(struct f2fs_sb_info *sbi)
{
	return (struct f2fs_sm_info *)(sbi->sm_info);
}

static inline struct sit_info *SIT_I(struct f2fs_sb_info *sbi)
{
	return (struct sit_info *)(SM_I(sbi)->sit_info);
}

static inline struct free_segmap_info *FREE_I(struct f2fs_sb_info *sbi)
{
	return (struct free_segmap_info *)(SM_I(sbi)->free_info);
}

static inline struct dirty_seglist_info *DIRTY_I(struct f2fs_sb_info *sbi)
{
	return (struct dirty_seglist_info *)(SM_I(sbi)->dirty_info);
}

static inline struct address_space *META_MAPPING(struct f2fs_sb_info *sbi)
{
	return sbi->meta_inode->i_mapping;
}

static inline struct address_space *NODE_MAPPING(struct f2fs_sb_info *sbi)
{
	return sbi->node_inode->i_mapping;
}

static inline void F2FS_SET_SB_DIRT(struct f2fs_sb_info *sbi)
{
	sbi->s_dirty = 1;
}

static inline void F2FS_RESET_SB_DIRT(struct f2fs_sb_info *sbi)
{
	sbi->s_dirty = 0;
}

static inline unsigned long long cur_cp_version(struct f2fs_checkpoint *cp)
{
	return le64_to_cpu(cp->checkpoint_ver);
}

static inline bool is_set_ckpt_flags(struct f2fs_checkpoint *cp, unsigned int f)
{
	unsigned int ckpt_flags = le32_to_cpu(cp->ckpt_flags);
	return ckpt_flags & f;
}

static inline void set_ckpt_flags(struct f2fs_checkpoint *cp, unsigned int f)
{
	unsigned int ckpt_flags = le32_to_cpu(cp->ckpt_flags);
	ckpt_flags |= f;
	cp->ckpt_flags = cpu_to_le32(ckpt_flags);
}

static inline void clear_ckpt_flags(struct f2fs_checkpoint *cp, unsigned int f)
{
	unsigned int ckpt_flags = le32_to_cpu(cp->ckpt_flags);
	ckpt_flags &= (~f);
	cp->ckpt_flags = cpu_to_le32(ckpt_flags);
}

static inline void f2fs_lock_op(struct f2fs_sb_info *sbi)
{
	down_read(&sbi->cp_rwsem);
}

static inline void f2fs_unlock_op(struct f2fs_sb_info *sbi)
{
	up_read(&sbi->cp_rwsem);
}

static inline void f2fs_lock_all(struct f2fs_sb_info *sbi)
{
	f2fs_down_write(&sbi->cp_rwsem, &sbi->cp_mutex);
}

static inline void f2fs_unlock_all(struct f2fs_sb_info *sbi)
{
	up_write(&sbi->cp_rwsem);
}

/*
 * Check whether the given nid is within node id range.
 */
static inline int check_nid_range(struct f2fs_sb_info *sbi, nid_t nid)
{
	if (unlikely(nid < F2FS_ROOT_INO(sbi)))
		return -EINVAL;
	if (unlikely(nid >= NM_I(sbi)->max_nid))
		return -EINVAL;
	return 0;
}

#define F2FS_DEFAULT_ALLOCATED_BLOCKS	1

/*
 * Check whether the inode has blocks or not
 */
static inline int F2FS_HAS_BLOCKS(struct inode *inode)
{
	if (F2FS_I(inode)->i_xattr_nid)
		return inode->i_blocks > F2FS_DEFAULT_ALLOCATED_BLOCKS + 1;
	else
		return inode->i_blocks > F2FS_DEFAULT_ALLOCATED_BLOCKS;
}

static inline bool f2fs_has_xattr_block(unsigned int ofs)
{
	return ofs == XATTR_NODE_OFFSET;
}

static inline bool inc_valid_block_count(struct f2fs_sb_info *sbi,
				 struct inode *inode, blkcnt_t count)
{
	block_t	valid_block_count;

	spin_lock(&sbi->stat_lock);
	valid_block_count =
		sbi->total_valid_block_count + (block_t)count;
	if (unlikely(valid_block_count > sbi->user_block_count)) {
		spin_unlock(&sbi->stat_lock);
		return false;
	}
	inode->i_blocks += count;
	sbi->total_valid_block_count = valid_block_count;
	sbi->alloc_valid_block_count += (block_t)count;
	spin_unlock(&sbi->stat_lock);
	return true;
}

static inline void dec_valid_block_count(struct f2fs_sb_info *sbi,
						struct inode *inode,
						blkcnt_t count)
{
	spin_lock(&sbi->stat_lock);
	f2fs_bug_on(sbi->total_valid_block_count < (block_t) count);
	f2fs_bug_on(inode->i_blocks < count);
	inode->i_blocks -= count;
	sbi->total_valid_block_count -= (block_t)count;
	spin_unlock(&sbi->stat_lock);
}

static inline void inc_page_count(struct f2fs_sb_info *sbi, int count_type)
{
	atomic_inc(&sbi->nr_pages[count_type]);
	F2FS_SET_SB_DIRT(sbi);
}

static inline void inode_inc_dirty_dents(struct inode *inode)
{
	inc_page_count(F2FS_SB(inode->i_sb), F2FS_DIRTY_DENTS);
	atomic_inc(&F2FS_I(inode)->dirty_dents);
}

static inline void dec_page_count(struct f2fs_sb_info *sbi, int count_type)
{
	atomic_dec(&sbi->nr_pages[count_type]);
}

static inline void inode_dec_dirty_dents(struct inode *inode)
{
	if (!S_ISDIR(inode->i_mode))
		return;

	dec_page_count(F2FS_SB(inode->i_sb), F2FS_DIRTY_DENTS);
	atomic_dec(&F2FS_I(inode)->dirty_dents);
}

static inline int get_pages(struct f2fs_sb_info *sbi, int count_type)
{
	return atomic_read(&sbi->nr_pages[count_type]);
}

static inline int get_dirty_dents(struct inode *inode)
{
	return atomic_read(&F2FS_I(inode)->dirty_dents);
}

static inline int get_blocktype_secs(struct f2fs_sb_info *sbi, int block_type)
{
	unsigned int pages_per_sec = sbi->segs_per_sec *
					(1 << sbi->log_blocks_per_seg);
	return ((get_pages(sbi, block_type) + pages_per_sec - 1)
			>> sbi->log_blocks_per_seg) / sbi->segs_per_sec;
}

static inline block_t valid_user_blocks(struct f2fs_sb_info *sbi)
{
	return sbi->total_valid_block_count;
}

static inline unsigned long __bitmap_size(struct f2fs_sb_info *sbi, int flag)
{
	struct f2fs_checkpoint *ckpt = F2FS_CKPT(sbi);

	/* return NAT or SIT bitmap */
	if (flag == NAT_BITMAP)
		return le32_to_cpu(ckpt->nat_ver_bitmap_bytesize);
	else if (flag == SIT_BITMAP)
		return le32_to_cpu(ckpt->sit_ver_bitmap_bytesize);

	return 0;
}

static inline void *__bitmap_ptr(struct f2fs_sb_info *sbi, int flag)
{
	struct f2fs_checkpoint *ckpt = F2FS_CKPT(sbi);
	int offset;

	if (le32_to_cpu(F2FS_RAW_SUPER(sbi)->cp_payload) > 0) {
		if (flag == NAT_BITMAP)
			return &ckpt->sit_nat_version_bitmap;
		else
			return (unsigned char *)ckpt + F2FS_BLKSIZE;
	} else {
		offset = (flag == NAT_BITMAP) ?
			le32_to_cpu(ckpt->sit_ver_bitmap_bytesize) : 0;
		return &ckpt->sit_nat_version_bitmap + offset;
	}
}

static inline block_t __start_cp_addr(struct f2fs_sb_info *sbi)
{
	block_t start_addr;
	struct f2fs_checkpoint *ckpt = F2FS_CKPT(sbi);
	unsigned long long ckpt_version = cur_cp_version(ckpt);

	start_addr = le32_to_cpu(F2FS_RAW_SUPER(sbi)->cp_blkaddr);

	/*
	 * odd numbered checkpoint should at cp segment 0
	 * and even segment must be at cp segment 1
	 */
	if (!(ckpt_version & 1))
		start_addr += sbi->blocks_per_seg;

	return start_addr;
}

static inline block_t __start_sum_addr(struct f2fs_sb_info *sbi)
{
	return le32_to_cpu(F2FS_CKPT(sbi)->cp_pack_start_sum);
}

static inline bool inc_valid_node_count(struct f2fs_sb_info *sbi,
						struct inode *inode)
{
	block_t	valid_block_count;
	unsigned int valid_node_count;

	spin_lock(&sbi->stat_lock);

	valid_block_count = sbi->total_valid_block_count + 1;
	if (unlikely(valid_block_count > sbi->user_block_count)) {
		spin_unlock(&sbi->stat_lock);
		return false;
	}

	valid_node_count = sbi->total_valid_node_count + 1;
	if (unlikely(valid_node_count > sbi->total_node_count)) {
		spin_unlock(&sbi->stat_lock);
		return false;
	}

	if (inode)
		inode->i_blocks++;

	sbi->alloc_valid_block_count++;
	sbi->total_valid_node_count++;
	sbi->total_valid_block_count++;
	spin_unlock(&sbi->stat_lock);

	return true;
}

static inline void dec_valid_node_count(struct f2fs_sb_info *sbi,
						struct inode *inode)
{
	spin_lock(&sbi->stat_lock);

	f2fs_bug_on(!sbi->total_valid_block_count);
	f2fs_bug_on(!sbi->total_valid_node_count);
	f2fs_bug_on(!inode->i_blocks);

	inode->i_blocks--;
	sbi->total_valid_node_count--;
	sbi->total_valid_block_count--;

	spin_unlock(&sbi->stat_lock);
}

static inline unsigned int valid_node_count(struct f2fs_sb_info *sbi)
{
	return sbi->total_valid_node_count;
}

static inline void inc_valid_inode_count(struct f2fs_sb_info *sbi)
{
	spin_lock(&sbi->stat_lock);
	f2fs_bug_on(sbi->total_valid_inode_count == sbi->total_node_count);
	sbi->total_valid_inode_count++;
	spin_unlock(&sbi->stat_lock);
}

static inline void dec_valid_inode_count(struct f2fs_sb_info *sbi)
{
	spin_lock(&sbi->stat_lock);
	f2fs_bug_on(!sbi->total_valid_inode_count);
	sbi->total_valid_inode_count--;
	spin_unlock(&sbi->stat_lock);
}

static inline unsigned int valid_inode_count(struct f2fs_sb_info *sbi)
{
	return sbi->total_valid_inode_count;
}

static inline void f2fs_put_page(struct page *page, int unlock)
{
	if (!page)
		return;

	if (unlock) {
		f2fs_bug_on(!PageLocked(page));
		unlock_page(page);
	}
	page_cache_release(page);
}

static inline void f2fs_put_dnode(struct dnode_of_data *dn)
{
	if (dn->node_page)
		f2fs_put_page(dn->node_page, 1);
	if (dn->inode_page && dn->node_page != dn->inode_page)
		f2fs_put_page(dn->inode_page, 0);
	dn->node_page = NULL;
	dn->inode_page = NULL;
}

static inline struct kmem_cache *f2fs_kmem_cache_create(const char *name,
					size_t size)
{
	return kmem_cache_create(name, size, 0, SLAB_RECLAIM_ACCOUNT, NULL);
}

static inline void *f2fs_kmem_cache_alloc(struct kmem_cache *cachep,
						gfp_t flags)
{
	void *entry;
retry:
	entry = kmem_cache_alloc(cachep, flags);
	if (!entry) {
		cond_resched();
		goto retry;
	}

	return entry;
}

#define RAW_IS_INODE(p)	((p)->footer.nid == (p)->footer.ino)

static inline bool IS_INODE(struct page *page)
{
	struct f2fs_node *p = F2FS_NODE(page);
	return RAW_IS_INODE(p);
}

static inline __le32 *blkaddr_in_node(struct f2fs_node *node)
{
	return RAW_IS_INODE(node) ? node->i.i_addr : node->dn.addr;
}

static inline block_t datablock_addr(struct page *node_page,
		unsigned int offset)
{
	struct f2fs_node *raw_node;
	__le32 *addr_array;
	raw_node = F2FS_NODE(node_page);
	addr_array = blkaddr_in_node(raw_node);
	return le32_to_cpu(addr_array[offset]);
}

static inline int f2fs_test_bit(unsigned int nr, char *addr)
{
	int mask;

	addr += (nr >> 3);
	mask = 1 << (7 - (nr & 0x07));
	return mask & *addr;
}

static inline int f2fs_set_bit(unsigned int nr, char *addr)
{
	int mask;
	int ret;

	addr += (nr >> 3);
	mask = 1 << (7 - (nr & 0x07));
	ret = mask & *addr;
	*addr |= mask;
	return ret;
}

static inline int f2fs_clear_bit(unsigned int nr, char *addr)
{
	int mask;
	int ret;

	addr += (nr >> 3);
	mask = 1 << (7 - (nr & 0x07));
	ret = mask & *addr;
	*addr &= ~mask;
	return ret;
}

/* used for f2fs_inode_info->flags */
enum {
	FI_NEW_INODE,		/* indicate newly allocated inode */
	FI_DIRTY_INODE,		/* indicate inode is dirty or not */
	FI_DIRTY_DIR,		/* indicate directory has dirty pages */
	FI_INC_LINK,		/* need to increment i_nlink */
	FI_ACL_MODE,		/* indicate acl mode */
	FI_NO_ALLOC,		/* should not allocate any blocks */
	FI_UPDATE_DIR,		/* should update inode block for consistency */
	FI_DELAY_IPUT,		/* used for the recovery */
	FI_NO_EXTENT,		/* not to use the extent cache */
	FI_INLINE_XATTR,	/* used for inline xattr */
	FI_INLINE_DATA,		/* used for inline data*/
	FI_APPEND_WRITE,	/* inode has appended data */
	FI_UPDATE_WRITE,	/* inode has in-place-update data */
	FI_NEED_IPU,		/* used fo ipu for fdatasync */
};

static inline void set_inode_flag(struct f2fs_inode_info *fi, int flag)
{
	if (!test_bit(flag, &fi->flags))
		set_bit(flag, &fi->flags);
}

static inline int is_inode_flag_set(struct f2fs_inode_info *fi, int flag)
{
	return test_bit(flag, &fi->flags);
}

static inline void clear_inode_flag(struct f2fs_inode_info *fi, int flag)
{
	if (test_bit(flag, &fi->flags))
		clear_bit(flag, &fi->flags);
}

static inline void set_acl_inode(struct f2fs_inode_info *fi, umode_t mode)
{
	fi->i_acl_mode = mode;
	set_inode_flag(fi, FI_ACL_MODE);
}

static inline int cond_clear_inode_flag(struct f2fs_inode_info *fi, int flag)
{
	if (is_inode_flag_set(fi, FI_ACL_MODE)) {
		clear_inode_flag(fi, FI_ACL_MODE);
		return 1;
	}
	return 0;
}

static inline void get_inline_info(struct f2fs_inode_info *fi,
					struct f2fs_inode *ri)
{
	if (ri->i_inline & F2FS_INLINE_XATTR)
		set_inode_flag(fi, FI_INLINE_XATTR);
	if (ri->i_inline & F2FS_INLINE_DATA)
		set_inode_flag(fi, FI_INLINE_DATA);
}

static inline void set_raw_inline(struct f2fs_inode_info *fi,
					struct f2fs_inode *ri)
{
	ri->i_inline = 0;

	if (is_inode_flag_set(fi, FI_INLINE_XATTR))
		ri->i_inline |= F2FS_INLINE_XATTR;
	if (is_inode_flag_set(fi, FI_INLINE_DATA))
		ri->i_inline |= F2FS_INLINE_DATA;
}

static inline int f2fs_has_inline_xattr(struct inode *inode)
{
	return is_inode_flag_set(F2FS_I(inode), FI_INLINE_XATTR);
}

static inline unsigned int addrs_per_inode(struct f2fs_inode_info *fi)
{
	if (f2fs_has_inline_xattr(&fi->vfs_inode))
		return DEF_ADDRS_PER_INODE - F2FS_INLINE_XATTR_ADDRS;
	return DEF_ADDRS_PER_INODE;
}

static inline void *inline_xattr_addr(struct page *page)
{
	struct f2fs_inode *ri = F2FS_INODE(page);
	return (void *)&(ri->i_addr[DEF_ADDRS_PER_INODE -
					F2FS_INLINE_XATTR_ADDRS]);
}

static inline int inline_xattr_size(struct inode *inode)
{
	if (f2fs_has_inline_xattr(inode))
		return F2FS_INLINE_XATTR_ADDRS << 2;
	else
		return 0;
}

static inline int f2fs_has_inline_data(struct inode *inode)
{
	return is_inode_flag_set(F2FS_I(inode), FI_INLINE_DATA);
}

static inline void *inline_data_addr(struct page *page)
{
	struct f2fs_inode *ri = F2FS_INODE(page);
	return (void *)&(ri->i_addr[1]);
}

static inline int f2fs_readonly(struct super_block *sb)
{
	return sb->s_flags & MS_RDONLY;
}

static inline bool f2fs_cp_error(struct f2fs_sb_info *sbi)
{
	return is_set_ckpt_flags(sbi->ckpt, CP_ERROR_FLAG);
}

static inline void f2fs_stop_checkpoint(struct f2fs_sb_info *sbi)
{
	set_ckpt_flags(sbi->ckpt, CP_ERROR_FLAG);
	sbi->sb->s_flags |= MS_RDONLY;
}

#define get_inode_mode(i) \
	((is_inode_flag_set(F2FS_I(i), FI_ACL_MODE)) ? \
	 (F2FS_I(i)->i_acl_mode) : ((i)->i_mode))

/* get offset of first page in next direct node */
#define PGOFS_OF_NEXT_DNODE(pgofs, fi)				\
	((pgofs < ADDRS_PER_INODE(fi)) ? ADDRS_PER_INODE(fi) :	\
	(pgofs - ADDRS_PER_INODE(fi) + ADDRS_PER_BLOCK) /	\
	ADDRS_PER_BLOCK * ADDRS_PER_BLOCK + ADDRS_PER_INODE(fi))

/*
 * file.c
 */
int f2fs_sync_file(struct file *, loff_t, loff_t, int);
void truncate_data_blocks(struct dnode_of_data *);
int truncate_blocks(struct inode *, u64, bool);
void f2fs_truncate(struct inode *);
int f2fs_getattr(struct vfsmount *, struct dentry *, struct kstat *);
int f2fs_setattr(struct dentry *, struct iattr *);
int truncate_hole(struct inode *, pgoff_t, pgoff_t);
int truncate_data_blocks_range(struct dnode_of_data *, int);
long f2fs_ioctl(struct file *, unsigned int, unsigned long);
long f2fs_compat_ioctl(struct file *, unsigned int, unsigned long);

/*
 * inode.c
 */
void f2fs_set_inode_flags(struct inode *);
struct inode *f2fs_iget(struct super_block *, unsigned long);
int try_to_free_nats(struct f2fs_sb_info *, int);
void update_inode(struct inode *, struct page *);
void update_inode_page(struct inode *);
int f2fs_write_inode(struct inode *, struct writeback_control *);
void f2fs_evict_inode(struct inode *);

/*
 * namei.c
 */
struct dentry *f2fs_get_parent(struct dentry *child);

/*
 * dir.c
 */
struct f2fs_dir_entry *f2fs_find_entry(struct inode *, struct qstr *,
							struct page **);
struct f2fs_dir_entry *f2fs_parent_dir(struct inode *, struct page **);
ino_t f2fs_inode_by_name(struct inode *, struct qstr *);
void f2fs_set_link(struct inode *, struct f2fs_dir_entry *,
				struct page *, struct inode *);
int update_dent_inode(struct inode *, const struct qstr *);
int __f2fs_add_link(struct inode *, const struct qstr *, struct inode *);
void f2fs_delete_entry(struct f2fs_dir_entry *, struct page *, struct inode *);
int f2fs_do_tmpfile(struct inode *, struct inode *);
int f2fs_make_empty(struct inode *, struct inode *);
bool f2fs_empty_dir(struct inode *);

static inline int f2fs_add_link(struct dentry *dentry, struct inode *inode)
{
	return __f2fs_add_link(dentry->d_parent->d_inode, &dentry->d_name,
				inode);
}

/*
 * super.c
 */
int f2fs_sync_fs(struct super_block *, int);
extern __printf(3, 4)
void f2fs_msg(struct super_block *, const char *, const char *, ...);

/*
 * hash.c
 */
f2fs_hash_t f2fs_dentry_hash(const struct qstr *);

/*
 * node.c
 */
struct dnode_of_data;
struct node_info;

bool available_free_memory(struct f2fs_sb_info *, int);
int is_checkpointed_node(struct f2fs_sb_info *, nid_t);
bool fsync_mark_done(struct f2fs_sb_info *, nid_t);
void fsync_mark_clear(struct f2fs_sb_info *, nid_t);
void get_node_info(struct f2fs_sb_info *, nid_t, struct node_info *);
int get_dnode_of_data(struct dnode_of_data *, pgoff_t, int);
int truncate_inode_blocks(struct inode *, pgoff_t);
int truncate_xattr_node(struct inode *, struct page *);
int wait_on_node_pages_writeback(struct f2fs_sb_info *, nid_t);
void remove_inode_page(struct inode *);
struct page *new_inode_page(struct inode *);
struct page *new_node_page(struct dnode_of_data *, unsigned int, struct page *);
void ra_node_page(struct f2fs_sb_info *, nid_t);
struct page *get_node_page(struct f2fs_sb_info *, pgoff_t);
struct page *get_node_page_ra(struct page *, int);
void sync_inode_page(struct dnode_of_data *);
int sync_node_pages(struct f2fs_sb_info *, nid_t, struct writeback_control *);
bool alloc_nid(struct f2fs_sb_info *, nid_t *);
void alloc_nid_done(struct f2fs_sb_info *, nid_t);
void alloc_nid_failed(struct f2fs_sb_info *, nid_t);
<<<<<<< HEAD
void recover_node_page(struct f2fs_sb_info *, struct page *,
		struct f2fs_summary *, struct node_info *, block_t);
void recover_inline_xattr(struct inode *, struct page *);
bool recover_xattr_data(struct inode *, struct page *, block_t);
=======
void recover_inline_xattr(struct inode *, struct page *);
void recover_xattr_data(struct inode *, struct page *, block_t);
>>>>>>> 9e82bf01
int recover_inode_page(struct f2fs_sb_info *, struct page *);
int restore_node_summary(struct f2fs_sb_info *, unsigned int,
				struct f2fs_summary_block *);
void flush_nat_entries(struct f2fs_sb_info *);
int build_node_manager(struct f2fs_sb_info *);
void destroy_node_manager(struct f2fs_sb_info *);
int __init create_node_manager_caches(void);
void destroy_node_manager_caches(void);

/*
 * segment.c
 */
void f2fs_balance_fs(struct f2fs_sb_info *);
void f2fs_balance_fs_bg(struct f2fs_sb_info *);
int f2fs_issue_flush(struct f2fs_sb_info *);
int create_flush_cmd_control(struct f2fs_sb_info *);
void destroy_flush_cmd_control(struct f2fs_sb_info *);
void invalidate_blocks(struct f2fs_sb_info *, block_t);
void refresh_sit_entry(struct f2fs_sb_info *, block_t, block_t);
void clear_prefree_segments(struct f2fs_sb_info *);
void discard_next_dnode(struct f2fs_sb_info *, block_t);
int npages_for_summary_flush(struct f2fs_sb_info *);
void allocate_new_segments(struct f2fs_sb_info *);
struct page *get_sum_page(struct f2fs_sb_info *, unsigned int);
void write_meta_page(struct f2fs_sb_info *, struct page *);
void write_node_page(struct f2fs_sb_info *, struct page *,
		struct f2fs_io_info *, unsigned int, block_t, block_t *);
void write_data_page(struct page *, struct dnode_of_data *, block_t *,
					struct f2fs_io_info *);
void rewrite_data_page(struct page *, block_t, struct f2fs_io_info *);
void recover_data_page(struct f2fs_sb_info *, struct page *,
				struct f2fs_summary *, block_t, block_t);
void allocate_data_block(struct f2fs_sb_info *, struct page *,
		block_t, block_t *, struct f2fs_summary *, int);
void f2fs_wait_on_page_writeback(struct page *, enum page_type);
void write_data_summaries(struct f2fs_sb_info *, block_t);
void write_node_summaries(struct f2fs_sb_info *, block_t);
int lookup_journal_in_cursum(struct f2fs_summary_block *,
					int, unsigned int, int);
void flush_sit_entries(struct f2fs_sb_info *);
int build_segment_manager(struct f2fs_sb_info *);
void destroy_segment_manager(struct f2fs_sb_info *);
int __init create_segment_manager_caches(void);
void destroy_segment_manager_caches(void);

/*
 * checkpoint.c
 */
struct page *grab_meta_page(struct f2fs_sb_info *, pgoff_t);
struct page *get_meta_page(struct f2fs_sb_info *, pgoff_t);
int ra_meta_pages(struct f2fs_sb_info *, int, int, int);
long sync_meta_pages(struct f2fs_sb_info *, enum page_type, long);
void add_dirty_inode(struct f2fs_sb_info *, nid_t, int type);
void remove_dirty_inode(struct f2fs_sb_info *, nid_t, int type);
<<<<<<< HEAD
=======
void release_dirty_inode(struct f2fs_sb_info *);
>>>>>>> 9e82bf01
bool exist_written_data(struct f2fs_sb_info *, nid_t, int);
int acquire_orphan_inode(struct f2fs_sb_info *);
void release_orphan_inode(struct f2fs_sb_info *);
void add_orphan_inode(struct f2fs_sb_info *, nid_t);
void remove_orphan_inode(struct f2fs_sb_info *, nid_t);
void recover_orphan_inodes(struct f2fs_sb_info *);
int get_valid_checkpoint(struct f2fs_sb_info *);
void set_dirty_dir_page(struct inode *, struct page *);
void add_dirty_dir_inode(struct inode *);
void remove_dirty_dir_inode(struct inode *);
void sync_dirty_dir_inodes(struct f2fs_sb_info *);
void write_checkpoint(struct f2fs_sb_info *, bool);
void init_ino_entry_info(struct f2fs_sb_info *);
int __init create_checkpoint_caches(void);
void destroy_checkpoint_caches(void);

/*
 * data.c
 */
void f2fs_submit_merged_bio(struct f2fs_sb_info *, enum page_type, int);
int f2fs_submit_page_bio(struct f2fs_sb_info *, struct page *, block_t, int);
void f2fs_submit_page_mbio(struct f2fs_sb_info *, struct page *, block_t,
						struct f2fs_io_info *);
int reserve_new_block(struct dnode_of_data *);
int f2fs_reserve_block(struct dnode_of_data *, pgoff_t);
void update_extent_cache(block_t, struct dnode_of_data *);
struct page *find_data_page(struct inode *, pgoff_t, bool);
struct page *get_lock_data_page(struct inode *, pgoff_t);
struct page *get_new_data_page(struct inode *, struct page *, pgoff_t, bool);
int do_write_data_page(struct page *, struct f2fs_io_info *);
int f2fs_fiemap(struct inode *inode, struct fiemap_extent_info *, u64, u64);

/*
 * gc.c
 */
int start_gc_thread(struct f2fs_sb_info *);
void stop_gc_thread(struct f2fs_sb_info *);
block_t start_bidx_of_node(unsigned int, struct f2fs_inode_info *);
int f2fs_gc(struct f2fs_sb_info *);
void build_gc_manager(struct f2fs_sb_info *);
int __init create_gc_caches(void);
void destroy_gc_caches(void);

/*
 * recovery.c
 */
int recover_fsync_data(struct f2fs_sb_info *);
bool space_for_roll_forward(struct f2fs_sb_info *);

/*
 * debug.c
 */
#ifdef CONFIG_F2FS_STAT_FS
struct f2fs_stat_info {
	struct list_head stat_list;
	struct f2fs_sb_info *sbi;
	int all_area_segs, sit_area_segs, nat_area_segs, ssa_area_segs;
	int main_area_segs, main_area_sections, main_area_zones;
	int hit_ext, total_ext;
	int ndirty_node, ndirty_dent, ndirty_dirs, ndirty_meta;
	int nats, sits, fnids;
	int total_count, utilization;
	int bg_gc, inline_inode;
	unsigned int valid_count, valid_node_count, valid_inode_count;
	unsigned int bimodal, avg_vblocks;
	int util_free, util_valid, util_invalid;
	int rsvd_segs, overp_segs;
	int dirty_count, node_pages, meta_pages;
	int prefree_count, call_count, cp_count;
	int tot_segs, node_segs, data_segs, free_segs, free_secs;
	int tot_blks, data_blks, node_blks;
	int curseg[NR_CURSEG_TYPE];
	int cursec[NR_CURSEG_TYPE];
	int curzone[NR_CURSEG_TYPE];

	unsigned int segment_count[2];
	unsigned int block_count[2];
	unsigned base_mem, cache_mem;
};

static inline struct f2fs_stat_info *F2FS_STAT(struct f2fs_sb_info *sbi)
{
	return (struct f2fs_stat_info *)sbi->stat_info;
}

#define stat_inc_cp_count(si)		((si)->cp_count++)
#define stat_inc_call_count(si)		((si)->call_count++)
#define stat_inc_bggc_count(sbi)	((sbi)->bg_gc++)
#define stat_inc_dirty_dir(sbi)		((sbi)->n_dirty_dirs++)
#define stat_dec_dirty_dir(sbi)		((sbi)->n_dirty_dirs--)
#define stat_inc_total_hit(sb)		((F2FS_SB(sb))->total_hit_ext++)
#define stat_inc_read_hit(sb)		((F2FS_SB(sb))->read_hit_ext++)
#define stat_inc_inline_inode(inode)					\
	do {								\
		if (f2fs_has_inline_data(inode))			\
			((F2FS_SB(inode->i_sb))->inline_inode++);	\
	} while (0)
#define stat_dec_inline_inode(inode)					\
	do {								\
		if (f2fs_has_inline_data(inode))			\
			((F2FS_SB(inode->i_sb))->inline_inode--);	\
	} while (0)

#define stat_inc_seg_type(sbi, curseg)					\
		((sbi)->segment_count[(curseg)->alloc_type]++)
#define stat_inc_block_count(sbi, curseg)				\
		((sbi)->block_count[(curseg)->alloc_type]++)

#define stat_inc_seg_count(sbi, type)					\
	do {								\
		struct f2fs_stat_info *si = F2FS_STAT(sbi);		\
		(si)->tot_segs++;					\
		if (type == SUM_TYPE_DATA)				\
			si->data_segs++;				\
		else							\
			si->node_segs++;				\
	} while (0)

#define stat_inc_tot_blk_count(si, blks)				\
	(si->tot_blks += (blks))

#define stat_inc_data_blk_count(sbi, blks)				\
	do {								\
		struct f2fs_stat_info *si = F2FS_STAT(sbi);		\
		stat_inc_tot_blk_count(si, blks);			\
		si->data_blks += (blks);				\
	} while (0)

#define stat_inc_node_blk_count(sbi, blks)				\
	do {								\
		struct f2fs_stat_info *si = F2FS_STAT(sbi);		\
		stat_inc_tot_blk_count(si, blks);			\
		si->node_blks += (blks);				\
	} while (0)

int f2fs_build_stats(struct f2fs_sb_info *);
void f2fs_destroy_stats(struct f2fs_sb_info *);
void __init f2fs_create_root_stats(void);
void f2fs_destroy_root_stats(void);
#else
#define stat_inc_cp_count(si)
#define stat_inc_call_count(si)
#define stat_inc_bggc_count(si)
#define stat_inc_dirty_dir(sbi)
#define stat_dec_dirty_dir(sbi)
#define stat_inc_total_hit(sb)
#define stat_inc_read_hit(sb)
#define stat_inc_inline_inode(inode)
#define stat_dec_inline_inode(inode)
#define stat_inc_seg_type(sbi, curseg)
#define stat_inc_block_count(sbi, curseg)
#define stat_inc_seg_count(si, type)
#define stat_inc_tot_blk_count(si, blks)
#define stat_inc_data_blk_count(si, blks)
#define stat_inc_node_blk_count(sbi, blks)

static inline int f2fs_build_stats(struct f2fs_sb_info *sbi) { return 0; }
static inline void f2fs_destroy_stats(struct f2fs_sb_info *sbi) { }
static inline void __init f2fs_create_root_stats(void) { }
static inline void f2fs_destroy_root_stats(void) { }
#endif

extern const struct file_operations f2fs_dir_operations;
extern const struct file_operations f2fs_file_operations;
extern const struct inode_operations f2fs_file_inode_operations;
extern const struct address_space_operations f2fs_dblock_aops;
extern const struct address_space_operations f2fs_node_aops;
extern const struct address_space_operations f2fs_meta_aops;
extern const struct inode_operations f2fs_dir_inode_operations;
extern const struct inode_operations f2fs_symlink_inode_operations;
extern const struct inode_operations f2fs_special_inode_operations;

/*
 * inline.c
 */
bool f2fs_may_inline(struct inode *);
int f2fs_read_inline_data(struct inode *, struct page *);
int f2fs_convert_inline_data(struct inode *, pgoff_t, struct page *);
int f2fs_write_inline_data(struct inode *, struct page *, unsigned int);
void truncate_inline_data(struct inode *, u64);
bool recover_inline_data(struct inode *, struct page *);
#endif<|MERGE_RESOLUTION|>--- conflicted
+++ resolved
@@ -1207,15 +1207,8 @@
 bool alloc_nid(struct f2fs_sb_info *, nid_t *);
 void alloc_nid_done(struct f2fs_sb_info *, nid_t);
 void alloc_nid_failed(struct f2fs_sb_info *, nid_t);
-<<<<<<< HEAD
-void recover_node_page(struct f2fs_sb_info *, struct page *,
-		struct f2fs_summary *, struct node_info *, block_t);
-void recover_inline_xattr(struct inode *, struct page *);
-bool recover_xattr_data(struct inode *, struct page *, block_t);
-=======
 void recover_inline_xattr(struct inode *, struct page *);
 void recover_xattr_data(struct inode *, struct page *, block_t);
->>>>>>> 9e82bf01
 int recover_inode_page(struct f2fs_sb_info *, struct page *);
 int restore_node_summary(struct f2fs_sb_info *, unsigned int,
 				struct f2fs_summary_block *);
@@ -1270,10 +1263,7 @@
 long sync_meta_pages(struct f2fs_sb_info *, enum page_type, long);
 void add_dirty_inode(struct f2fs_sb_info *, nid_t, int type);
 void remove_dirty_inode(struct f2fs_sb_info *, nid_t, int type);
-<<<<<<< HEAD
-=======
 void release_dirty_inode(struct f2fs_sb_info *);
->>>>>>> 9e82bf01
 bool exist_written_data(struct f2fs_sb_info *, nid_t, int);
 int acquire_orphan_inode(struct f2fs_sb_info *);
 void release_orphan_inode(struct f2fs_sb_info *);
