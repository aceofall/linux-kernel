--- conflicted
+++ resolved
@@ -244,13 +244,9 @@
 // MIGRATE_MOVABLE : 2
 void set_pageblock_migratetype(struct page *page, int migratetype)
 {
-<<<<<<< HEAD
+	// 수행 안함
 	if (unlikely(page_group_by_mobility_disabled &&
 		     migratetype < MIGRATE_PCPTYPES))
-=======
-	// 수행 안함
-	if (unlikely(page_group_by_mobility_disabled))
->>>>>>> d30ea7a8
 		migratetype = MIGRATE_UNMOVABLE;
 	
 	// migratetype : 2, PB_migrate : 0, PB_migrate_end : 2
@@ -804,14 +800,10 @@
 		bad_page(page);
 		return 1;
 	}
-<<<<<<< HEAD
 	page_cpupid_reset_last(page);
-=======
-	page_nid_reset_last(page); // NULL 함수
 
 	// page->flags : 0x20000000
 	// PAGE_FLAGS_CHECK_AT_PREP: 0x1FFFFF
->>>>>>> d30ea7a8
 	if (page->flags & PAGE_FLAGS_CHECK_AT_PREP)
 		page->flags &= ~PAGE_FLAGS_CHECK_AT_PREP;
 	// NR_PAGEFLAGS 만큼의 하위 비트를 전부 지워줌
@@ -844,14 +836,8 @@
 
 	// &zone->lock: &(&contig_page_data)->node_zones[ZONE_NORMAL].lock
 	spin_lock(&zone->lock);
-<<<<<<< HEAD
-=======
 	// zone 의 spin lock 획득
 
-	zone->all_unreclaimable = 0;
-	// zone->all_unreclaimable: (&contig_page_data)->node_zones[ZONE_NORMAL].all_unreclaimable: 0
-
->>>>>>> d30ea7a8
 	zone->pages_scanned = 0;
 	// zone->pages_scanned : (&contig_page_data)->node_zones[ZONE_NORMAL].pages_scanned: 0
 
@@ -956,12 +942,8 @@
 				int migratetype)
 {
 	spin_lock(&zone->lock);
-<<<<<<< HEAD
-=======
 	// 스핀락 획득
 
-	zone->all_unreclaimable = 0;
->>>>>>> d30ea7a8
 	zone->pages_scanned = 0;
 
 	// page: 0x20000(pfn), zone: &contig_page_data->node_zones[ZONE_NORMAL],
@@ -1021,12 +1003,8 @@
 
 	// PageHighMem(page): 0
 	if (!PageHighMem(page)) {
-<<<<<<< HEAD
 		debug_check_no_locks_freed(page_address(page),
-					   PAGE_SIZE << order);
-=======
-		debug_check_no_locks_freed(page_address(page),PAGE_SIZE<<order); // null function
->>>>>>> d30ea7a8
+					   PAGE_SIZE << order); // null function
 		debug_check_no_obj_freed(page_address(page),
 					   PAGE_SIZE << order); // null function
 	}
@@ -1088,43 +1066,26 @@
 	// order: 5
 	// [order: 0] order: 0
 	unsigned int nr_pages = 1 << order;
-<<<<<<< HEAD
+	// nr_pages: 32
+	// [order: 0] nr_pages: 1
 	struct page *p = page;
 	unsigned int loop;
 
+	// page: 0x20000의 해당하는 struct page의 주소
 	prefetchw(p);
-	for (loop = 0; loop < (nr_pages - 1); loop++, p++) {
-		prefetchw(p + 1);
-=======
+	// cache에 0x20000의 해당하는 struct page를 읽음
+
 	// nr_pages: 32
 	// [order: 0] nr_pages: 1
-	unsigned int loop;
-
-	// page: 0x20000의 해당하는 struct page의 주소
-	prefetchw(page);
-	// cache에 0x20000의 해당하는 struct page를 읽음
-
-	// nr_pages: 32
-	// [order: 0] nr_pages: 1
-	for (loop = 0; loop < nr_pages; loop++) {
-		// page[0]: 0x20000 (pfn)
-		// page[1]: 0x20001 (pfn)
-		struct page *p = &page[loop];
+	for (loop = 0; loop < (nr_pages - 1); loop++, p++) {
 		// p: 0x20000 (pfn)
 		// p: 0x20001 (pfn)
-
-		// loop: 0, nr_pages: 32
-		// loop: 1, nr_pages: 32
-		if (loop + 1 < nr_pages)
-			// p: 0x20000 (pfn)
-			// p: 0x20001 (pfn)
-			prefetchw(p + 1);
-			// 0x20001 (pfn) 을 cache에 추가
-			// 0x20002 (pfn) 을 cache에 추가
+		prefetchw(p + 1);
+		// 0x20001 (pfn) 을 cache에 추가
+		// 0x20002 (pfn) 을 cache에 추가
 
 		// p: 0x20000 (pfn)
 		// p: 0x20001 (pfn)
->>>>>>> d30ea7a8
 		__ClearPageReserved(p);
 		// page reserved 속성을 clear
 
@@ -1139,22 +1100,18 @@
 	__ClearPageReserved(p);
 	set_page_count(p, 0);
 
-<<<<<<< HEAD
-	page_zone(page)->managed_pages += nr_pages;
-=======
 	// page: 0x20000의 해당하는 struct page의 주소
 	// page_zone(page)->managed_pages:
 	// (&contig_page_data)->node_zones[page_zonenum(page)].managed_pages: 0
 	// [order: 5] page: 0x20000 (pfn), order: 5
 	// [order: 0] page: 0x20000 (pfn), order: 0
-	page_zone(page)->managed_pages += 1 << order;
+	page_zone(page)->managed_pages += nr_pages;
 	// [order: 5] page_zone(page)->managed_pages:
 	// [order: 5] (&contig_page_data)->node_zones[page_zonenum(page)].managed_pages: 32
 	// [order: 0] page_zone(page)->managed_pages:
 	// [order: 0] (&contig_page_data)->node_zones[page_zonenum(page)].managed_pages: 1
 
 	// page: 0x20000의 해당하는 struct page의 주소
->>>>>>> d30ea7a8
 	set_page_refcounted(page);
 	// page: 0x20000의 해당하는 struct page의 1st page의 _count를 1로 set
 
@@ -4713,13 +4670,9 @@
 		init_page_count(page);
 		// page->_mapcount.counter : -1
 		page_mapcount_reset(page);
-<<<<<<< HEAD
+		// null 함수
 		page_cpupid_reset_last(page);
-=======
-		// null 함수
-		page_nid_reset_last(page);
 		// page->flags의 10(PG_reserved)번째 비트를 1로 atomic set
->>>>>>> d30ea7a8
 		SetPageReserved(page);
 		/*
 		 * Mark the block movable so that blocks are reserved for
@@ -5025,13 +4978,9 @@
 	if (!zone->wait_table)
 		return -ENOMEM;
 
-<<<<<<< HEAD
-	for (i = 0; i < zone->wait_table_hash_nr_entries; ++i)
-=======
 	//zone->wait_table_hash_nr_entries = 1024
 	//zone->wait_table_hash_nr_entries = 2048
-	for(i = 0; i < zone->wait_table_hash_nr_entries; ++i)
->>>>>>> d30ea7a8
+	for (i = 0; i < zone->wait_table_hash_nr_entries; ++i)
 		init_waitqueue_head(zone->wait_table + i);
 
 	return 0;
@@ -5497,13 +5446,9 @@
  * include/linux/pageblock-flags.h for the values of pageblock_order based on
  * the kernel config
  */
-<<<<<<< HEAD
-void __paginginit set_pageblock_order(void)
-=======
 // ARM10C 20131214
 // ARM10C 20140111 
-void __init set_pageblock_order(void)
->>>>>>> d30ea7a8
+void __paginginit set_pageblock_order(void)
 {
 }
 
@@ -5671,25 +5616,22 @@
 		//j = 1, zone->zone_pgdat = (&contig_page_data)
 		//j = 2, zone->zone_pgdat = (&contig_page_data)
 		zone->zone_pgdat = pgdat;
-<<<<<<< HEAD
-		zone_pcp_init(zone);
-
-		/* For bootup, initialized properly in watermark setup */
-		mod_zone_page_state(zone, NR_ALLOC_BATCH, zone->managed_pages);
-
-		lruvec_init(&zone->lruvec);
-=======
 		
 		// j = 0, zone->pageset = &boot_pageset;
 		// j = 1, zone->pageset = &boot_pageset;
 		// j = 2, zone->pageset = &boot_pageset;
-		zone_pcp_init(zone); 
+		zone_pcp_init(zone);
 		// least recently used vector init
-		lruvec_init(&zone->lruvec); 
+
+		/* For bootup, initialized properly in watermark setup */
+		mod_zone_page_state(zone, NR_ALLOC_BATCH, zone->managed_pages);
+
+		// least recently used vector init
+		lruvec_init(&zone->lruvec);
 		//j = 0, size = 0x2f800
 		//j = 1, size = 0x50800
 		//j = 2, size = 0x0
->>>>>>> d30ea7a8
+
 		if (!size)
 			continue;
 
@@ -6808,34 +6750,10 @@
 		// [iCA] static unsigned long __meminitdata nr_kernel_pages
 		// [iCA] nr_kernel_pages : 0x2EFD6
 		numentries = nr_kernel_pages;
-<<<<<<< HEAD
 
 		/* It isn't necessary when PAGE_SIZE >= 1MB */
 		if (PAGE_SHIFT < 20)
 			numentries = round_up(numentries, (1<<20)/PAGE_SIZE);
-=======
-		// [PID] numentries : 0x2EFD6
-		// [dCA] numentries : 0x2EFD6
-		// [iCA] numentries : 0x2EFD6
-
-		// PAGE_SHIFT: 12, (1UL << (20 - 12 ) - 1): 0xFF
-		numentries += (1UL << (20 - PAGE_SHIFT)) - 1;
-		// [PID] numentries : 0x2F0D5
-		// [dCA] numentries : 0x2F0D5
-		// [iCA] numentries : 0x2F0D5
-
-		// PAGE_SHIFT: 12, (20 - 12): 8
-		numentries >>= 20 - PAGE_SHIFT;
-		// [PID] numentries : 0x2F0
-		// [dCA] numentries : 0x2F0
-		// [iCA] numentries : 0x2F0
-
-		// PAGE_SHIFT: 12, (20 - 12): 8
-		numentries <<= 20 - PAGE_SHIFT;
-		// [PID] numentries : 0x2F000
-		// [dCA] numentries : 0x2F000
-		// [iCA] numentries : 0x2F000
->>>>>>> d30ea7a8
 
 		/* limit to 1 bucket per 2^scale bytes of low memory */
 		// [PID] scale : (18 > 12)
