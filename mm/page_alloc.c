--- conflicted
+++ resolved
@@ -248,10 +248,7 @@
 void set_pageblock_migratetype(struct page *page, int migratetype)
 {
 	// 수행 안함
-<<<<<<< HEAD
-=======
 	// page_group_by_mobility_disabled: 0, MIGRATE_PCPTYPES: 3
->>>>>>> c43e50c2
 	if (unlikely(page_group_by_mobility_disabled &&
 		     migratetype < MIGRATE_PCPTYPES))
 		migratetype = MIGRATE_UNMOVABLE;
@@ -814,11 +811,7 @@
 		bad_page(page);
 		return 1;
 	}
-<<<<<<< HEAD
-	page_cpupid_reset_last(page);
-=======
 	page_cpupid_reset_last(page); // NULL 함수
->>>>>>> c43e50c2
 
 	// page->flags : 0x20000000
 	// PAGE_FLAGS_CHECK_AT_PREP: 0x1FFFFF
@@ -1096,19 +1089,11 @@
 	// nr_pages: 32
 	// [order: 0] nr_pages: 1
 	for (loop = 0; loop < (nr_pages - 1); loop++, p++) {
-<<<<<<< HEAD
 		// p: 0x20000 (pfn)
 		// p: 0x20001 (pfn)
 		prefetchw(p + 1);
 		// 0x20001 (pfn) 을 cache에 추가
 		// 0x20002 (pfn) 을 cache에 추가
-=======
-			// p: 0x20000 (pfn)
-			// p: 0x20001 (pfn)
-			prefetchw(p + 1);
-			// 0x20001 (pfn) 을 cache에 추가
-			// 0x20002 (pfn) 을 cache에 추가
->>>>>>> c43e50c2
 
 		// p: 0x20000 (pfn)
 		// p: 0x20001 (pfn)
@@ -1539,12 +1524,6 @@
  * Returns the new migratetype of the pageblock (or the same old migratetype
  * if it was unchanged).
  */
-<<<<<<< HEAD
-static int try_to_steal_freepages(struct zone *zone, struct page *page,
-				  int start_type, int fallback_type)
-{
-	int current_order = page_order(page);
-=======
 // ARM10C 20140517
 // zone: contig_page_data->node_zones[0],
 // page: order 5의 migratetype MIGRATE_MOVABLE인 lru page
@@ -1556,50 +1535,30 @@
 	// page: order 5의 migratetype MIGRATE_MOVABLE인 lru page
 	int current_order = page_order(page);
 	// current_order: 5
->>>>>>> c43e50c2
 
 	/*
 	 * When borrowing from MIGRATE_CMA, we need to release the excess
 	 * buddy pages to CMA itself.
 	 */
-<<<<<<< HEAD
-=======
 	// fallback_type: MIGRATE_MOVABLE: 2
 	// is_migrate_cma(2): false
->>>>>>> c43e50c2
 	if (is_migrate_cma(fallback_type))
 		return fallback_type;
 
 	/* Take ownership for orders >= pageblock_order */
-<<<<<<< HEAD
-=======
 	// current_order: 5, pageblock_order: 10
->>>>>>> c43e50c2
 	if (current_order >= pageblock_order) {
 		change_pageblock_range(page, current_order, start_type);
 		return start_type;
 	}
 
-<<<<<<< HEAD
-=======
 	// current_order: 5, pageblock_order: 10, start_type: 0,
 	// MIGRATE_RECLAIMABLE: 1, page_group_by_mobility_disabled: 0
->>>>>>> c43e50c2
 	if (current_order >= pageblock_order / 2 ||
 	    start_type == MIGRATE_RECLAIMABLE ||
 	    page_group_by_mobility_disabled) {
 		int pages;
 
-<<<<<<< HEAD
-		pages = move_freepages_block(zone, page, start_type);
-
-		/* Claim the whole block if over half of it is free */
-		if (pages >= (1 << (pageblock_order-1)) ||
-				page_group_by_mobility_disabled) {
-
-			set_pageblock_migratetype(page, start_type);
-			return start_type;
-=======
 		// zone: contig_page_data->node_zones[0],
 		// page: order 5의 migratetype MIGRATE_MOVABLE인 lru page
 		// start_type: 0
@@ -1621,7 +1580,6 @@
 			// start_type: 0
 			return start_type;
 			// return 0
->>>>>>> c43e50c2
 		}
 
 	}
@@ -1682,11 +1640,6 @@
 					struct page, lru);
 			// page: order 5의 migratetype MIGRATE_MOVABLE인 lru page
 
-<<<<<<< HEAD
-			new_type = try_to_steal_freepages(zone, page,
-							  start_migratetype,
-							  migratetype);
-=======
 			// i: 1, area->nr_free: (&contig_page_data->node_zones[0].free_area[5])->nr_free
 			area->nr_free--;
 			// area->nr_free: (&contig_page_data->node_zones[0].free_area[5])->nr_free 1 감소
@@ -1701,16 +1654,11 @@
 							  start_migratetype,
 							  migratetype);
 			// i: 1, new_type: 0
->>>>>>> c43e50c2
 
 			/* Remove the page from the freelists */
 			// i: 1, page: order 5의 migratetype MIGRATE_MOVABLE인 lru page
 			list_del(&page->lru);
 
-<<<<<<< HEAD
-			expand(zone, page, order, current_order, area,
-			       new_type);
-=======
 			// i: 1, page: order 5의 migratetype MIGRATE_MOVABLE인 lru page
 			rmv_page_order(page);
 			// i: 1, page의 _mapcount를 -1, private 값을 0으로 초기화
@@ -1724,7 +1672,6 @@
 			// expand 의 동작:
 			// order의 의미: 사용하고자 하는 크기, current_order의 의미: buddy에서 가져온 크기
 			// 큰 buddy order 에서 사용하고자 하는 order를 제외한 나머지 buddy 영역을 free 상태로 정리
->>>>>>> c43e50c2
 
 			trace_mm_page_alloc_extfrag(page, order, current_order,
 				start_migratetype, migratetype, new_type);
@@ -1903,12 +1850,9 @@
 	return (gfp_mask & GFP_THISNODE) == GFP_THISNODE;
 }
 #else
-<<<<<<< HEAD
-=======
 // ARM10C 20140510
 // ARM10C 20140517
 // gfp_mask: 0x221200
->>>>>>> c43e50c2
 static bool gfp_thisnode_allocation(gfp_t gfp_mask)
 {
 	return false;
@@ -2329,21 +2273,13 @@
 					  get_pageblock_migratetype(page));
 	}
 
-<<<<<<< HEAD
-=======
 // 2014/05/17 종료
 // 2014/05/24 시작
 
->>>>>>> c43e50c2
 	/*
 	 * NOTE: GFP_THISNODE allocations do not partake in the kswapd
 	 * aging protocol, so they can't be fair.
 	 */
-<<<<<<< HEAD
-	if (!gfp_thisnode_allocation(gfp_flags))
-		__mod_zone_page_state(zone, NR_ALLOC_BATCH, -(1 << order));
-
-=======
 	// gfp_flags: 0x221200
 	// gfp_thisnode_allocation(0x221200): false
 	if (!gfp_thisnode_allocation(gfp_flags))
@@ -2353,7 +2289,6 @@
 		// (&contig_page_data)->node_zones[ZONE_NORMAL].vm_stat[1], vm_stat[1] 값을 업데이트
 
 	// zone: contig_page_data->node_zones[0], order: 0
->>>>>>> c43e50c2
 	__count_zone_vm_events(PGALLOC, zone, 1 << order);
 	// vm_event_states.event[PGALLOC_NORMAL]: 1 업데이트
 
@@ -2703,12 +2638,9 @@
 {
 }
 
-<<<<<<< HEAD
-=======
 // ARM10C 20140510
 // preferred_zone: (&contig_page_data)->node_zones[0]
 // zone: contig_page_data->node_zones[0]
->>>>>>> c43e50c2
 static bool zone_local(struct zone *local_zone, struct zone *zone)
 {
 	return true;
@@ -2762,10 +2694,6 @@
 	// nodemask: NULL
 	for_each_zone_zonelist_nodemask(zone, z, zonelist,
 						high_zoneidx, nodemask) {
-<<<<<<< HEAD
-		unsigned long mark;
-
-=======
 	// for (z = first_zones_zonelist(contig_page_data->node_zonelists, ZONE_NORMAL, NULL, &zone);
 	//	zone; z = next_zones_zonelist(++z, ZONE_NORMAL, NULL, &zone))
 
@@ -2774,7 +2702,6 @@
 		// IS_ENABLED(CONFIG_NUMA): 0, zlc_active: 0
 		// zonelist: contig_page_data->node_zonelists, allowednodes: NULL
 		// zlc_zone_worth_trying(contig_page_data->node_zonelists, z, NULL): 1
->>>>>>> c43e50c2
 		if (IS_ENABLED(CONFIG_NUMA) && zlc_active &&
 			!zlc_zone_worth_trying(zonelist, z, allowednodes))
 				continue;
@@ -2785,15 +2712,11 @@
 		if ((alloc_flags & ALLOC_CPUSET) &&
 			!cpuset_zone_allowed_softwall(zone, gfp_mask))
 				continue;
-<<<<<<< HEAD
-		BUILD_BUG_ON(ALLOC_NO_WATERMARKS < NR_WMARK);
-=======
 
 		// ALLOC_NO_WATERMARKS: 0x04, NR_WMARK: 3
 		BUILD_BUG_ON(ALLOC_NO_WATERMARKS < NR_WMARK);
 
 		// alloc_flags: 0x41, ALLOC_NO_WATERMARKS: 0x04
->>>>>>> c43e50c2
 		if (unlikely(alloc_flags & ALLOC_NO_WATERMARKS))
 			goto try_this_zone;
 		/*
@@ -2812,12 +2735,6 @@
 		 * NOTE: GFP_THISNODE allocations do not partake in
 		 * the kswapd aging protocol, so they can't be fair.
 		 */
-<<<<<<< HEAD
-		if ((alloc_flags & ALLOC_WMARK_LOW) &&
-		    !gfp_thisnode_allocation(gfp_mask)) {
-			if (zone_page_state(zone, NR_ALLOC_BATCH) <= 0)
-				continue;
-=======
 		// alloc_flags: 0x41, ALLOC_WMARK_LOW: 1, gfp_mask: 0x221200
 		// gfp_thisnode_allocation(0x221200): false
 		if ((alloc_flags & ALLOC_WMARK_LOW) &&
@@ -2830,7 +2747,6 @@
 			// preferred_zone: (&contig_page_data)->node_zones[0]
 			// zone: contig_page_data->node_zones[0]
 			// zone_local((&contig_page_data)->node_zones[0], contig_page_data->node_zones[0]): true
->>>>>>> c43e50c2
 			if (!zone_local(preferred_zone, zone))
 				continue;
 		}
@@ -2867,13 +2783,6 @@
 		    (gfp_mask & __GFP_WRITE) && !zone_dirty_ok(zone))
 			goto this_zone_full;
 
-<<<<<<< HEAD
-		mark = zone->watermark[alloc_flags & ALLOC_WMARK_MASK];
-		if (!zone_watermark_ok(zone, order, mark,
-				       classzone_idx, alloc_flags)) {
-			int ret;
-
-=======
 		// alloc_flags: 0x41, ALLOC_WMARK_MASK: 0x03
 		// zone->watermark[0x1]: contig_page_data->node_zones[0].watermark[1]: 0
 		mark = zone->watermark[alloc_flags & ALLOC_WMARK_MASK];
@@ -2886,7 +2795,6 @@
 				       classzone_idx, alloc_flags)) {
 			int ret;
 
->>>>>>> c43e50c2
 			if (IS_ENABLED(CONFIG_NUMA) &&
 					!did_zlc_setup && nr_online_nodes > 1) {
 				/*
@@ -6135,20 +6043,13 @@
 		// j = 1, zone->pageset = &boot_pageset;
 		// j = 2, zone->pageset = &boot_pageset;
 		zone_pcp_init(zone);
-<<<<<<< HEAD
-=======
+		// least recently used vector init
 
 		/* For bootup, initialized properly in watermark setup */
 		// ARM10C 20140510
 		//j = 0, zone = &pgdat->node_zones[ZONE_NORMAL], zone->managed_pages = 0x2efd6
 		//j = 1, zone = &pgdat->node_zones[ZONE_HIGHMEM], zone->managed_pages = 0x50800
 		//j = 2, zone = &pgdat->node_zones[ZONE_MOVABLE], zone->managed_pages = 0x0
-		mod_zone_page_state(zone, NR_ALLOC_BATCH, zone->managed_pages);
-
->>>>>>> c43e50c2
-		// least recently used vector init
-
-		/* For bootup, initialized properly in watermark setup */
 		mod_zone_page_state(zone, NR_ALLOC_BATCH, zone->managed_pages);
 
 		// least recently used vector init
@@ -7277,27 +7178,20 @@
 		// [iCA] static unsigned long __meminitdata nr_kernel_pages
 		// [iCA] nr_kernel_pages : 0x2EFD6
 		numentries = nr_kernel_pages;
-<<<<<<< HEAD
-
-		/* It isn't necessary when PAGE_SIZE >= 1MB */
-		if (PAGE_SHIFT < 20)
-			numentries = round_up(numentries, (1<<20)/PAGE_SIZE);
-=======
 		// [PID] numentries : 0x2EFD6
 		// [dCA] numentries : 0x2EFD6
 		// [iCA] numentries : 0x2EFD6
 
 		/* It isn't necessary when PAGE_SIZE >= 1MB */
 		if (PAGE_SHIFT < 20)
-		// [PID] numentries : 0x2EFD6
-		// [dCA] numentries : 0x2EFD6
-		// [iCA] numentries : 0x2EFD6
+			// [PID] numentries : 0x2EFD6
+			// [dCA] numentries : 0x2EFD6
+			// [iCA] numentries : 0x2EFD6
 			// PAGE_SIZE: 0x1000, (1UL << 20) / 0x1000): 0xFF
 			numentries = round_up(numentries, (1<<20)/PAGE_SIZE);
-		// [PID] numentries : 0x2F000
-		// [dCA] numentries : 0x2F000
-		// [iCA] numentries : 0x2F000
->>>>>>> c43e50c2
+			// [PID] numentries : 0x2F000
+			// [dCA] numentries : 0x2F000
+			// [iCA] numentries : 0x2F000
 
 		/* limit to 1 bucket per 2^scale bytes of low memory */
 		// [PID] scale : (18 > 12)
