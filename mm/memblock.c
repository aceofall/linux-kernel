--- conflicted
+++ resolved
@@ -147,10 +147,7 @@
  * RETURNS:
  * Found address on success, 0 on failure.
  */
-<<<<<<< HEAD
-=======
 // ARM10C 20131109
->>>>>>> c43e50c2
 static phys_addr_t __init_memblock
 __memblock_find_range_bottom_up(phys_addr_t start, phys_addr_t end,
 				phys_addr_t size, phys_addr_t align, int nid)
@@ -159,12 +156,6 @@
 	u64 i;
 
 	for_each_free_mem_range(i, nid, &this_start, &this_end, NULL) {
-<<<<<<< HEAD
-		this_start = clamp(this_start, start, end);
-		this_end = clamp(this_end, start, end);
-
-		cand = round_up(this_start, align);
-=======
 		// start: 0x00001000, end: 0x4f800000
 		// 가정: this_start: 0x4F800000, this_end: 0xA0000000
 		this_start = clamp(this_start, start, end);
@@ -180,7 +171,6 @@
 		// cand: 0x4f7FE000
 
 		// cand: 0x4f7FE000, this_start: 0x4F800000
->>>>>>> c43e50c2
 		if (cand < this_end && this_end - cand >= size)
 			return cand;
 	}
