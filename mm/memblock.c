--- conflicted
+++ resolved
@@ -20,10 +20,8 @@
 #include <linux/seq_file.h>
 #include <linux/memblock.h>
 
-<<<<<<< HEAD
 #include <asm-generic/sections.h>
 
-=======
 // ARM10C 20131019
 // KID 20140307
 // ARM10C 20140419
@@ -32,7 +30,6 @@
 // memblock_memory_init_regions[0].size: 0x80000000
 // memblock_memory_init_regions[1].base: 0x4f800000
 // memblock_memory_init_regions[1].size: 0x50800000
->>>>>>> d30ea7a8
 static struct memblock_region memblock_memory_init_regions[INIT_MEMBLOCK_REGIONS] __initdata_memblock;
 // KID 20140311
 // INIT_MEMBLOCK_REGIONS: 128
@@ -70,11 +67,8 @@
 	.reserved.cnt		= 1,	/* empty dummy entry */
 	.reserved.max		= INIT_MEMBLOCK_REGIONS,
 
-<<<<<<< HEAD
 	.bottom_up		= false,
-=======
         // MEMBLOCK_ALLOC_ANYWHERE: 0xffffffff
->>>>>>> d30ea7a8
 	.current_limit		= MEMBLOCK_ALLOC_ANYWHERE,
 };
 
@@ -253,7 +247,6 @@
 	end = max(start, end);
 	kernel_end = __pa_symbol(_end);
 
-<<<<<<< HEAD
 	/*
 	 * try bottom-up allocation only when bottom-up mode
 	 * is set and @end is above the kernel image.
@@ -282,29 +275,6 @@
 		 */
 		WARN_ONCE(1, "memblock: bottom-up allocation failed, "
 			     "memory hotunplug may be affected\n");
-=======
-	for_each_free_mem_range_reverse(i, nid, &this_start, &this_end, NULL) {
-		// start: 0x00001000, end: 0x4f800000
-		// 가정: this_start: 0x4F800000, this_end: 0xA0000000
-		// this_start: 0x4F800000 
-		// 복습: this_start값이 현재보다 작아진 결과가 나와야 한다. 현재 확인 불가 
-		this_start = clamp(this_start, start, end);
-		// this_end: 0xA0000000, start: 0x00001000, end: 0x4f800000
-		// this_end: 0x4f800000
-		this_end = clamp(this_end, start, end);
-
-		// this_end: 0x4f800000, size: 0x00002000
-		if (this_end < size)
-			continue;
-
-		// this_end - size: 0x4f7FE000, align: 0x00002000
-		// cand: 0x4f7FE000
-		cand = round_down(this_end - size, align);
-
-		// cand: 0x4f7FE000, this_start: 0x4F800000
-		if (cand >= this_start)
-			return cand;
->>>>>>> d30ea7a8
 	}
 
 	return __memblock_find_range_top_down(start, end, size, align, nid);
