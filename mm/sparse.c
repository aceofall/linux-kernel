﻿/*
 * sparse memory mappings.
 */
#include <linux/mm.h>
#include <linux/slab.h>
#include <linux/mmzone.h>
#include <linux/bootmem.h>
#include <linux/highmem.h>
#include <linux/export.h>
#include <linux/spinlock.h>
#include <linux/vmalloc.h>
#include "internal.h"
#include <asm/dma.h>
#include <asm/pgalloc.h>
#include <asm/pgtable.h>

/*
 * Permanent SPARSEMEM data:
 *
 * 1) mem_section	- memory sections, mem_map's for valid memory
 */
#ifdef CONFIG_SPARSEMEM_EXTREME // CONFIG_SPARSEMEM_EXTREME=y
// ARM10C 20131207
// NR_SECTION_ROOTS: 1
struct mem_section *mem_section[NR_SECTION_ROOTS]
	____cacheline_internodealigned_in_smp;
#else
struct mem_section mem_section[NR_SECTION_ROOTS][SECTIONS_PER_ROOT]
	____cacheline_internodealigned_in_smp;
#endif
EXPORT_SYMBOL(mem_section);

#ifdef NODE_NOT_IN_PAGE_FLAGS // undefined
/*
 * If we did not store the node number in the page then we have to
 * do a lookup in the section_to_node_table in order to find which
 * node the page belongs to.
 */
#if MAX_NUMNODES <= 256
static u8 section_to_node_table[NR_MEM_SECTIONS] __cacheline_aligned;
#else
static u16 section_to_node_table[NR_MEM_SECTIONS] __cacheline_aligned;
#endif

int page_to_nid(const struct page *page)
{
	return section_to_node_table[page_to_section(page)];
}
EXPORT_SYMBOL(page_to_nid);

static void set_section_nid(unsigned long section_nr, int nid)
{
	section_to_node_table[section_nr] = nid;
}
#else /* !NODE_NOT_IN_PAGE_FLAGS */
// ARM10C 20131214
static inline void set_section_nid(unsigned long section_nr, int nid)
{
}
#endif

#ifdef CONFIG_SPARSEMEM_EXTREME // CONFIG_SPARSEMEM_EXTREME=y
// ARM10C 20131207
// nid: 0
static struct mem_section noinline __init_refok *sparse_index_alloc(int nid)
{
	struct mem_section *section = NULL;
	// SECTIONS_PER_ROOT: 0x200, sizeof(struct mem_section): 8
	// array_size: 0x1000
	unsigned long array_size = SECTIONS_PER_ROOT *
				   sizeof(struct mem_section);

	if (slab_is_available()) {
		if (node_state(nid, N_HIGH_MEMORY))
			section = kzalloc_node(array_size, GFP_KERNEL, nid);
		else
			section = kzalloc(array_size, GFP_KERNEL);
	} else {
		// nid: 0, array_size: 0x1000
		section = alloc_bootmem_node(NODE_DATA(nid), array_size);
	}

	return section;
}

// ARM10C 20131207
// section: 0x2, nid: 0
static int __meminit sparse_index_init(unsigned long section_nr, int nid)
{
	// SECTION_NR_TO_ROOT(0x2): 0x0, root: 0
	unsigned long root = SECTION_NR_TO_ROOT(section_nr);
	struct mem_section *section;

	// root: 0, mem_section[root]: 0
	if (mem_section[root])
		return -EEXIST;

	// nid: 0
	section = sparse_index_alloc(nid);
	if (!section)
		return -ENOMEM;

	// root: 0
	mem_section[root] = section;

	return 0;
}
#else /* !SPARSEMEM_EXTREME */
static inline int sparse_index_init(unsigned long section_nr, int nid)
{
	return 0;
}
#endif

/*
 * Although written for the SPARSEMEM_EXTREME case, this happens
 * to also work for the flat array case because
 * NR_SECTION_ROOTS==NR_MEM_SECTIONS.
 */
int __section_nr(struct mem_section* ms)
{
	unsigned long root_nr;
	struct mem_section* root;

	for (root_nr = 0; root_nr < NR_SECTION_ROOTS; root_nr++) {
		root = __nr_to_section(root_nr * SECTIONS_PER_ROOT);
		if (!root)
			continue;

		if ((ms >= root) && (ms < (root + SECTIONS_PER_ROOT)))
		     break;
	}

	VM_BUG_ON(root_nr == NR_SECTION_ROOTS);

	return (root_nr * SECTIONS_PER_ROOT) + (ms - root);
}

/*
 * During early boot, before section_mem_map is used for an actual
 * mem_map, we use section_mem_map to store the section's NUMA
 * node.  This keeps us from having to use another data structure.  The
 * node information is cleared just before we store the real mem_map.
 */
// ARM10C 20131214
// nid: 0
static inline unsigned long sparse_encode_early_nid(int nid)
{
	// SECTION_NID_SHIFT: 2
	return (nid << SECTION_NID_SHIFT);
}

// ARM10C 20131214
static inline int sparse_early_nid(struct mem_section *section)
{
	// SECTION_NID_SHIFT: 2
	return (section->section_mem_map >> SECTION_NID_SHIFT);
}

/* Validate the physical addressing limitations of the model */
// ARM10C 20131207
// start: 0x20000, end: 0x4f800
// start: 0x20000, end: 0xA0000
void __meminit mminit_validate_memmodel_limits(unsigned long *start_pfn,
						unsigned long *end_pfn)
{
	// MAX_PHYSMEM_BITS: 32, PAGE_SHIFT: 12
	// max_sparsemem_pfn: 0x100000
	unsigned long max_sparsemem_pfn = 1UL << (MAX_PHYSMEM_BITS-PAGE_SHIFT);

	/*
	 * Sanity checks - do not allow an architecture to pass
	 * in larger pfns than the maximum scope of sparsemem:
	 */
	// *start_pfn: 0x20000, *end_pfn: 0x4f800  max_sparsemem_pfn: 0x100000
	// *start_pfn: 0x20000, *end_pfn: 0xA0000  max_sparsemem_pfn: 0x100000
	if (*start_pfn > max_sparsemem_pfn) {
		mminit_dprintk(MMINIT_WARNING, "pfnvalidation",
			"Start of range %lu -> %lu exceeds SPARSEMEM max %lu\n",
			*start_pfn, *end_pfn, max_sparsemem_pfn);
		WARN_ON_ONCE(1);
		*start_pfn = max_sparsemem_pfn;
		*end_pfn = max_sparsemem_pfn;
	} else if (*end_pfn > max_sparsemem_pfn) {
		mminit_dprintk(MMINIT_WARNING, "pfnvalidation",
			"End of range %lu -> %lu exceeds SPARSEMEM max %lu\n",
			*start_pfn, *end_pfn, max_sparsemem_pfn);
		WARN_ON_ONCE(1);
		*end_pfn = max_sparsemem_pfn;
	}
}

/* Record a memory area against a node. */
// ARM10C 20131207
// nid: 0, start: 0x20000, end: 0xA0000
void __init memory_present(int nid, unsigned long start, unsigned long end)
{
	unsigned long pfn;

	// PAGE_SECTION_MASK: 0xFFFF0000
	// start: 0x20000
	start &= PAGE_SECTION_MASK;
	// start: 0x20000, end: 0xA0000
	mminit_validate_memmodel_limits(&start, &end);

	// start: 0x20000, end: 0xA0000, PAGES_PER_SECTION: 0x10000
	for (pfn = start; pfn < end; pfn += PAGES_PER_SECTION) {
		// pfn_to_section_nr(0x20000): 0x2
		// section: 0x2
		unsigned long section = pfn_to_section_nr(pfn);
		struct mem_section *ms;

		// section: 0x2, nid: 0
		sparse_index_init(section, nid);
		// section: 0x2, nid: 0
		set_section_nid(section, nid);

		// section: 0x2
		ms = __nr_to_section(section);
		// ms->section_mem_map: 0
		if (!ms->section_mem_map)
			// nid: 0, 
			// sparse_encode_early_nid(0): 0, SECTION_MARKED_PRESENT: 1
			// ms->section_mem_map: 1
			ms->section_mem_map = sparse_encode_early_nid(nid) |
							SECTION_MARKED_PRESENT;
	}
}

/*
 * Only used by the i386 NUMA architecures, but relatively
 * generic code.
 */
unsigned long __init node_memmap_size_bytes(int nid, unsigned long start_pfn,
						     unsigned long end_pfn)
{
	unsigned long pfn;
	unsigned long nr_pages = 0;

	mminit_validate_memmodel_limits(&start_pfn, &end_pfn);
	for (pfn = start_pfn; pfn < end_pfn; pfn += PAGES_PER_SECTION) {
		if (nid != early_pfn_to_nid(pfn))
			continue;

		if (pfn_present(pfn))
			nr_pages += PAGES_PER_SECTION;
	}

	return nr_pages * sizeof(struct page);
}

/*
 * Subtle, we encode the real pfn into the mem_map such that
 * the identity pfn - section_mem_map will return the actual
 * physical page frame number.
 */
// ARM10C 20140118
// ARM10C 20131221
// mem_map : 2816K 주소, pnum : 2
static unsigned long sparse_encode_mem_map(struct page *mem_map, unsigned long pnum)
{
	// mem_map : 2816K 주소, pnum : 2
	// section_nr_to_pfn(2) : 0x20000
	return (unsigned long)(mem_map - (section_nr_to_pfn(pnum)));

	// 실제 물리 페이지 번호를 써서 해당하는 struct page 주소를 찾아내기 위해
	// 미리 offset 값을 빼서 저장해둠
}

/*
 * Decode mem_map from the coded memmap
 */
struct page *sparse_decode_mem_map(unsigned long coded_mem_map, unsigned long pnum)
{
	/* mask off the extra low bits of information */
	coded_mem_map &= SECTION_MAP_MASK;
	return ((struct page *)coded_mem_map) + section_nr_to_pfn(pnum);
}

// ARM10C 20131221
// __nr_to_section(pum) : &mem_section[0][2], pnum : 2, map : 2816K, usemap : usemap_map[2]
static int __meminit sparse_init_one_section(struct mem_section *ms,
		unsigned long pnum, struct page *mem_map,
		unsigned long *pageblock_bitmap)
{
	if (!present_section(ms)) // 통과
		return -EINVAL;

	// ms->section_mem_map : 0x1
	ms->section_mem_map &= ~SECTION_MAP_MASK;
	// ms->section_mem_map : 0x1
	// mem_map : 2816K 주소, pnum : 2
	ms->section_mem_map |= sparse_encode_mem_map(mem_map, pnum) |
							SECTION_HAS_MEM_MAP;
	// ms->section_mem_map 에 들어간 정보
	// 1bit : 할당 됬음
	// 2bit : struct page용 공간이 할당됬음.
	// 
	// 3~4bit : nid값
	// 나머지 : struct page용 공간의 시작 주소를 encoding해서 저장
	
	// pageblock_bitmap : usemap_map[2]
 	ms->pageblock_flags = pageblock_bitmap;


	return 1;
}

// ARM10C 20131214
unsigned long usemap_size(void)
{
	unsigned long size_bytes;
	// size_bytes = 0x40
	size_bytes = roundup(SECTION_BLOCKFLAGS_BITS, 8) / 8;
	// size_bytes = 0x40
	size_bytes = roundup(size_bytes, sizeof(unsigned long));
	return size_bytes;
}

#ifdef CONFIG_MEMORY_HOTPLUG
static unsigned long *__kmalloc_section_usemap(void)
{
	return kmalloc(usemap_size(), GFP_KERNEL);
}
#endif /* CONFIG_MEMORY_HOTPLUG */

#ifdef CONFIG_MEMORY_HOTREMOVE
static unsigned long * __init
sparse_early_usemaps_alloc_pgdat_section(struct pglist_data *pgdat,
					 unsigned long size)
{
	unsigned long goal, limit;
	unsigned long *p;
	int nid;
	/*
	 * A page may contain usemaps for other sections preventing the
	 * page being freed and making a section unremovable while
	 * other sections referencing the usemap retmain active. Similarly,
	 * a pgdat can prevent a section being removed. If section A
	 * contains a pgdat and section B contains the usemap, both
	 * sections become inter-dependent. This allocates usemaps
	 * from the same section as the pgdat where possible to avoid
	 * this problem.
	 */
	goal = __pa(pgdat) & (PAGE_SECTION_MASK << PAGE_SHIFT);
	limit = goal + (1UL << PA_SECTION_SHIFT);
	nid = early_pfn_to_nid(goal >> PAGE_SHIFT);
again:
	p = ___alloc_bootmem_node_nopanic(NODE_DATA(nid), size,
					  SMP_CACHE_BYTES, goal, limit);
	if (!p && limit) {
		limit = 0;
		goto again;
	}
	return p;
}

static void __init check_usemap_section_nr(int nid, unsigned long *usemap)
{
	unsigned long usemap_snr, pgdat_snr;
	static unsigned long old_usemap_snr = NR_MEM_SECTIONS;
	static unsigned long old_pgdat_snr = NR_MEM_SECTIONS;
	struct pglist_data *pgdat = NODE_DATA(nid);
	int usemap_nid;

	usemap_snr = pfn_to_section_nr(__pa(usemap) >> PAGE_SHIFT);
	pgdat_snr = pfn_to_section_nr(__pa(pgdat) >> PAGE_SHIFT);
	if (usemap_snr == pgdat_snr)
		return;

	if (old_usemap_snr == usemap_snr && old_pgdat_snr == pgdat_snr)
		/* skip redundant message */
		return;

	old_usemap_snr = usemap_snr;
	old_pgdat_snr = pgdat_snr;

	usemap_nid = sparse_early_nid(__nr_to_section(usemap_snr));
	if (usemap_nid != nid) {
		printk(KERN_INFO
		       "node %d must be removed before remove section %ld\n",
		       nid, usemap_snr);
		return;
	}
	/*
	 * There is a circular dependency.
	 * Some platforms allow un-removable section because they will just
	 * gather other removable sections for dynamic partitioning.
	 * Just notify un-removable section's number here.
	 */
	printk(KERN_INFO "Section %ld and %ld (node %d)", usemap_snr,
	       pgdat_snr, nid);
	printk(KERN_CONT
	       " have a circular dependency on usemap and pgdat allocations\n");
}
#else
// ARM10C 20131221
// NODE_DATA(nodeid) : &contig_page_data, usemap_count : 0x20
static unsigned long * __init
sparse_early_usemaps_alloc_pgdat_section(struct pglist_data *pgdat,
					 unsigned long size)
{
	// pgdat : &contig_page_data, size : 0x800
	return alloc_bootmem_node_nopanic(pgdat, size);
}

// ARM10C 20131221
static void __init check_usemap_section_nr(int nid, unsigned long *usemap)
{
}
#endif /* CONFIG_MEMORY_HOTREMOVE */

// ARM10C 20131214
// usemap_map: ?, pnum_begin: 2, NR_MEM_SECTIONS: 0x10, usemap_count: 8, nodeid_begin: 0
static void __init sparse_early_usemaps_alloc_node(void *data,
				 unsigned long pnum_begin,
				 unsigned long pnum_end,
				 unsigned long usemap_count, int nodeid)
{
	void *usemap;
	unsigned long pnum;
	unsigned long **usemap_map = (unsigned long **)data;
	// size = 0x40
	int size = usemap_size();

	// NODE_DATA(nodeid) : &contig_page_data, usemap_count : 0x20, size : 0x40
	usemap = sparse_early_usemaps_alloc_pgdat_section(NODE_DATA(nodeid),
							  size * usemap_count);
	// 4KB를 할당받고 가상주소를 리턴
	
	if (!usemap) {
		printk(KERN_WARNING "%s: allocation failed\n", __func__);
		return;
	}
	
	// pnum_begin : 2, pnum_end : 0x10
	for (pnum = pnum_begin; pnum < pnum_end; pnum++) {
		if (!present_section_nr(pnum)) // pnum : 0, 1 일때 continue에 걸림
			continue;

		// pnum : 2
		usemap_map[pnum] = usemap;
		usemap += size;
		// nodeid : 0, usemap_map[2] : 할당받은 가상 주소(4KB)
		check_usemap_section_nr(nodeid, usemap_map[pnum]);
		// null 함수
	}
	// usemap_map[2] ~ usemap_map[10] : 할당받은 주소 + offset가 저장됨
}

#ifndef CONFIG_SPARSEMEM_VMEMMAP // CONFIG_SPARSEMEM_VMEMMAP=n
// ARM10C 20131221
// pnum : 2, nid : 0
struct page __init *sparse_mem_map_populate(unsigned long pnum, int nid)
{
	struct page *map;
	unsigned long size;

	// nid : 0, sizeof(struct page) : 44, PAGES_PER_SECTION: 0x10000
	// nid : 0, sizeof(struct page) * PAGES_PER_SECTION : 0x2C0000
	map = alloc_remap(nid, sizeof(struct page) * PAGES_PER_SECTION);
	// null 함수, map : NULL
	if (map)
		return map;

	// size : 0x2C0000
	size = PAGE_ALIGN(sizeof(struct page) * PAGES_PER_SECTION);
	// NODE_DATA(nid) : &contig_page_data, size : 0x2C0000, PAGE_SIZE : 0x1000, __pa : 0x5FFFFFFF
	map = __alloc_bootmem_node_high(NODE_DATA(nid), size,
					 PAGE_SIZE, __pa(MAX_DMA_ADDRESS));
	return map;
}
void __init sparse_mem_maps_populate_node(struct page **map_map,
					  unsigned long pnum_begin,
					  unsigned long pnum_end,
					  unsigned long map_count, int nodeid)
{
	void *map;
	unsigned long pnum;
	unsigned long size = sizeof(struct page) * PAGES_PER_SECTION;

	map = alloc_remap(nodeid, size * map_count);
	if (map) {
		for (pnum = pnum_begin; pnum < pnum_end; pnum++) {
			if (!present_section_nr(pnum))
				continue;
			map_map[pnum] = map;
			map += size;
		}
		return;
	}

	size = PAGE_ALIGN(size);
	map = __alloc_bootmem_node_high(NODE_DATA(nodeid), size * map_count,
					 PAGE_SIZE, __pa(MAX_DMA_ADDRESS));
	if (map) {
		for (pnum = pnum_begin; pnum < pnum_end; pnum++) {
			if (!present_section_nr(pnum))
				continue;
			map_map[pnum] = map;
			map += size;
		}
		return;
	}

	/* fallback */
	for (pnum = pnum_begin; pnum < pnum_end; pnum++) {
		struct mem_section *ms;

		if (!present_section_nr(pnum))
			continue;
		map_map[pnum] = sparse_mem_map_populate(pnum, nodeid);
		if (map_map[pnum])
			continue;
		ms = __nr_to_section(pnum);
		printk(KERN_ERR "%s: sparsemem memory map backing failed "
			"some memory will not be available.\n", __func__);
		ms->section_mem_map = 0;
	}
}
#endif /* !CONFIG_SPARSEMEM_VMEMMAP */

#ifdef CONFIG_SPARSEMEM_ALLOC_MEM_MAP_TOGETHER
static void __init sparse_early_mem_maps_alloc_node(void *data,
				 unsigned long pnum_begin,
				 unsigned long pnum_end,
				 unsigned long map_count, int nodeid)
{
	struct page **map_map = (struct page **)data;
	sparse_mem_maps_populate_node(map_map, pnum_begin, pnum_end,
					 map_count, nodeid);
}
#else

// ARM10C 20131221
// pnum : 2
static struct page __init *sparse_early_mem_map_alloc(unsigned long pnum)
{
	struct page *map;
	// ms : &mem_section[0][2] 
	struct mem_section *ms = __nr_to_section(pnum);
	// nid : 0
	int nid = sparse_early_nid(ms);

	// pnum : 2, nid : 0
	map = sparse_mem_map_populate(pnum, nid);
	// map : 2816K 만큼 할당 받고, 가상 주소를 리턴
	if (map)
		return map;

	printk(KERN_ERR "%s: sparsemem memory map backing failed "
			"some memory will not be available.\n", __func__);
	ms->section_mem_map = 0;
	return NULL;
}
#endif

void __attribute__((weak)) __meminit vmemmap_populate_print_last(void)
{
}

/**
 *  alloc_usemap_and_memmap - memory alloction for pageblock flags and vmemmap
 *  @map: usemap_map for pageblock flags or mmap_map for vmemmap
<<<<<<< HEAD
 */
static void __init alloc_usemap_and_memmap(void (*alloc_func)
					(void *, unsigned long, unsigned long,
					unsigned long, int), void *data)
{
	unsigned long pnum;
	unsigned long map_count;
	int nodeid_begin = 0;
	unsigned long pnum_begin = 0;

	for (pnum = 0; pnum < NR_MEM_SECTIONS; pnum++) {
		struct mem_section *ms;

		if (!present_section_nr(pnum))
			continue;
		ms = __nr_to_section(pnum);
		nodeid_begin = sparse_early_nid(ms);
		pnum_begin = pnum;
		break;
	}
	map_count = 1;
	for (pnum = pnum_begin + 1; pnum < NR_MEM_SECTIONS; pnum++) {
		struct mem_section *ms;
		int nodeid;

		if (!present_section_nr(pnum))
			continue;
		ms = __nr_to_section(pnum);
		nodeid = sparse_early_nid(ms);
		if (nodeid == nodeid_begin) {
			map_count++;
			continue;
		}
		/* ok, we need to take cake of from pnum_begin to pnum - 1*/
		alloc_func(data, pnum_begin, pnum,
						map_count, nodeid_begin);
		/* new start, update count etc*/
		nodeid_begin = nodeid;
		pnum_begin = pnum;
		map_count = 1;
	}
	/* ok, last chunk */
	alloc_func(data, pnum_begin, NR_MEM_SECTIONS,
						map_count, nodeid_begin);
}

/*
 * Allocate the accumulated non-linear sections, allocate a mem_map
 * for each and record the physical to section mapping.
=======
>>>>>>> c43e50c2
 */
// ARM10C 20131214
static void __init alloc_usemap_and_memmap(void (*alloc_func)
					(void *, unsigned long, unsigned long,
					unsigned long, int), void *data)
{
	unsigned long pnum;
<<<<<<< HEAD
	struct page *map;
	unsigned long *usemap;
	unsigned long **usemap_map;
	int size;
#ifdef CONFIG_SPARSEMEM_ALLOC_MEM_MAP_TOGETHER // CONFIG_SPARSEMEM_ALLOC_MEM_MAP_TOGETHER=n
	int size2;
	struct page **map_map;
#endif

	/* see include/linux/mmzone.h 'struct mem_section' definition */
	// sizeof(struct mem_section): 8
	// is_power_of_2(8): 1 
	BUILD_BUG_ON(!is_power_of_2(sizeof(struct mem_section)));

	/* Setup pageblock_order for HUGETLB_PAGE_SIZE_VARIABLE */
	set_pageblock_order();

	/*
	 * map is using big page (aka 2M in x86 64 bit)
	 * usemap is less one page (aka 24 bytes)
	 * so alloc 2M (with 2M align) and 24 bytes in turn will
	 * make next 2M slip to one more 2M later.
	 * then in big system, the memory will have a lot of holes...
	 * here try to allocate 2M pages continuously.
	 *
	 * powerpc need to call sparse_init_one_section right after each
	 * sparse_early_mem_map_alloc, so allocate usemap_map at first.
	 */
	// NR_MEM_SECTIONS: 0x10
	// sizeof(unsigned long *): 4
	// size: 0x40
	size = sizeof(unsigned long *) * NR_MEM_SECTIONS;
	// size: 0x40
	usemap_map = alloc_bootmem(size);
	// usemap_map: NULL 아닌 값
	if (!usemap_map)
		panic("can not allocate usemap_map\n");
	alloc_usemap_and_memmap(sparse_early_usemaps_alloc_node,
							(void *)usemap_map);

#ifdef CONFIG_SPARSEMEM_ALLOC_MEM_MAP_TOGETHER
=======
	unsigned long map_count;
	int nodeid_begin = 0;
	unsigned long pnum_begin = 0;

	// NR_MEM_SECTIONS: 0x10
	for (pnum = 0; pnum < NR_MEM_SECTIONS; pnum++) {
		struct mem_section *ms;

		if (!present_section_nr(pnum))
			continue;
		ms = __nr_to_section(pnum);
		nodeid_begin = sparse_early_nid(ms);
		pnum_begin = pnum;
		break;
	}
	// nodeid_begin: 0, pnum_begin: 2

	map_count = 1;

	// NR_MEM_SECTIONS: 0x10
	for (pnum = pnum_begin + 1; pnum < NR_MEM_SECTIONS; pnum++) {
		struct mem_section *ms;
		int nodeid;

		if (!present_section_nr(pnum))
			continue;
		ms = __nr_to_section(pnum);

		// nodeid: 0
		nodeid = sparse_early_nid(ms);

		// nodeid_begin: 0, nodeid: 0
		if (nodeid == nodeid_begin) {
			map_count++;
			continue;
		}
		/* ok, we need to take cake of from pnum_begin to pnum - 1*/
		alloc_func(data, pnum_begin, pnum,
						map_count, nodeid_begin);
		/* new start, update count etc*/
		nodeid_begin = nodeid;
		pnum_begin = pnum;
		map_count = 1;
	}
	// usemap_count: 8

// 2013/12/14 종료
// 2013/12/21 시작

	/* ok, last chunk */
	// usemap_map: ?, pnum_begin: 2, NR_MEM_SECTIONS: 0x10, usemap_count: 8, nodeid_begin: 0
	alloc_func(data, pnum_begin, NR_MEM_SECTIONS,
						map_count, nodeid_begin);
	// usemap_map[2] ~ usemap_map[10] : 할당받은 주소 + offset가 저장됨
}

/*
 * Allocate the accumulated non-linear sections, allocate a mem_map
 * for each and record the physical to section mapping.
 */
// ARM10C 20131214
void __init sparse_init(void)
{
	unsigned long pnum;
	struct page *map;
	unsigned long *usemap;
	unsigned long **usemap_map;
	int size;
#ifdef CONFIG_SPARSEMEM_ALLOC_MEM_MAP_TOGETHER // CONFIG_SPARSEMEM_ALLOC_MEM_MAP_TOGETHER=n
	int size2;
	struct page **map_map;
#endif

	/* see include/linux/mmzone.h 'struct mem_section' definition */
	// sizeof(struct mem_section): 8
	// is_power_of_2(8): 1 
	BUILD_BUG_ON(!is_power_of_2(sizeof(struct mem_section)));

	/* Setup pageblock_order for HUGETLB_PAGE_SIZE_VARIABLE */
	set_pageblock_order();

	/*
	 * map is using big page (aka 2M in x86 64 bit)
	 * usemap is less one page (aka 24 bytes)
	 * so alloc 2M (with 2M align) and 24 bytes in turn will
	 * make next 2M slip to one more 2M later.
	 * then in big system, the memory will have a lot of holes...
	 * here try to allocate 2M pages continuously.
	 *
	 * powerpc need to call sparse_init_one_section right after each
	 * sparse_early_mem_map_alloc, so allocate usemap_map at first.
	 */
	// NR_MEM_SECTIONS: 0x10
	// sizeof(unsigned long *): 4
	// size: 0x40
	size = sizeof(unsigned long *) * NR_MEM_SECTIONS;
	// size: 0x40
	usemap_map = alloc_bootmem(size);
	// usemap_map: NULL 아닌 값
	if (!usemap_map)
		panic("can not allocate usemap_map\n");
	alloc_usemap_and_memmap(sparse_early_usemaps_alloc_node,
							(void *)usemap_map);
	// usemap_map[2] ~ usemap_map[10] : 할당받은 주소 + offset가 저장됨
	
#ifdef CONFIG_SPARSEMEM_ALLOC_MEM_MAP_TOGETHER	// CONFIG_SPARSEMEM_ALLOC_MEM_MAP_TOGETHER=n
>>>>>>> c43e50c2
	size2 = sizeof(struct page *) * NR_MEM_SECTIONS;
	map_map = alloc_bootmem(size2);
	if (!map_map)
		panic("can not allocate map_map\n");
	alloc_usemap_and_memmap(sparse_early_mem_maps_alloc_node,
							(void *)map_map);
#endif
	
	// NR_MEM_SECTIONS : 0x10
	for (pnum = 0; pnum < NR_MEM_SECTIONS; pnum++) {
		if (!present_section_nr(pnum))
			continue;
		
		// pnum : 2 ~ 10
		usemap = usemap_map[pnum];
		// 이전에 받은 주소를 다시 usemap에 대입
		if (!usemap)
			continue;

#ifdef CONFIG_SPARSEMEM_ALLOC_MEM_MAP_TOGETHER // CONFIG_SPARSEMEM_ALLOC_MEM_MAP_TOGETHER=n
		map = map_map[pnum];
#else
		// pnum : 2
		map = sparse_early_mem_map_alloc(pnum);
		// map : 2816K 만큼 할당 받고, 가상 주소를 리턴
#endif
		if (!map)	// 통과
			continue;
		
		// __nr_to_section(pum) : &mem_section[0][2], pnum : 2, map : 2816K
		// usemap : usemap_map[2]
		sparse_init_one_section(__nr_to_section(pnum), pnum, map,
								usemap);
		// ms->section_mem_map에 struct page용 공간 정보 저장
		// ms->pageblock_bitmap : usemap_map[pnum]
	}

	vmemmap_populate_print_last();
	// null 함수

#ifdef CONFIG_SPARSEMEM_ALLOC_MEM_MAP_TOGETHER
	free_bootmem(__pa(map_map), size2);
#endif
	// usemap_map : ?(가상), size : 0x40
	free_bootmem(__pa(usemap_map), size);
	// usemap_map은 사용이 끝났으므로 free 해서 돌려줌
}

#ifdef CONFIG_MEMORY_HOTPLUG
#ifdef CONFIG_SPARSEMEM_VMEMMAP
static inline struct page *kmalloc_section_memmap(unsigned long pnum, int nid)
{
	/* This will make the necessary allocations eventually. */
	return sparse_mem_map_populate(pnum, nid);
}
static void __kfree_section_memmap(struct page *memmap)
{
	unsigned long start = (unsigned long)memmap;
	unsigned long end = (unsigned long)(memmap + PAGES_PER_SECTION);

	vmemmap_free(start, end);
}
#ifdef CONFIG_MEMORY_HOTREMOVE
static void free_map_bootmem(struct page *memmap)
{
	unsigned long start = (unsigned long)memmap;
	unsigned long end = (unsigned long)(memmap + PAGES_PER_SECTION);

	vmemmap_free(start, end);
}
#endif /* CONFIG_MEMORY_HOTREMOVE */
#else
static struct page *__kmalloc_section_memmap(void)
{
	struct page *page, *ret;
	unsigned long memmap_size = sizeof(struct page) * PAGES_PER_SECTION;

	page = alloc_pages(GFP_KERNEL|__GFP_NOWARN, get_order(memmap_size));
	if (page)
		goto got_map_page;

	ret = vmalloc(memmap_size);
	if (ret)
		goto got_map_ptr;

	return NULL;
got_map_page:
	ret = (struct page *)pfn_to_kaddr(page_to_pfn(page));
got_map_ptr:

	return ret;
}

static inline struct page *kmalloc_section_memmap(unsigned long pnum, int nid)
{
	return __kmalloc_section_memmap();
}

static void __kfree_section_memmap(struct page *memmap)
{
	if (is_vmalloc_addr(memmap))
		vfree(memmap);
	else
		free_pages((unsigned long)memmap,
			   get_order(sizeof(struct page) * PAGES_PER_SECTION));
}

#ifdef CONFIG_MEMORY_HOTREMOVE
static void free_map_bootmem(struct page *memmap)
{
	unsigned long maps_section_nr, removing_section_nr, i;
	unsigned long magic, nr_pages;
	struct page *page = virt_to_page(memmap);

	nr_pages = PAGE_ALIGN(PAGES_PER_SECTION * sizeof(struct page))
		>> PAGE_SHIFT;

	for (i = 0; i < nr_pages; i++, page++) {
		magic = (unsigned long) page->lru.next;

		BUG_ON(magic == NODE_INFO);

		maps_section_nr = pfn_to_section_nr(page_to_pfn(page));
		removing_section_nr = page->private;

		/*
		 * When this function is called, the removing section is
		 * logical offlined state. This means all pages are isolated
		 * from page allocator. If removing section's memmap is placed
		 * on the same section, it must not be freed.
		 * If it is freed, page allocator may allocate it which will
		 * be removed physically soon.
		 */
		if (maps_section_nr != removing_section_nr)
			put_page_bootmem(page);
	}
}
#endif /* CONFIG_MEMORY_HOTREMOVE */
#endif /* CONFIG_SPARSEMEM_VMEMMAP */

/*
 * returns the number of sections whose mem_maps were properly
 * set.  If this is <=0, then that means that the passed-in
 * map was not consumed and must be freed.
 */
int __meminit sparse_add_one_section(struct zone *zone, unsigned long start_pfn)
{
	unsigned long section_nr = pfn_to_section_nr(start_pfn);
	struct pglist_data *pgdat = zone->zone_pgdat;
	struct mem_section *ms;
	struct page *memmap;
	unsigned long *usemap;
	unsigned long flags;
	int ret;

	/*
	 * no locking for this, because it does its own
	 * plus, it does a kmalloc
	 */
	ret = sparse_index_init(section_nr, pgdat->node_id);
	if (ret < 0 && ret != -EEXIST)
		return ret;
	memmap = kmalloc_section_memmap(section_nr, pgdat->node_id);
	if (!memmap)
		return -ENOMEM;
	usemap = __kmalloc_section_usemap();
	if (!usemap) {
		__kfree_section_memmap(memmap);
		return -ENOMEM;
	}

	pgdat_resize_lock(pgdat, &flags);

	ms = __pfn_to_section(start_pfn);
	if (ms->section_mem_map & SECTION_MARKED_PRESENT) {
		ret = -EEXIST;
		goto out;
	}

	memset(memmap, 0, sizeof(struct page) * PAGES_PER_SECTION);

	ms->section_mem_map |= SECTION_MARKED_PRESENT;

	ret = sparse_init_one_section(ms, section_nr, memmap, usemap);

out:
	pgdat_resize_unlock(pgdat, &flags);
	if (ret <= 0) {
		kfree(usemap);
		__kfree_section_memmap(memmap);
	}
	return ret;
}

#ifdef CONFIG_MEMORY_HOTREMOVE
#ifdef CONFIG_MEMORY_FAILURE
static void clear_hwpoisoned_pages(struct page *memmap, int nr_pages)
{
	int i;

	if (!memmap)
		return;

	for (i = 0; i < PAGES_PER_SECTION; i++) {
		if (PageHWPoison(&memmap[i])) {
			atomic_long_sub(1, &num_poisoned_pages);
			ClearPageHWPoison(&memmap[i]);
		}
	}
}
#else
static inline void clear_hwpoisoned_pages(struct page *memmap, int nr_pages)
{
}
#endif

static void free_section_usemap(struct page *memmap, unsigned long *usemap)
{
	struct page *usemap_page;

	if (!usemap)
		return;

	usemap_page = virt_to_page(usemap);
	/*
	 * Check to see if allocation came from hot-plug-add
	 */
	if (PageSlab(usemap_page) || PageCompound(usemap_page)) {
		kfree(usemap);
		if (memmap)
			__kfree_section_memmap(memmap);
		return;
	}

	/*
	 * The usemap came from bootmem. This is packed with other usemaps
	 * on the section which has pgdat at boot time. Just keep it as is now.
	 */

	if (memmap)
		free_map_bootmem(memmap);
}

void sparse_remove_one_section(struct zone *zone, struct mem_section *ms)
{
	struct page *memmap = NULL;
	unsigned long *usemap = NULL, flags;
	struct pglist_data *pgdat = zone->zone_pgdat;

	pgdat_resize_lock(pgdat, &flags);
	if (ms->section_mem_map) {
		usemap = ms->pageblock_flags;
		memmap = sparse_decode_mem_map(ms->section_mem_map,
						__section_nr(ms));
		ms->section_mem_map = 0;
		ms->pageblock_flags = NULL;
	}
	pgdat_resize_unlock(pgdat, &flags);

	clear_hwpoisoned_pages(memmap, PAGES_PER_SECTION);
	free_section_usemap(memmap, usemap);
}
#endif /* CONFIG_MEMORY_HOTREMOVE */
#endif /* CONFIG_MEMORY_HOTPLUG */<|MERGE_RESOLUTION|>--- conflicted
+++ resolved
@@ -562,58 +562,6 @@
 /**
  *  alloc_usemap_and_memmap - memory alloction for pageblock flags and vmemmap
  *  @map: usemap_map for pageblock flags or mmap_map for vmemmap
-<<<<<<< HEAD
- */
-static void __init alloc_usemap_and_memmap(void (*alloc_func)
-					(void *, unsigned long, unsigned long,
-					unsigned long, int), void *data)
-{
-	unsigned long pnum;
-	unsigned long map_count;
-	int nodeid_begin = 0;
-	unsigned long pnum_begin = 0;
-
-	for (pnum = 0; pnum < NR_MEM_SECTIONS; pnum++) {
-		struct mem_section *ms;
-
-		if (!present_section_nr(pnum))
-			continue;
-		ms = __nr_to_section(pnum);
-		nodeid_begin = sparse_early_nid(ms);
-		pnum_begin = pnum;
-		break;
-	}
-	map_count = 1;
-	for (pnum = pnum_begin + 1; pnum < NR_MEM_SECTIONS; pnum++) {
-		struct mem_section *ms;
-		int nodeid;
-
-		if (!present_section_nr(pnum))
-			continue;
-		ms = __nr_to_section(pnum);
-		nodeid = sparse_early_nid(ms);
-		if (nodeid == nodeid_begin) {
-			map_count++;
-			continue;
-		}
-		/* ok, we need to take cake of from pnum_begin to pnum - 1*/
-		alloc_func(data, pnum_begin, pnum,
-						map_count, nodeid_begin);
-		/* new start, update count etc*/
-		nodeid_begin = nodeid;
-		pnum_begin = pnum;
-		map_count = 1;
-	}
-	/* ok, last chunk */
-	alloc_func(data, pnum_begin, NR_MEM_SECTIONS,
-						map_count, nodeid_begin);
-}
-
-/*
- * Allocate the accumulated non-linear sections, allocate a mem_map
- * for each and record the physical to section mapping.
-=======
->>>>>>> c43e50c2
  */
 // ARM10C 20131214
 static void __init alloc_usemap_and_memmap(void (*alloc_func)
@@ -621,49 +569,6 @@
 					unsigned long, int), void *data)
 {
 	unsigned long pnum;
-<<<<<<< HEAD
-	struct page *map;
-	unsigned long *usemap;
-	unsigned long **usemap_map;
-	int size;
-#ifdef CONFIG_SPARSEMEM_ALLOC_MEM_MAP_TOGETHER // CONFIG_SPARSEMEM_ALLOC_MEM_MAP_TOGETHER=n
-	int size2;
-	struct page **map_map;
-#endif
-
-	/* see include/linux/mmzone.h 'struct mem_section' definition */
-	// sizeof(struct mem_section): 8
-	// is_power_of_2(8): 1 
-	BUILD_BUG_ON(!is_power_of_2(sizeof(struct mem_section)));
-
-	/* Setup pageblock_order for HUGETLB_PAGE_SIZE_VARIABLE */
-	set_pageblock_order();
-
-	/*
-	 * map is using big page (aka 2M in x86 64 bit)
-	 * usemap is less one page (aka 24 bytes)
-	 * so alloc 2M (with 2M align) and 24 bytes in turn will
-	 * make next 2M slip to one more 2M later.
-	 * then in big system, the memory will have a lot of holes...
-	 * here try to allocate 2M pages continuously.
-	 *
-	 * powerpc need to call sparse_init_one_section right after each
-	 * sparse_early_mem_map_alloc, so allocate usemap_map at first.
-	 */
-	// NR_MEM_SECTIONS: 0x10
-	// sizeof(unsigned long *): 4
-	// size: 0x40
-	size = sizeof(unsigned long *) * NR_MEM_SECTIONS;
-	// size: 0x40
-	usemap_map = alloc_bootmem(size);
-	// usemap_map: NULL 아닌 값
-	if (!usemap_map)
-		panic("can not allocate usemap_map\n");
-	alloc_usemap_and_memmap(sparse_early_usemaps_alloc_node,
-							(void *)usemap_map);
-
-#ifdef CONFIG_SPARSEMEM_ALLOC_MEM_MAP_TOGETHER
-=======
 	unsigned long map_count;
 	int nodeid_begin = 0;
 	unsigned long pnum_begin = 0;
@@ -770,7 +675,6 @@
 	// usemap_map[2] ~ usemap_map[10] : 할당받은 주소 + offset가 저장됨
 	
 #ifdef CONFIG_SPARSEMEM_ALLOC_MEM_MAP_TOGETHER	// CONFIG_SPARSEMEM_ALLOC_MEM_MAP_TOGETHER=n
->>>>>>> c43e50c2
 	size2 = sizeof(struct page *) * NR_MEM_SECTIONS;
 	map_map = alloc_bootmem(size2);
 	if (!map_map)
