--- conflicted
+++ resolved
@@ -1272,14 +1272,9 @@
 	/*
 	 * Enable debugging if selected on the kernel commandline.
 	 */
-<<<<<<< HEAD
+	// slub_debug: 0, slub_debug_slabs: NULL	
 	if (slub_debug && (!slub_debug_slabs || (name &&
 		!strncmp(slub_debug_slabs, name, strlen(slub_debug_slabs)))))
-=======
-	// slub_debug: 0, slub_debug_slabs: NULL	
-	if (slub_debug && (!slub_debug_slabs ||
-		!strncmp(slub_debug_slabs, name, strlen(slub_debug_slabs))))
->>>>>>> d30ea7a8
 		flags |= slub_debug;
 
 	// flags: SLAB_HWCACHE_ALIGN: 0x00002000UL
