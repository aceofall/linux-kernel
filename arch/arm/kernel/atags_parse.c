--- conflicted
+++ resolved
@@ -229,14 +229,11 @@
 }
 
 // ARM10C 20131012
-<<<<<<< HEAD
 // KID 20140227
 // KID 20140302
 // __atags_pointer: bootloader에서 넘겨준 atag를 저장해놓은  주소,
 // machine_nr: bootloader에서 넘겨준 machine 정보
 // bootloader에서 machine_nr 을 MACH_TYPE_S3C2440: 362 로 넘겨줬다고 가정
-=======
->>>>>>> c43e50c2
 const struct machine_desc * __init
 setup_machine_tags(phys_addr_t __atags_pointer, unsigned int machine_nr)
 {
