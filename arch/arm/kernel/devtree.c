/*
 *  linux/arch/arm/kernel/devtree.c
 *
 *  Copyright (C) 2009 Canonical Ltd. <jeremy.kerr@canonical.com>
 *
 * This program is free software; you can redistribute it and/or modify
 * it under the terms of the GNU General Public License version 2 as
 * published by the Free Software Foundation.
 */

#include <linux/init.h>
#include <linux/export.h>
#include <linux/errno.h>
#include <linux/types.h>
#include <linux/bootmem.h>
#include <linux/memblock.h>
#include <linux/of.h>
#include <linux/of_fdt.h>
#include <linux/of_irq.h>
#include <linux/of_platform.h>

#include <asm/cputype.h>
#include <asm/setup.h>
#include <asm/page.h>
#include <asm/smp_plat.h>
#include <asm/mach/arch.h>
#include <asm/mach-types.h>

// ARM10C 20131012
void __init early_init_dt_add_memory_arch(u64 base, u64 size)
{
	arm_add_memory(base, size);
}

// ARM10C 20140208
// size + 4 : ?, __alignof__(struct device_node) : 4
void * __init early_init_dt_alloc_memory_arch(u64 size, u64 align)
{
	return alloc_bootmem_align(size, align);
}

// ARM10C 20131026
void __init arm_dt_memblock_reserve(void)
{
	u64 *reserve_map, base, size;

	// initial_boot_params: atag 의 위치 값
	if (!initial_boot_params)
		return;

	/* Reserve the dtb region */
	memblock_reserve(virt_to_phys(initial_boot_params),
			 be32_to_cpu(initial_boot_params->totalsize));

	/*
	 * Process the reserve map.  This will probably overlap the initrd
	 * and dtb locations which are already reserved, but overlaping
	 * doesn't hurt anything
	 */
	// offset to memory reserve map
	reserve_map = ((void*)initial_boot_params) +
			be32_to_cpu(initial_boot_params->off_mem_rsvmap);
	while (1) {
		// detree 값이 big endian이므로 little로 변환
		base = be64_to_cpup(reserve_map++);
		size = be64_to_cpup(reserve_map++);
		if (!size)
			break;
		memblock_reserve(base, size);
	}
}

/*
 * arm_dt_init_cpu_maps - Function retrieves cpu nodes from the device tree
 * and builds the cpu logical map array containing MPIDR values related to
 * logical cpus
 *
 * Updates the cpu possible mask with the number of parsed cpu nodes
 */
// ARM10C 20140215
void __init arm_dt_init_cpu_maps(void)
{
	/*
	 * Temp logical map is initialized with UINT_MAX values that are
	 * considered invalid logical map entries since the logical map must
	 * contain a list of MPIDR[23:0] values where MPIDR[31:24] must
	 * read as 0.
	 */
	struct device_node *cpu, *cpus;
	u32 i, j, cpuidx = 1;
        // A.R.M: B4.1.106 MPIDR, Multiprocessor Affinity Register, VMSA
	// T.R.M: 4.3.5 Multiprocessor Affinity Register
        // MPIDR_HWID_BITMASK: 0xFFFFFF
	// mpidr: CPU ID를 가리킴
	u32 mpidr = is_smp() ? read_cpuid_mpidr() & MPIDR_HWID_BITMASK : 0;
	// mpidr 값은 0

        // NR_CPUS: 4, MPIDR_INVALID: 0xFF000000
	u32 tmp_map[NR_CPUS] = { [0 ... NR_CPUS-1] = MPIDR_INVALID };
	bool bootcpu_valid = false;
	cpus = of_find_node_by_path("/cpus");
        // cpus: cpus의tree의주소값

	if (!cpus)
		return;

        // for_each_child_of_node(cpus, cpu) 
        //   for (cpu = of_get_next_child(cpus, NULL); cpu != NULL;
        //      cpu = of_get_next_child(cpus, cpu))
	for_each_child_of_node(cpus, cpu) {
		// [0] cpu: cpu0의 node의 주소값
		u32 hwid;

                // cpu->type: "cpu", "cpu"
		if (of_node_cmp(cpu->type, "cpu"))
			continue;

		// cpu->full_name: "/cpus/cpu@0"
		pr_debug(" * %s...\n", cpu->full_name);
		/*
		 * A device tree containing CPU nodes with missing "reg"
		 * properties is considered invalid to build the
		 * cpu_logical_map.
		 */
		// [0] cpu: cpu0의 node의 주소값, "reg", &hwid
		if (of_property_read_u32(cpu, "reg", &hwid)) {
			pr_debug(" * %s missing reg property\n",
				     cpu->full_name);
			return;
		}
		// hwid: 0

		/*
		 * 8 MSBs must be set to 0 in the DT since the reg property
		 * defines the MPIDR[23:0].
		 */
		// ~MPIDR_HWID_BITMASK: 0xFF000000
		if (hwid & ~MPIDR_HWID_BITMASK)
			return;

		/*
		 * Duplicate MPIDRs are a recipe for disaster.
		 * Scan all initialized entries and check for
		 * duplicates. If any is found just bail out.
		 * temp values were initialized to UINT_MAX
		 * to avoid matching valid MPIDR[23:0] values.
		 */
		// cpuidx: 1
		for (j = 0; j < cpuidx; j++)
			// tmp_map[0]: 0xFF000000, hwid: 0
			if (WARN(tmp_map[j] == hwid, "Duplicate /cpu reg "
						     "properties in the DT\n"))
				return;

		/*
		 * Build a stashed array of MPIDR values. Numbering scheme
		 * requires that if detected the boot CPU must be assigned
		 * logical id 0. Other CPUs get sequential indexes starting
		 * from 1. If a CPU node with a reg property matching the
		 * boot CPU MPIDR is detected, this is recorded so that the
		 * logical map built from DT is validated and can be used
		 * to override the map created in smp_setup_processor_id().
		 */
		// hwid: 0, mpidr: 0
		if (hwid == mpidr) {
			i = 0;
			bootcpu_valid = true;
		} else {
			i = cpuidx++;
		}

		// cpuidx: 1,  nr_cpu_ids: 4
		if (WARN(cpuidx > nr_cpu_ids, "DT /cpu %u nodes greater than "
					       "max cores %u, capping them\n",
					       cpuidx, nr_cpu_ids)) {
			cpuidx = nr_cpu_ids;
			break;
		}

		// i:0  hwid: 0
		tmp_map[i] = hwid;
		// tmp_map[0]: 0 
	}

	// bootcpu_valid: true
	if (!bootcpu_valid) {
		pr_warn("DT missing boot CPU MPIDR[23:0], fall back to default cpu_logical_map\n");
		return;
	}

	/*
	 * Since the boot CPU node contains proper data, and all nodes have
	 * a reg property, the DT CPU list can be considered valid and the
	 * logical map created in smp_setup_processor_id() can be overridden
	 */
	// cpuidx: 4
	for (i = 0; i < cpuidx; i++) {
		// i: 0, true
		set_cpu_possible(i, true);
		cpu_logical_map(i) = tmp_map[i];
		// __cpu_logical_map[0]: tmp_map[0]: 0

		pr_debug("cpu logical map 0x%x\n", cpu_logical_map(i));
	}
}

bool arch_match_cpu_phys_id(int cpu, u64 phys_id)
{
	return phys_id == cpu_logical_map(cpu);
}

static const void * __init arch_get_next_mach(const char *const **match)
{
	static const struct machine_desc *mdesc = __arch_info_begin;
	const struct machine_desc *m = mdesc;

	if (m >= __arch_info_end)
		return NULL;

	mdesc++;
	*match = m->dt_compat;
	return m;
}

/**
 * setup_machine_fdt - Machine setup when an dtb was passed to the kernel
 * @dt_phys: physical address of dt blob
 *
 * If a dtb was passed to the kernel in r2, then use it to choose the
 * correct machine_desc and to setup the system.
 */
<<<<<<< HEAD
const struct machine_desc * __init setup_machine_fdt(unsigned int dt_phys)
=======
// ARM10C 20130928
struct machine_desc * __init setup_machine_fdt(unsigned int dt_phys)
>>>>>>> 7f3684bc
{
	const struct machine_desc *mdesc, *mdesc_best = NULL;

#ifdef CONFIG_ARCH_MULTIPLATFORM // not defined
	DT_MACHINE_START(GENERIC_DT, "Generic DT based system")
	MACHINE_END

	mdesc_best = &__mach_desc_GENERIC_DT;
#endif

	if (!dt_phys || !early_init_dt_scan(phys_to_virt(dt_phys)))
		return NULL;

<<<<<<< HEAD
	mdesc = of_flat_dt_match_machine(mdesc_best, arch_get_next_mach);

	if (!mdesc) {
=======
// 2013/09/28 종료
// 2013/10/05 시작
	devtree = phys_to_virt(dt_phys);

	/* check device tree validity */

	// little endian으로 swap 한 결과
	// devtree->magic: 0xd00dfeed
	if (be32_to_cpu(devtree->magic) != OF_DT_HEADER)
		return NULL;

	/* Search the mdescs for the 'best' compatible value match */
	initial_boot_params = devtree;
	dt_root = of_get_flat_dt_root();
	for_each_machine_desc(mdesc) {
		// 아래 경로의 dtcompat 값 비교
		// arch/arm/mach-exynos/mach-exynos5-dt.c
		score = of_flat_dt_match(dt_root, mdesc->dt_compat);
		if (score > 0 && score < mdesc_score) {
			mdesc_best = mdesc;
			mdesc_score = score;
		}
	}

	// 해당하는 compatible 이 없을 경우 에러 메시지 처리
	if (!mdesc_best) {
>>>>>>> 7f3684bc
		const char *prop;
		long size;
		unsigned long dt_root;

		early_print("\nError: unrecognized/unsupported "
			    "device tree compatible list:\n[ ");

		dt_root = of_get_flat_dt_root();
		prop = of_get_flat_dt_prop(dt_root, "compatible", &size);
		while (size > 0) {
			early_print("'%s' ", prop);
			size -= strlen(prop) + 1;
			prop += strlen(prop) + 1;
		}
		early_print("]\n\n");

		dump_machine_table(); /* does not return */
	}

<<<<<<< HEAD
	/* Change machine number to match the mdesc we're using */
	__machine_arch_type = mdesc->nr;
=======
	model = of_get_flat_dt_prop(dt_root, "model", NULL);

	// model 명이 없으면 compatible 의 문자열을 가져옴 
	if (!model)
		model = of_get_flat_dt_prop(dt_root, "compatible", NULL);
	if (!model)
		model = "<unknown>";
	pr_info("Machine: %s, model: %s\n", mdesc_best->name, model);

// 2013/10/05 종료
// 2013/10/12 시작
	/* Retrieve various information from the /chosen node */
	// dt에서 chosen 노드를 찾고 정보를 저장 
	of_scan_flat_dt(early_init_dt_scan_chosen, boot_command_line);

	/* Initialize {size,address}-cells info */
	// dt에서 root 노드에 있는 정보를 저장
	of_scan_flat_dt(early_init_dt_scan_root, NULL);

	/* Setup memory, calling early_init_dt_add_memory_arch */
	// dt에서 memory 노드에 있는 정보를 저장
	of_scan_flat_dt(early_init_dt_scan_memory, NULL);

	/* Change machine number to match the mdesc we're using */
	// FIXME: machine_arch_type값이 0xFFFFFFFF 가 맞는지?
	// __machine_arch_type = 0xFFFFFFFF 
	__machine_arch_type = mdesc_best->nr;
>>>>>>> 7f3684bc

	return mdesc;
}<|MERGE_RESOLUTION|>--- conflicted
+++ resolved
@@ -229,12 +229,8 @@
  * If a dtb was passed to the kernel in r2, then use it to choose the
  * correct machine_desc and to setup the system.
  */
-<<<<<<< HEAD
+// ARM10C 20130928
 const struct machine_desc * __init setup_machine_fdt(unsigned int dt_phys)
-=======
-// ARM10C 20130928
-struct machine_desc * __init setup_machine_fdt(unsigned int dt_phys)
->>>>>>> 7f3684bc
 {
 	const struct machine_desc *mdesc, *mdesc_best = NULL;
 
@@ -248,38 +244,13 @@
 	if (!dt_phys || !early_init_dt_scan(phys_to_virt(dt_phys)))
 		return NULL;
 
-<<<<<<< HEAD
-	mdesc = of_flat_dt_match_machine(mdesc_best, arch_get_next_mach);
-
-	if (!mdesc) {
-=======
 // 2013/09/28 종료
 // 2013/10/05 시작
-	devtree = phys_to_virt(dt_phys);
-
-	/* check device tree validity */
-
-	// little endian으로 swap 한 결과
-	// devtree->magic: 0xd00dfeed
-	if (be32_to_cpu(devtree->magic) != OF_DT_HEADER)
-		return NULL;
-
-	/* Search the mdescs for the 'best' compatible value match */
-	initial_boot_params = devtree;
-	dt_root = of_get_flat_dt_root();
-	for_each_machine_desc(mdesc) {
-		// 아래 경로의 dtcompat 값 비교
-		// arch/arm/mach-exynos/mach-exynos5-dt.c
-		score = of_flat_dt_match(dt_root, mdesc->dt_compat);
-		if (score > 0 && score < mdesc_score) {
-			mdesc_best = mdesc;
-			mdesc_score = score;
-		}
-	}
+
+	mdesc = of_flat_dt_match_machine(mdesc_best, arch_get_next_mach);
 
 	// 해당하는 compatible 이 없을 경우 에러 메시지 처리
-	if (!mdesc_best) {
->>>>>>> 7f3684bc
+	if (!mdesc) {
 		const char *prop;
 		long size;
 		unsigned long dt_root;
@@ -299,38 +270,10 @@
 		dump_machine_table(); /* does not return */
 	}
 
-<<<<<<< HEAD
-	/* Change machine number to match the mdesc we're using */
-	__machine_arch_type = mdesc->nr;
-=======
-	model = of_get_flat_dt_prop(dt_root, "model", NULL);
-
-	// model 명이 없으면 compatible 의 문자열을 가져옴 
-	if (!model)
-		model = of_get_flat_dt_prop(dt_root, "compatible", NULL);
-	if (!model)
-		model = "<unknown>";
-	pr_info("Machine: %s, model: %s\n", mdesc_best->name, model);
-
-// 2013/10/05 종료
-// 2013/10/12 시작
-	/* Retrieve various information from the /chosen node */
-	// dt에서 chosen 노드를 찾고 정보를 저장 
-	of_scan_flat_dt(early_init_dt_scan_chosen, boot_command_line);
-
-	/* Initialize {size,address}-cells info */
-	// dt에서 root 노드에 있는 정보를 저장
-	of_scan_flat_dt(early_init_dt_scan_root, NULL);
-
-	/* Setup memory, calling early_init_dt_add_memory_arch */
-	// dt에서 memory 노드에 있는 정보를 저장
-	of_scan_flat_dt(early_init_dt_scan_memory, NULL);
-
 	/* Change machine number to match the mdesc we're using */
 	// FIXME: machine_arch_type값이 0xFFFFFFFF 가 맞는지?
 	// __machine_arch_type = 0xFFFFFFFF 
-	__machine_arch_type = mdesc_best->nr;
->>>>>>> 7f3684bc
+	__machine_arch_type = mdesc->nr;
 
 	return mdesc;
 }