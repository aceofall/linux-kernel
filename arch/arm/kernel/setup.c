--- conflicted
+++ resolved
@@ -310,14 +310,10 @@
 {
 	unsigned int arch = cpu_architecture();
 
-<<<<<<< HEAD
-	if (arch >= CPU_ARCH_ARMv6) {
-		// T.R.M: 4.3.2 Cache Type Register
-=======
 	if (arch == CPU_ARCH_ARMv7M) {
 		cacheid = 0;
 	} else if (arch >= CPU_ARCH_ARMv6) {
->>>>>>> 5c68732e
+		// T.R.M: 4.3.2 Cache Type Register
 		unsigned int cachetype = read_cpuid_cachetype();
 		if ((cachetype & (7 << 29)) == 4 << 29) {
 			/* ARMv7 register format */
@@ -520,9 +516,6 @@
 	printk(KERN_INFO "Booting Linux on physical CPU 0x%x\n", mpidr);
 }
 
-<<<<<<< HEAD
-// ARM10C 20130914
-=======
 struct mpidr_hash mpidr_hash;
 #ifdef CONFIG_SMP
 /**
@@ -589,7 +582,7 @@
 }
 #endif
 
->>>>>>> 5c68732e
+// ARM10C 20130914
 static void __init setup_processor(void)
 {
 	struct proc_info_list *list;
