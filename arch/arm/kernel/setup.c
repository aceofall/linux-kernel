/*
 *  linux/arch/arm/kernel/setup.c
 *
 *  Copyright (C) 1995-2001 Russell King
 *
 * This program is free software; you can redistribute it and/or modify
 * it under the terms of the GNU General Public License version 2 as
 * published by the Free Software Foundation.
 */
#include <linux/export.h>
#include <linux/kernel.h>
#include <linux/stddef.h>
#include <linux/ioport.h>
#include <linux/delay.h>
#include <linux/utsname.h>
#include <linux/initrd.h>
#include <linux/console.h>
#include <linux/bootmem.h>
#include <linux/seq_file.h>
#include <linux/screen_info.h>
#include <linux/of_platform.h>
#include <linux/init.h>
#include <linux/kexec.h>
#include <linux/of_fdt.h>
#include <linux/cpu.h>
#include <linux/interrupt.h>
#include <linux/smp.h>
#include <linux/proc_fs.h>
#include <linux/memblock.h>
#include <linux/bug.h>
#include <linux/compiler.h>
#include <linux/sort.h>

#include <asm/unified.h>
#include <asm/cp15.h>
#include <asm/cpu.h>
#include <asm/cputype.h>
#include <asm/elf.h>
#include <asm/procinfo.h>
#include <asm/psci.h>
#include <asm/sections.h>
#include <asm/setup.h>
#include <asm/smp_plat.h>
#include <asm/mach-types.h>
#include <asm/cacheflush.h>
#include <asm/cachetype.h>
#include <asm/tlbflush.h>

#include <asm/prom.h>
#include <asm/mach/arch.h>
#include <asm/mach/irq.h>
#include <asm/mach/time.h>
#include <asm/system_info.h>
#include <asm/system_misc.h>
#include <asm/traps.h>
#include <asm/unwind.h>
#include <asm/memblock.h>
#include <asm/virt.h>

#include "atags.h"


#if defined(CONFIG_FPE_NWFPE) || defined(CONFIG_FPE_FASTFPE)
char fpe_type[8];

static int __init fpe_setup(char *line)
{
	memcpy(fpe_type, line, 8);
	return 1;
}

__setup("fpe=", fpe_setup);
#endif

extern void paging_init(const struct machine_desc *desc);
extern void early_paging_init(const struct machine_desc *,
			      struct proc_info_list *);
extern void sanity_check_meminfo(void);
extern enum reboot_mode reboot_mode;
extern void setup_dma_zone(const struct machine_desc *desc);

unsigned int processor_id;
EXPORT_SYMBOL(processor_id);
unsigned int __machine_arch_type __read_mostly;
EXPORT_SYMBOL(__machine_arch_type);
unsigned int cacheid __read_mostly;
EXPORT_SYMBOL(cacheid);

// ARM10C 20130928
// FIXME: __atags_pointer은 왜 EXPORT_SYMBOL 을 하지 않는지?
unsigned int __atags_pointer __initdata;

unsigned int system_rev;
EXPORT_SYMBOL(system_rev);

unsigned int system_serial_low;
EXPORT_SYMBOL(system_serial_low);

unsigned int system_serial_high;
EXPORT_SYMBOL(system_serial_high);

// ARM10C 20130914
unsigned int elf_hwcap __read_mostly;
EXPORT_SYMBOL(elf_hwcap);


#ifdef MULTI_CPU
struct processor processor __read_mostly;
#endif
#ifdef MULTI_TLB // defined
// ARM10C 20131102
// ARM10C 20131130
struct cpu_tlb_fns cpu_tlb __read_mostly;
#endif
#ifdef MULTI_USER
struct cpu_user_fns cpu_user __read_mostly;
#endif
#ifdef MULTI_CACHE // defined
// ARM10C 20131116
struct cpu_cache_fns cpu_cache __read_mostly;
#endif
#ifdef CONFIG_OUTER_CACHE
struct outer_cache_fns outer_cache __read_mostly;
EXPORT_SYMBOL(outer_cache);
#endif

/*
 * Cached cpu_architecture() result for use by assembler code.
 * C code should use the cpu_architecture() function instead of accessing this
 * variable directly.
 */
// ARM10C 20131026
int __cpu_architecture __read_mostly = CPU_ARCH_UNKNOWN;

// ARM10C 20130928
struct stack {
	u32 irq[3];
	u32 abt[3];
	u32 und[3];
} ____cacheline_aligned;

#ifndef CONFIG_CPU_V7M
// ARM10C 20130928
static struct stack stacks[NR_CPUS];
#endif

// ARM10C 20130914
char elf_platform[ELF_PLATFORM_SIZE];
EXPORT_SYMBOL(elf_platform);

static const char *cpu_name;
// ARM10C 20131012
static const char *machine_name;
static char __initdata cmd_line[COMMAND_LINE_SIZE];
<<<<<<< HEAD
const struct machine_desc *machine_desc __initdata;
=======
// ARM10C 20131012
struct machine_desc *machine_desc __initdata;
>>>>>>> 7f3684bc

// ARM10C 20130914
static union { char c[4]; unsigned long l; } endian_test __initdata = { { 'l', '?', '?', 'b' } };
#define ENDIANNESS ((char)endian_test.l)

DEFINE_PER_CPU(struct cpuinfo_arm, cpu_data);

/*
 * Standard memory resources
 */
// ARM10C 20140125
static struct resource mem_res[] = {
	{
		.name = "Video RAM",
		.start = 0,
		.end = 0,
		.flags = IORESOURCE_MEM
	},
	{
		.name = "Kernel code",
		.start = 0,
		.end = 0,
		.flags = IORESOURCE_MEM
	},
	{
		.name = "Kernel data",
		.start = 0,
		.end = 0,
		.flags = IORESOURCE_MEM
	}
};

#define video_ram   mem_res[0]
// ARM10C 20140125
#define kernel_code mem_res[1]
#define kernel_data mem_res[2]

static struct resource io_res[] = {
	{
		.name = "reserved",
		.start = 0x3bc,
		.end = 0x3be,
		.flags = IORESOURCE_IO | IORESOURCE_BUSY
	},
	{
		.name = "reserved",
		.start = 0x378,
		.end = 0x37f,
		.flags = IORESOURCE_IO | IORESOURCE_BUSY
	},
	{
		.name = "reserved",
		.start = 0x278,
		.end = 0x27f,
		.flags = IORESOURCE_IO | IORESOURCE_BUSY
	}
};

#define lp0 io_res[0]
#define lp1 io_res[1]
#define lp2 io_res[2]

static const char *proc_arch[] = {
	"undefined/unknown",
	"3",
	"4",
	"4T",
	"5",
	"5T",
	"5TE",
	"5TEJ",
	"6TEJ",
	"7",
	"7M",
	"?(12)",
	"?(13)",
	"?(14)",
	"?(15)",
	"?(16)",
	"?(17)",
};

#ifdef CONFIG_CPU_V7M
static int __get_cpu_architecture(void)
{
	return CPU_ARCH_ARMv7M;
}
#else
static int __get_cpu_architecture(void)
{
	int cpu_arch;

	// read_cpuid_id() :   0x410fc0f0
	if ((read_cpuid_id() & 0x0008f000) == 0) {
		cpu_arch = CPU_ARCH_UNKNOWN;
	} else if ((read_cpuid_id() & 0x0008f000) == 0x00007000) {
		cpu_arch = (read_cpuid_id() & (1 << 23)) ? CPU_ARCH_ARMv4T : CPU_ARCH_ARMv3;
	} else if ((read_cpuid_id() & 0x00080000) == 0x00000000) {
		cpu_arch = (read_cpuid_id() >> 16) & 7;
		if (cpu_arch)
			cpu_arch += CPU_ARCH_ARMv3;
	} else if ((read_cpuid_id() & 0x000f0000) == 0x000f0000) {
		unsigned int mmfr0;

		/* Revised CPUID format. Read the Memory Model Feature
		 * Register 0 and check for VMSAv7 or PMSAv7 */
		asm("mrc	p15, 0, %0, c0, c1, 4"
		    : "=r" (mmfr0));
		if ((mmfr0 & 0x0000000f) >= 0x00000003 ||
		    (mmfr0 & 0x000000f0) >= 0x00000030)
			cpu_arch = CPU_ARCH_ARMv7;
		else if ((mmfr0 & 0x0000000f) == 0x00000002 ||
			 (mmfr0 & 0x000000f0) == 0x00000020)
			cpu_arch = CPU_ARCH_ARMv6;
		else
			cpu_arch = CPU_ARCH_UNKNOWN;
	} else
		cpu_arch = CPU_ARCH_UNKNOWN;

	return cpu_arch;
}
#endif

// ARM10C 20130914
// ARM10C 20131026
int __pure cpu_architecture(void)
{
	BUG_ON(__cpu_architecture == CPU_ARCH_UNKNOWN);

	// __cpu_architecture: 9
	return __cpu_architecture;
}

// ARM10C 20130914
// ARM10C 20130928
static int cpu_has_aliasing_icache(unsigned int arch)
{
	int aliasing_icache;
	unsigned int id_reg, num_sets, line_size;

	/* PIPT caches never alias. */
	// icache_is_pipt() 리턴값: 0x20
	if (icache_is_pipt())
		return 0;

	/* arch specifies the register format */
	// PIPT가 아닐 경우 아래 코드 수행
	switch (arch) {
	case CPU_ARCH_ARMv7:
		asm("mcr	p15, 2, %0, c0, c0, 0 @ set CSSELR"
		    : /* No output operands */
		    : "r" (1));
		isb();
		asm("mrc	p15, 1, %0, c0, c0, 0 @ read CCSIDR"
		    : "=r" (id_reg));
		line_size = 4 << ((id_reg & 0x7) + 2);
		num_sets = ((id_reg >> 13) & 0x7fff) + 1;
		aliasing_icache = (line_size * num_sets) > PAGE_SIZE;
		break;
	case CPU_ARCH_ARMv6:
		aliasing_icache = read_cpuid_cachetype() & (1 << 11);
		break;
	default:
		/* I-cache aliases will be handled by D-cache aliasing code */
		aliasing_icache = 0;
	}

	return aliasing_icache;
}

// ARM10C 20130914
static void __init cacheid_init(void)
{
    // arch = CPU_ARCH_ARMv7
	unsigned int arch = cpu_architecture();

	if (arch == CPU_ARCH_ARMv7M) {
		cacheid = 0;
	} else if (arch >= CPU_ARCH_ARMv6) {
		// T.R.M: 4.3.2 Cache Type Register
		unsigned int cachetype = read_cpuid_cachetype();
		if ((cachetype & (7 << 29)) == 4 << 29) {
			/* ARMv7 register format */
			arch = CPU_ARCH_ARMv7;
			cacheid = CACHEID_VIPT_NONALIASING;

			// L1ip: b11, (Physical index, physical tag)
			switch (cachetype & (3 << 14)) {
			case (1 << 14):
				cacheid |= CACHEID_ASID_TAGGED;
				break;
			case (3 << 14):	// this
				cacheid |= CACHEID_PIPT;
				break;
			}
		} else {
			arch = CPU_ARCH_ARMv6;
			if (cachetype & (1 << 23))
				cacheid = CACHEID_VIPT_ALIASING;
			else
				cacheid = CACHEID_VIPT_NONALIASING;
		}
// 2013/09/14 종료
// 2013/09/28 시작
		// cpu_has_aliasing_icache(arch) 리턴값 : 0
		if (cpu_has_aliasing_icache(arch))
			cacheid |= CACHEID_VIPT_I_ALIASING;
	} else {
		cacheid = CACHEID_VIVT;
	}

	// T.R.M: 6.1 About the L1 memory system
	// prink 출력값
	// CPU: PIPT / VIPT nonaliasing data cache, PIPT instruction cache 
	printk("CPU: %s data cache, %s instruction cache\n",
		cache_is_vivt() ? "VIVT" :
		cache_is_vipt_aliasing() ? "VIPT aliasing" :
		cache_is_vipt_nonaliasing() ? "PIPT / VIPT nonaliasing" : "unknown",
		cache_is_vivt() ? "VIVT" :
		icache_is_vivt_asid_tagged() ? "VIVT ASID tagged" :
		icache_is_vipt_aliasing() ? "VIPT aliasing" :
		icache_is_pipt() ? "PIPT" :
		cache_is_vipt_nonaliasing() ? "VIPT nonaliasing" : "unknown");
}

/*
 * These functions re-use the assembly code in head.S, which
 * already provide the required functionality.
 */
extern struct proc_info_list *lookup_processor_type(unsigned int);

void __init early_print(const char *str, ...)
{
	extern void printascii(const char *);
	char buf[256];
	va_list ap;

	va_start(ap, str);
	vsnprintf(buf, sizeof(buf), str, ap);
	va_end(ap);

#ifdef CONFIG_DEBUG_LL
	printascii(buf);
#endif
	printk("%s", buf);
}

// ARM10C 20130914
static void __init cpuid_init_hwcaps(void)
{
	unsigned int divide_instrs, vmsa;

	if (cpu_architecture() < CPU_ARCH_ARMv7)
		return;

        // CPUID_EXT_ISAR0	"c2, 0"
	// A.R.M: B6.1.46 ID_ISAR0, Instruction Set Attribute Register 0, PMSA
	divide_instrs = (read_cpuid_ext(CPUID_EXT_ISAR0) & 0x0f000000) >> 24;

	// divide instruction을 지원하는지 검사하여 elf hwcap을 업데이트
	switch (divide_instrs) {
	case 2:
		elf_hwcap |= HWCAP_IDIVA;
	case 1:
		elf_hwcap |= HWCAP_IDIVT;
	}

	/* LPAE implies atomic ldrd/strd instructions */
	vmsa = (read_cpuid_ext(CPUID_EXT_MMFR0) & 0xf) >> 0;
	if (vmsa >= 5)
		elf_hwcap |= HWCAP_LPAE;
}

// ARM10C 20130914
static void __init feat_v6_fixup(void)
{
	int id = read_cpuid_id(); // id: 0x410fc0f0

	if ((id & 0xff0f0000) != 0x41070000)
		return;

	/*
	 * HWCAP_TLS is available only on 1136 r1p0 and later,
	 * see also kuser_get_tls_init.
	 */
	if ((((id >> 4) & 0xfff) == 0xb36) && (((id >> 20) & 3) == 0))
		elf_hwcap &= ~HWCAP_TLS;
}

/*
 * cpu_init - initialise one CPU.
 *
 * cpu_init sets up the per-CPU stacks.
 */
// ARM10C 20130928
void notrace cpu_init(void)
{
#ifndef CONFIG_CPU_V7M	// not defined
	unsigned int cpu = smp_processor_id();	// cpu : 0 
	struct stack *stk = &stacks[cpu];

	if (cpu >= NR_CPUS) {
		printk(KERN_CRIT "CPU%u: bad primary CPU number\n", cpu);
		BUG();
	}

	/*
	 * This only works on resume and secondary cores. For booting on the
	 * boot cpu, smp_prepare_boot_cpu is called after percpu area setup.
	 */
	set_my_cpu_offset(per_cpu_offset(cpu));

	// 특정CPU에 필요한 코드 실행, V7인 경우 아무것도 안하고 리턴
	cpu_proc_init();

	/*
	 * Define the placement constraint for the inline asm directive below.
	 * In Thumb-2, msr with an immediate value is not allowed.
	 */
#ifdef CONFIG_THUMB2_KERNEL	// not defined
#define PLC	"r"
#else
#define PLC	"I"
#endif

	/*
	 * setup stacks for re-entrant exception handlers
	 */

	// IRQ, ABT, UND 모드의 sp 값을 초기화 
	//"msr	cpsr_c, PSR_F_BIT | PSR_I_BIT | IRQ_MODE\n\t"
	//"add	r14, stk, offsetof(struct stack, irq[0])\n\t"	// r14: &(stk->irq[0])
	//"mov	sp, r14\n\t"
	//"msr	cpsr_c, PSR_F_BIT | PSR_I_BIT | ABT_MODE\n\t"
	//"add	r14, stk, offsetof(struct stack, abt[0])\n\t"	// r14: &(stk->abt[0])
	//"mov	sp, r14\n\t"
	//"msr	cpsr_c, PSR_F_BIT | PSR_I_BIT | UND_MODE\n\t"
	//"add	r14, stk, offsetof(struct stack, und[0])\n\t"	// r14: &(stk->und[0])
	//"mov	sp, r14\n\t"
	//"msr	cpsr_c, PSR_F_BIT | PSR_I_BIT | SVC_MODE"

	__asm__ (
	"msr	cpsr_c, %1\n\t"
	"add	r14, %0, %2\n\t"
	"mov	sp, r14\n\t"
	"msr	cpsr_c, %3\n\t"
	"add	r14, %0, %4\n\t"
	"mov	sp, r14\n\t"
	"msr	cpsr_c, %5\n\t"
	"add	r14, %0, %6\n\t"
	"mov	sp, r14\n\t"
	"msr	cpsr_c, %7"
	    :
	    : "r" (stk),
	      PLC (PSR_F_BIT | PSR_I_BIT | IRQ_MODE),
	      "I" (offsetof(struct stack, irq[0])),
	      PLC (PSR_F_BIT | PSR_I_BIT | ABT_MODE),
	      "I" (offsetof(struct stack, abt[0])),
	      PLC (PSR_F_BIT | PSR_I_BIT | UND_MODE),
	      "I" (offsetof(struct stack, und[0])),
	      PLC (PSR_F_BIT | PSR_I_BIT | SVC_MODE)
	    : "r14");
#endif
}

// ARM10C 20140215
u32 __cpu_logical_map[NR_CPUS] = { [0 ... NR_CPUS-1] = MPIDR_INVALID };

// ARM10C 20130824
void __init smp_setup_processor_id(void)
{
	int i;
	// A.R.M B4.1.106
	// MPIDR: Multiprocessor Affinity Register
	u32 mpidr = is_smp() ? read_cpuid_mpidr() & MPIDR_HWID_BITMASK : 0;
	u32 cpu = MPIDR_AFFINITY_LEVEL(mpidr, 0);

	// if cpu=0 
	//	cpu_logical_map[0] = 0    // current
	//	cpu_logical_map[1] = 1    // others
	//	cpu_logical_map[2] = 2    // others
	//	cpu_logical_map[3] = 3    // others

	// if cpu=1 
	//	cpu_logical_map[0] = 1    // current
	//	cpu_logical_map[1] = 0    // others
	//	cpu_logical_map[2] = 2    // others
	//	cpu_logical_map[3] = 3    // others

	cpu_logical_map(0) = cpu;
	for (i = 1; i < nr_cpu_ids; ++i)
		cpu_logical_map(i) = i == cpu ? 0 : i;

	/*
	 * clear __my_cpu_offset on boot CPU to avoid hang caused by
	 * using percpu variable early, for example, lockdep will
	 * access percpu variable inside lock_release
	 */
	set_my_cpu_offset(0);

	printk(KERN_INFO "Booting Linux on physical CPU 0x%x\n", mpidr);
}

// ARM10C 20140215
struct mpidr_hash mpidr_hash;
#ifdef CONFIG_SMP // CONFIG_SMP=y
/**
 * smp_build_mpidr_hash - Pre-compute shifts required at each affinity
 *			  level in order to build a linear index from an
 *			  MPIDR value. Resulting algorithm is a collision
 *			  free hash carried out through shifting and ORing
 */
// ARM10C 20140215
static void __init smp_build_mpidr_hash(void)
{
	u32 i, affinity;
	u32 fs[3], bits[3], ls, mask = 0;
	/*
	 * Pre-scan the list of MPIDRS and filter out bits that do
	 * not contribute to affinity levels, ie they never toggle.
	 */
	for_each_possible_cpu(i)
                // [0] i: 0x0
                // cpu_logical_map(0): __cpu_logical_map[0], cpu_logical_map(0): __cpu_logical_map[0],
		mask |= (cpu_logical_map(i) ^ cpu_logical_map(0));
                // [0] mask: 0x0
                // ...
                // [3] mask: 0x3

	pr_debug("mask of set bits 0x%x\n", mask);
	/*
	 * Find and stash the last and first bit set at all affinity levels to
	 * check how many bits are required to represent them.
	 */
	for (i = 0; i < 3; i++) {
                // i: 0, mask: 0x3
                // i: 1, mask: 0x3
		affinity = MPIDR_AFFINITY_LEVEL(mask, i);
                // i: 0, affinity: 0x3
                // i: 1, affinity: 0x0

		/*
		 * Find the MSB bit and LSB bits position
		 * to determine how many bits are required
		 * to express the affinity level.
		 */
                // i: 0, affinity: 0x3
                // i: 1, affinity: 0x0
		ls = fls(affinity);
                // i: 0, ls: 2
                // i: 1, ls: 0

                // i:0 affinity: 0x3
                // i:1 affinity: 0x0
		fs[i] = affinity ? ffs(affinity) - 1 : 0;
                // i:0 ffs(0x3): 1, fs[0]: 0
                // i:1 fs[1]: 0
                // ...
                // i:2 fs[2]: 0

                // i:0 ls: 2, fs[0]: 0;
                // i:1 ls: 0, fs[1]: 0;
		bits[i] = ls - fs[i];
                // bits[0]: 2
                // bits[1]: 0
                // ...
                // bits[2]: 0
	}
	/*
	 * An index can be created from the MPIDR by isolating the
	 * significant bits at each affinity level and by shifting
	 * them in order to compress the 24 bits values space to a
	 * compressed set of values. This is equivalent to hashing
	 * the MPIDR through shifting and ORing. It is a collision free
	 * hash though not minimal since some levels might contain a number
	 * of CPUs that is not an exact power of 2 and their bit
	 * representation might contain holes, eg MPIDR[7:0] = {0x2, 0x80}.
	 */
	mpidr_hash.shift_aff[0] = fs[0];
        // mpidr_hash.shift_aff[0]: 0

        // MPIDR_LEVEL_BITS: 8, fs[1]: 0, bits[0]: 2
	mpidr_hash.shift_aff[1] = MPIDR_LEVEL_BITS + fs[1] - bits[0];
        // mpidr_hash.shift_aff[1]: 6

        // MPIDR_LEVEL_BITS: 8, fs[2]: 0, bits[1]: 0, bits[0]: 2
	mpidr_hash.shift_aff[2] = 2*MPIDR_LEVEL_BITS + fs[2] -
						(bits[1] + bits[0]);
        // mpidr_hash.shift_aff[2]: 14

	mpidr_hash.mask = mask;
        // mpidr_hash.mask: 0x3

        // bits[2]: 0, bits[1]: 0, bits[0]: 2
        mpidr_hash.bits = bits[2] + bits[1] + bits[0];
        // mpidr_hash.bits: 0x2

	pr_debug("MPIDR hash: aff0[%u] aff1[%u] aff2[%u] mask[0x%x] bits[%u]\n",
				mpidr_hash.shift_aff[0],
				mpidr_hash.shift_aff[1],
				mpidr_hash.shift_aff[2],
				mpidr_hash.mask,
				mpidr_hash.bits);
	/*
	 * 4x is an arbitrary value used to warn on a hash table much bigger
	 * than expected on most systems.
	 */
        // mpidr_hash_size(): 4, num_possible_cpus(): 4
	if (mpidr_hash_size() > 4 * num_possible_cpus())
		pr_warn("Large number of MPIDR hash buckets detected\n");
	sync_cache_w(&mpidr_hash);
        // mpidr_hash 의 cache에 있는 값을 실제 메모리에 반영
}
#endif

// ARM10C 20130914
static void __init setup_processor(void)
{
	struct proc_info_list *list;

	
	/*
	 * locate processor in the list of supported processor
	 * types.  The linker builds this table for us from the
	 * entries in arch/arm/mm/proc-*.S
	 */
	list = lookup_processor_type(read_cpuid_id());
	if (!list) {
		printk("CPU configuration botched (ID %08x), unable "
		       "to continue.\n", read_cpuid_id());
		// 못찾으면 무한루프 (여기서 중지)
		while (1);
	}

	cpu_name = list->cpu_name;  // string	cpu_v7_name, "ARMv7 Processor"
	__cpu_architecture = __get_cpu_architecture(); // CPU_ARCH_ARMv7: 9

#ifdef MULTI_CPU // undefined
	processor = *list->proc;
#endif
#ifdef MULTI_TLB // defined
	cpu_tlb = *list->tlb;
#endif
#ifdef MULTI_USER // defined
	cpu_user = *list->user;
#endif
#ifdef MULTI_CACHE // defined, 참조: #define _CACHE v7
	cpu_cache = *list->cache;
#endif

	// *proc_arch[9] = { "7" };
	// A.R.M: B4.1.130 SCTLR, System Control Register, VMSA
	// A.R.M: A3.2 Alignment support
	// cr_alignment: 1 (0xxxxxxx7f)
	printk("CPU: %s [%08x] revision %d (ARMv%s), cr=%08lx\n",
	       cpu_name, read_cpuid_id(), read_cpuid_id() & 15,
	       proc_arch[cpu_architecture()], cr_alignment);

	// init_utsname()->machine: "arm", __NEW_UTS_LEN: 64
	// list->arch_name: "armv7", ENDIANNESS: 'l'
	snprintf(init_utsname()->machine, __NEW_UTS_LEN + 1, "%s%c",
		 list->arch_name, ENDIANNESS);
	// ELF_PLATFORM_SIZE: 8, list->elf_name: v7, ENDIANNESS: 'l'
	snprintf(elf_platform, ELF_PLATFORM_SIZE, "%s%c",
		 list->elf_name, ENDIANNESS);
	
	// HWCAP_SWP | HWCAP_HALF | HWCAP_THUMB | HWCAP_FAST_MULT | HWCAP_EDSP | HWCAP_TLS
	// elf와 hwcap 이름의 관계?
	// http://blee74.tistory.com/entry/setupprocessor-archarmkernelsetupc
	elf_hwcap = list->elf_hwcap;

	// elf_hwcap |= HWCAP_IDIVA | HWCAP_IDIVT;
	cpuid_init_hwcaps();

#ifndef CONFIG_ARM_THUMB // CONFIG_ARM_THUMB = n
	elf_hwcap &= ~(HWCAP_THUMB | HWCAP_IDIVT);
#endif

	erratum_a15_798181_init();

	feat_v6_fixup();

	cacheid_init();
	cpu_init();
}

// ARM10C 20131005
void __init dump_machine_table(void)
{
	const struct machine_desc *p;

	early_print("Available machine support:\n\nID (hex)\tNAME\n");
	for_each_machine_desc(p)
		early_print("%08x\t%s\n", p->nr, p->name);

	early_print("\nPlease check your kernel config and/or bootloader.\n");

	while (true)
		/* can't use cpu_relax() here as it may require MMU setup */;
}

<<<<<<< HEAD
int __init arm_add_memory(u64 start, u64 size)
=======
// ARM10C 20131012
int __init arm_add_memory(phys_addr_t start, phys_addr_t size)
>>>>>>> 7f3684bc
{
	struct membank *bank = &meminfo.bank[meminfo.nr_banks];
	u64 aligned_start;

	if (meminfo.nr_banks >= NR_BANKS) {
		printk(KERN_CRIT "NR_BANKS too low, "
			"ignoring memory at 0x%08llx\n", (long long)start);
		return -EINVAL;
	}

	/*
	 * Ensure that start/size are aligned to a page boundary.
	 * Size is appropriately rounded down, start is rounded up.
	 */
	// start=0x20000000 , size=0x80000000
	// PAGE_MASK=(~((1 << 12) - 1)) : 0xFFFFF000, 4k
	// size = 0x80000000 - (0x20000000 & 0x00000FFF)
	// size = 0x80000000
	size -= start & ~PAGE_MASK;
<<<<<<< HEAD
	aligned_start = PAGE_ALIGN(start);

#ifndef CONFIG_ARCH_PHYS_ADDR_T_64BIT
	if (aligned_start > ULONG_MAX) {
		printk(KERN_CRIT "Ignoring memory at 0x%08llx outside "
		       "32-bit physical address space\n", (long long)start);
		return -EINVAL;
	}

	if (aligned_start + size > ULONG_MAX) {
=======
	// bank->start=0x20000000
	bank->start = PAGE_ALIGN(start);

#ifndef CONFIG_ARM_LPAE	// not defined
	if (bank->start + size < bank->start) {
>>>>>>> 7f3684bc
		printk(KERN_CRIT "Truncating memory at 0x%08llx to fit in "
			"32-bit physical address space\n", (long long)start);
		/*
		 * To ensure bank->start + bank->size is representable in
		 * 32 bits, we use ULONG_MAX as the upper limit rather than 4GB.
		 * This means we lose a page after masking.
		 */
		size = ULONG_MAX - aligned_start;
	}
#endif

<<<<<<< HEAD
	bank->start = aligned_start;
=======
	// bank->size=0x80000000
>>>>>>> 7f3684bc
	bank->size = size & ~(phys_addr_t)(PAGE_SIZE - 1);

	/*
	 * Check whether this memory region has non-zero size or
	 * invalid node number.
	 */
	if (bank->size == 0)
		return -EINVAL;

	meminfo.nr_banks++;
	return 0;
}

/*
 * Pick out the memory size.  We look for mem=size@start,
 * where start and size are "size[KkMm]"
 */
static int __init early_mem(char *p)
{
	static int usermem __initdata = 0;
	u64 size;
	u64 start;
	char *endp;

	/*
	 * If the user specifies memory size, we
	 * blow away any automatically generated
	 * size.
	 */
	if (usermem == 0) {
		usermem = 1;
		meminfo.nr_banks = 0;
	}

	start = PHYS_OFFSET;
	size  = memparse(p, &endp);
	if (*endp == '@')
		start = memparse(endp + 1, NULL);

	arm_add_memory(start, size);

	return 0;
}
early_param("mem", early_mem);

<<<<<<< HEAD
static void __init request_standard_resources(const struct machine_desc *mdesc)
=======
// ARM10C 20140125
static void __init request_standard_resources(struct machine_desc *mdesc)
>>>>>>> 7f3684bc
{
	struct memblock_region *region;
	struct resource *res;

	// 커널 text 영역의 시작과 끝의 주소값를 start, end에할당
	kernel_code.start   = virt_to_phys(_text);
	kernel_code.end     = virt_to_phys(_etext - 1);
	// 커널 data 영역 시작과 끝의 주소값를 start, end에할당
	kernel_data.start   = virt_to_phys(_sdata);
	kernel_data.end     = virt_to_phys(_end - 1);

	for_each_memblock(memory, region) {
		// sizeof(*res): 28 bytes
		res = alloc_bootmem_low(sizeof(*res));
		// res: 4K 메모리 할당 받은 주소

		res->name  = "System RAM";
		res->start = __pfn_to_phys(memblock_region_memory_base_pfn(region));
		res->end = __pfn_to_phys(memblock_region_memory_end_pfn(region)) - 1;

		// IORESOURCE_MEM: 0x00000200, IORESOURCE_BUSY: 0x80000000
		res->flags = IORESOURCE_MEM | IORESOURCE_BUSY;
		// res->flags: 0x80000200

		// iomem_resource, res->name  = "System RAM", res->flags: 0x80000200
		// root의 영역이 잘못되어 속하지 않거나 기존에 값이 있다면
		// 충돌이 난것이으므로 root를 반환 받는다.
		// 여기서는 충돌나지 않기 때문에 NULL을 반환 받는다.
		//
		//            res
		//     /      /          \
		// parent  child       parent
		//  /      /               \
		// kernel_code  ------->  kernel_data ------> null
		//                sibling
		request_resource(&iomem_resource, res);

		if (kernel_code.start >= res->start &&
		    kernel_code.end <= res->end)
			request_resource(res, &kernel_code);
		if (kernel_data.start >= res->start &&
		    kernel_data.end <= res->end)
			request_resource(res, &kernel_data);
	}

	// mdesc->video_start: 0
	if (mdesc->video_start) {
		video_ram.start = mdesc->video_start;
		video_ram.end   = mdesc->video_end;
		request_resource(&iomem_resource, &video_ram);
	}

	/*
	 * Some machines don't have the possibility of ever
	 * possessing lp0, lp1 or lp2
	 */
	// mdesc->reserve_lp0: 0
	if (mdesc->reserve_lp0)
		request_resource(&ioport_resource, &lp0);
	if (mdesc->reserve_lp1)
		request_resource(&ioport_resource, &lp1);
	if (mdesc->reserve_lp2)
		request_resource(&ioport_resource, &lp2);
}

#if defined(CONFIG_VGA_CONSOLE) || defined(CONFIG_DUMMY_CONSOLE)
struct screen_info screen_info = {
 .orig_video_lines	= 30,
 .orig_video_cols	= 80,
 .orig_video_mode	= 0,
 .orig_video_ega_bx	= 0,
 .orig_video_isVGA	= 1,
 .orig_video_points	= 8
};
#endif

static int __init customize_machine(void)
{
	/*
	 * customizes platform devices, or adds new ones
	 * On DT based machines, we fall back to populating the
	 * machine from the device tree, if no callback is provided,
	 * otherwise we would always need an init_machine callback.
	 */
	if (machine_desc->init_machine)
		machine_desc->init_machine();
#ifdef CONFIG_OF
	else
		of_platform_populate(NULL, of_default_bus_match_table,
					NULL, NULL);
#endif
	return 0;
}
arch_initcall(customize_machine);

static int __init init_machine_late(void)
{
	if (machine_desc->init_late)
		machine_desc->init_late();
	return 0;
}
late_initcall(init_machine_late);

#ifdef CONFIG_KEXEC // CONFIG_KEXEC=n
static inline unsigned long long get_total_mem(void)
{
	unsigned long total;

	total = max_low_pfn - min_low_pfn;
	return total << PAGE_SHIFT;
}

/**
 * reserve_crashkernel() - reserves memory are for crash kernel
 *
 * This function reserves memory area given in "crashkernel=" kernel command
 * line parameter. The memory reserved is used by a dump capture kernel when
 * primary kernel is crashing.
 */
static void __init reserve_crashkernel(void)
{
	unsigned long long crash_size, crash_base;
	unsigned long long total_mem;
	int ret;

	total_mem = get_total_mem();
	ret = parse_crashkernel(boot_command_line, total_mem,
				&crash_size, &crash_base);
	if (ret)
		return;

	ret = reserve_bootmem(crash_base, crash_size, BOOTMEM_EXCLUSIVE);
	if (ret < 0) {
		printk(KERN_WARNING "crashkernel reservation failed - "
		       "memory is in use (0x%lx)\n", (unsigned long)crash_base);
		return;
	}

	printk(KERN_INFO "Reserving %ldMB of memory at %ldMB "
	       "for crashkernel (System RAM: %ldMB)\n",
	       (unsigned long)(crash_size >> 20),
	       (unsigned long)(crash_base >> 20),
	       (unsigned long)(total_mem >> 20));

	crashk_res.start = crash_base;
	crashk_res.end = crash_base + crash_size - 1;
	insert_resource(&iomem_resource, &crashk_res);
}
#else
// ARM10C 20140215
static inline void reserve_crashkernel(void) {}
#endif /* CONFIG_KEXEC */

// ARM10C 20131019
static int __init meminfo_cmp(const void *_a, const void *_b)
{
	const struct membank *a = _a, *b = _b;
	long cmp = bank_pfn_start(a) - bank_pfn_start(b);
	return cmp < 0 ? -1 : cmp > 0 ? 1 : 0;
}

void __init hyp_mode_check(void)
{
#ifdef CONFIG_ARM_VIRT_EXT
	sync_boot_mode();

	if (is_hyp_mode_available()) {
		pr_info("CPU: All CPU(s) started in HYP mode.\n");
		pr_info("CPU: Virtualization extensions available.\n");
	} else if (is_hyp_mode_mismatched()) {
		pr_warn("CPU: WARNING: CPU(s) started in wrong/inconsistent modes (primary CPU mode 0x%x)\n",
			__boot_cpu_mode & MODE_MASK);
		pr_warn("CPU: This may indicate a broken bootloader or firmware.\n");
	} else
		pr_info("CPU: All CPU(s) started in SVC mode.\n");
#endif
}

// ARM10C 20130914
void __init setup_arch(char **cmdline_p)
{
	const struct machine_desc *mdesc;

	// setup_processor: 각 프로세서에 의존적인 초기화 함수 구조체를 할당하고,
	//                  현재 CPU에 대한 모드의 스택을 설정함.
	setup_processor();

	// setup_machine_fdt:
	// dtb에서 memory bank설정, cmd arg 설정, arch type 설정, mdesc 검색.
	mdesc = setup_machine_fdt(__atags_pointer);
	if (!mdesc)
		mdesc = setup_machine_tags(__atags_pointer, __machine_arch_type);
	machine_desc = mdesc;
	machine_name = mdesc->name;

<<<<<<< HEAD
=======
	// 우리는 안함.
	setup_dma_zone(mdesc);

>>>>>>> 7f3684bc
	if (mdesc->reboot_mode != REBOOT_HARD)
		reboot_mode = mdesc->reboot_mode;

	init_mm.start_code = (unsigned long) _text;
	init_mm.end_code   = (unsigned long) _etext;
	init_mm.end_data   = (unsigned long) _edata;
	init_mm.brk	   = (unsigned long) _end;

// 2013/10/12 종료
// 2013/10/19 시작
	/* populate cmd_line too for later use, preserving boot_command_line */
	strlcpy(cmd_line, boot_command_line, COMMAND_LINE_SIZE);
	*cmdline_p = cmd_line;

	// command arg에서 각 요소들을 파싱하여 early init section으로 설정된 디바이스 초기화.
	// 우리는 serial device가 검색이 되지만 config설정은 없어서 아무것도 안함.
	parse_early_param();

	// page frame number 기준으로 정렬
	// 어드래스로 비교안하는 이유?
	sort(&meminfo.bank, meminfo.nr_banks, sizeof(meminfo.bank[0]), meminfo_cmp, NULL);

<<<<<<< HEAD
	early_paging_init(mdesc, lookup_processor_type(read_cpuid_id()));
	setup_dma_zone(mdesc);
=======
	// memory bank에서 bank하나가  valloc limit 을 넘으면 2개로 쪼갬.bank[0]:low bank[1]:high
>>>>>>> 7f3684bc
	sanity_check_meminfo();

// 2013/10/19 종료
// 2013/10/26 시작

	// meminfo를 참조하여 메모리 블록 구조체를 초기화
	arm_memblock_init(&meminfo, mdesc);

// 2013/10/26 종료
// 2013/11/02 시작

	// mmu용 page table (pgd, pte)을 생성
	// zone 영역 3개로 나누고 각 zone에 해당하는 page를 할당함
	paging_init(mdesc);
	request_standard_resources(mdesc);

// 2014/01/25 종료
// 2014/02/08 시작

	if (mdesc->restart)	// mdesc->restart : exynos5_restart
		arm_pm_restart = mdesc->restart;

	unflatten_device_tree();
        // device tree를 flat tree에서 실제 tree로 생성
        // of_allnodes, of_chosen, of_aliases, aliases_lookup 만들어 줌

	arm_dt_init_cpu_maps();
        // devtree에 cpu node의 reg 값을 읽어서
        // cpu_possible_bits, __cpu_logical_map의 값을 업데이트 함

	psci_init(); // null function
#ifdef CONFIG_SMP // CONFIG_SMP=y
	if (is_smp()) {
                // mdesc->smp_init: NULL
		if (!mdesc->smp_init || !mdesc->smp_init()) {
                        // psci_smp_available(): false
			if (psci_smp_available())
				smp_set_ops(&psci_smp_ops);
                        // mdesc->smp: &exynos_smp_ops
			else if (mdesc->smp)
                                // mdesc->smp: &exynos_smp_ops
				smp_set_ops(mdesc->smp);
                                // smp_ops: exynos_smp_ops 을 할당
		}
		smp_init_cpus();
		smp_build_mpidr_hash();
                // mpidr_hash 의 cache에 있는 값을 실제 메모리에 반영
	}
#endif

        // is_smp(): 1
	if (!is_smp())
		hyp_mode_check();

	reserve_crashkernel(); // null function

#ifdef CONFIG_MULTI_IRQ_HANDLER // ONFIG_MULTI_IRQ_HANDLER=y
        // mdesc->handle_irq: null
	handle_arch_irq = mdesc->handle_irq;
        // handle_arch_irq: null
#endif

#ifdef CONFIG_VT // CONFIG_VT=y
#if defined(CONFIG_VGA_CONSOLE) // CONFIG_VGA_CONSOLE=n
	conswitchp = &vga_con;
#elif defined(CONFIG_DUMMY_CONSOLE) // CONFIG_DUMMY_CONSOLE=y
	conswitchp = &dummy_con;
#endif
#endif

        // mdesc->init_early: null
	if (mdesc->init_early)
		mdesc->init_early();
}


static int __init topology_init(void)
{
	int cpu;

	for_each_possible_cpu(cpu) {
		struct cpuinfo_arm *cpuinfo = &per_cpu(cpu_data, cpu);
		cpuinfo->cpu.hotpluggable = 1;
		register_cpu(&cpuinfo->cpu, cpu);
	}

	return 0;
}
subsys_initcall(topology_init);

#ifdef CONFIG_HAVE_PROC_CPU
static int __init proc_cpu_init(void)
{
	struct proc_dir_entry *res;

	res = proc_mkdir("cpu", NULL);
	if (!res)
		return -ENOMEM;
	return 0;
}
fs_initcall(proc_cpu_init);
#endif

static const char *hwcap_str[] = {
	"swp",
	"half",
	"thumb",
	"26bit",
	"fastmult",
	"fpa",
	"vfp",
	"edsp",
	"java",
	"iwmmxt",
	"crunch",
	"thumbee",
	"neon",
	"vfpv3",
	"vfpv3d16",
	"tls",
	"vfpv4",
	"idiva",
	"idivt",
	"vfpd32",
	"lpae",
	"evtstrm",
	NULL
};

static int c_show(struct seq_file *m, void *v)
{
	int i, j;
	u32 cpuid;

	for_each_online_cpu(i) {
		/*
		 * glibc reads /proc/cpuinfo to determine the number of
		 * online processors, looking for lines beginning with
		 * "processor".  Give glibc what it expects.
		 */
		seq_printf(m, "processor\t: %d\n", i);
		cpuid = is_smp() ? per_cpu(cpu_data, i).cpuid : read_cpuid_id();
		seq_printf(m, "model name\t: %s rev %d (%s)\n",
			   cpu_name, cpuid & 15, elf_platform);

		/* dump out the processor features */
		seq_puts(m, "Features\t: ");

		for (j = 0; hwcap_str[j]; j++)
			if (elf_hwcap & (1 << j))
				seq_printf(m, "%s ", hwcap_str[j]);

		seq_printf(m, "\nCPU implementer\t: 0x%02x\n", cpuid >> 24);
		seq_printf(m, "CPU architecture: %s\n",
			   proc_arch[cpu_architecture()]);

		if ((cpuid & 0x0008f000) == 0x00000000) {
			/* pre-ARM7 */
			seq_printf(m, "CPU part\t: %07x\n", cpuid >> 4);
		} else {
			if ((cpuid & 0x0008f000) == 0x00007000) {
				/* ARM7 */
				seq_printf(m, "CPU variant\t: 0x%02x\n",
					   (cpuid >> 16) & 127);
			} else {
				/* post-ARM7 */
				seq_printf(m, "CPU variant\t: 0x%x\n",
					   (cpuid >> 20) & 15);
			}
			seq_printf(m, "CPU part\t: 0x%03x\n",
				   (cpuid >> 4) & 0xfff);
		}
		seq_printf(m, "CPU revision\t: %d\n\n", cpuid & 15);
	}

	seq_printf(m, "Hardware\t: %s\n", machine_name);
	seq_printf(m, "Revision\t: %04x\n", system_rev);
	seq_printf(m, "Serial\t\t: %08x%08x\n",
		   system_serial_high, system_serial_low);

	return 0;
}

static void *c_start(struct seq_file *m, loff_t *pos)
{
	return *pos < 1 ? (void *)1 : NULL;
}

static void *c_next(struct seq_file *m, void *v, loff_t *pos)
{
	++*pos;
	return NULL;
}

static void c_stop(struct seq_file *m, void *v)
{
}

const struct seq_operations cpuinfo_op = {
	.start	= c_start,
	.next	= c_next,
	.stop	= c_stop,
	.show	= c_show
};<|MERGE_RESOLUTION|>--- conflicted
+++ resolved
@@ -1,4 +1,4 @@
-/*
+﻿/*
  *  linux/arch/arm/kernel/setup.c
  *
  *  Copyright (C) 1995-2001 Russell King
@@ -152,12 +152,8 @@
 // ARM10C 20131012
 static const char *machine_name;
 static char __initdata cmd_line[COMMAND_LINE_SIZE];
-<<<<<<< HEAD
+// ARM10C 20131012
 const struct machine_desc *machine_desc __initdata;
-=======
-// ARM10C 20131012
-struct machine_desc *machine_desc __initdata;
->>>>>>> 7f3684bc
 
 // ARM10C 20130914
 static union { char c[4]; unsigned long l; } endian_test __initdata = { { 'l', '?', '?', 'b' } };
@@ -759,12 +755,8 @@
 		/* can't use cpu_relax() here as it may require MMU setup */;
 }
 
-<<<<<<< HEAD
+// ARM10C 20131012
 int __init arm_add_memory(u64 start, u64 size)
-=======
-// ARM10C 20131012
-int __init arm_add_memory(phys_addr_t start, phys_addr_t size)
->>>>>>> 7f3684bc
 {
 	struct membank *bank = &meminfo.bank[meminfo.nr_banks];
 	u64 aligned_start;
@@ -779,29 +771,26 @@
 	 * Ensure that start/size are aligned to a page boundary.
 	 * Size is appropriately rounded down, start is rounded up.
 	 */
-	// start=0x20000000 , size=0x80000000
+	// start: 0x20000000, size: 0x80000000
 	// PAGE_MASK=(~((1 << 12) - 1)) : 0xFFFFF000, 4k
-	// size = 0x80000000 - (0x20000000 & 0x00000FFF)
-	// size = 0x80000000
+	// size: 0x80000000 - (0x20000000 & 0x00000FFF)
 	size -= start & ~PAGE_MASK;
-<<<<<<< HEAD
+	// size: 0x80000000
+
+	// start: 0x20000000
 	aligned_start = PAGE_ALIGN(start);
-
-#ifndef CONFIG_ARCH_PHYS_ADDR_T_64BIT
+	// aligned_start: 0x20000000
+
+#ifndef CONFIG_ARCH_PHYS_ADDR_T_64BIT // CONFIG_ARCH_PHYS_ADDR_T_64BIT=n
+	// aligned_start: 0x20000000
 	if (aligned_start > ULONG_MAX) {
 		printk(KERN_CRIT "Ignoring memory at 0x%08llx outside "
 		       "32-bit physical address space\n", (long long)start);
 		return -EINVAL;
 	}
 
+	// aligned_start: 0x20000000, size: 0x80000000
 	if (aligned_start + size > ULONG_MAX) {
-=======
-	// bank->start=0x20000000
-	bank->start = PAGE_ALIGN(start);
-
-#ifndef CONFIG_ARM_LPAE	// not defined
-	if (bank->start + size < bank->start) {
->>>>>>> 7f3684bc
 		printk(KERN_CRIT "Truncating memory at 0x%08llx to fit in "
 			"32-bit physical address space\n", (long long)start);
 		/*
@@ -813,12 +802,13 @@
 	}
 #endif
 
-<<<<<<< HEAD
+	// aligned_start: 0x20000000
 	bank->start = aligned_start;
-=======
-	// bank->size=0x80000000
->>>>>>> 7f3684bc
+	// bank->start: 0x20000000
+
+	// size: 0x80000000
 	bank->size = size & ~(phys_addr_t)(PAGE_SIZE - 1);
+	// bank->size: 0x80000000
 
 	/*
 	 * Check whether this memory region has non-zero size or
@@ -863,12 +853,8 @@
 }
 early_param("mem", early_mem);
 
-<<<<<<< HEAD
+// ARM10C 20140125
 static void __init request_standard_resources(const struct machine_desc *mdesc)
-=======
-// ARM10C 20140125
-static void __init request_standard_resources(struct machine_desc *mdesc)
->>>>>>> 7f3684bc
 {
 	struct memblock_region *region;
 	struct resource *res;
@@ -1064,12 +1050,6 @@
 	machine_desc = mdesc;
 	machine_name = mdesc->name;
 
-<<<<<<< HEAD
-=======
-	// 우리는 안함.
-	setup_dma_zone(mdesc);
-
->>>>>>> 7f3684bc
 	if (mdesc->reboot_mode != REBOOT_HARD)
 		reboot_mode = mdesc->reboot_mode;
 
@@ -1080,6 +1060,7 @@
 
 // 2013/10/12 종료
 // 2013/10/19 시작
+
 	/* populate cmd_line too for later use, preserving boot_command_line */
 	strlcpy(cmd_line, boot_command_line, COMMAND_LINE_SIZE);
 	*cmdline_p = cmd_line;
@@ -1092,12 +1073,10 @@
 	// 어드래스로 비교안하는 이유?
 	sort(&meminfo.bank, meminfo.nr_banks, sizeof(meminfo.bank[0]), meminfo_cmp, NULL);
 
-<<<<<<< HEAD
 	early_paging_init(mdesc, lookup_processor_type(read_cpuid_id()));
 	setup_dma_zone(mdesc);
-=======
+
 	// memory bank에서 bank하나가  valloc limit 을 넘으면 2개로 쪼갬.bank[0]:low bank[1]:high
->>>>>>> 7f3684bc
 	sanity_check_meminfo();
 
 // 2013/10/19 종료
