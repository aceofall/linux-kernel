--- conflicted
+++ resolved
@@ -10,10 +10,7 @@
  * published by the Free Software Foundation.
  *
  *  Kernel startup code for all 32-bit CPUs
-<<<<<<< HEAD
-=======
  *  Kernel startup code는 32-비트 CPUs를 위한 것.
->>>>>>> c43e50c2
  */
 #include <linux/linkage.h>
 #include <linux/init.h>
@@ -37,9 +34,6 @@
  * make sure that KERNEL_RAM_VADDR is correctly set.  Currently, we expect
  * the least significant 16 bits to be 0x8000, but we could probably
  * relax this restriction to KERNEL_RAM_VADDR >= PAGE_OFFSET + 0x4000.
-<<<<<<< HEAD
- */
-=======
  * swapper_pg_dir은 초기 페이지 테이블의 가상 주소입니다.
  * KERNEL_RAM_VADDR 아래 페이지 테이블 16K을 위치 시킵니다.
  * KERNEL_RAM_VADDR가 정확히 설정되었는지 확인해야 합니다.
@@ -49,30 +43,18 @@
 // 2013/8/10 시작
 // exynos 기준
 // PAGE_OFFSET: 0xC0000000, TEXT_OFFSET: 0x8000
->>>>>>> c43e50c2
 #define KERNEL_RAM_VADDR	(PAGE_OFFSET + TEXT_OFFSET)
 #if (KERNEL_RAM_VADDR & 0xffff) != 0x8000
 #error KERNEL_RAM_VADDR must start at 0xXXXX8000
 #endif
 
-<<<<<<< HEAD
-=======
 // LPAE: Large physical address extensions
->>>>>>> c43e50c2
 #ifdef CONFIG_ARM_LPAE
 	/* LPAE requires an additional page for the PGD */
 #define PG_DIR_SIZE	0x5000
 #define PMD_ORDER	3
 #else
 #define PG_DIR_SIZE	0x4000
-<<<<<<< HEAD
-#define PMD_ORDER	2
-#endif
-
-	.globl	swapper_pg_dir
-	.equ	swapper_pg_dir, KERNEL_RAM_VADDR - PG_DIR_SIZE
-
-=======
 // PMD: Page Middle Directory 
 #define PMD_ORDER	2
 #endif
@@ -85,7 +67,6 @@
 
 	// TEXT_OFFSET = 0x8000
 	// PG_DIR_SIZE = 0x4000
->>>>>>> c43e50c2
 	.macro	pgtbl, rd, phys
 	add	\rd, \phys, #TEXT_OFFSET - PG_DIR_SIZE
 	.endm
@@ -97,14 +78,6 @@
  * This is normally called from the decompressor code.  The requirements
  * are: MMU = off, D-cache = off, I-cache = dont care, r0 = 0,
  * r1 = machine nr, r2 = atags or dtb pointer.
-<<<<<<< HEAD
- *
- * This code is mostly position independent, so if you link the kernel at
- * 0xc0008000, you call this at __pa(0xc0008000).
- *
- * See linux/arch/arm/tools/mach-types for the complete list of machine
- * numbers for r1.
-=======
  * 이것은 압축을 푼 코드에서 정상적으로 호출된 것입니다.
  * MMU = off, D-cache = off, I-cache = dont care, r0 = 0,
  * r1 = machine nr, r2 = atags 또는 dtb pointer
@@ -120,16 +93,10 @@
  * numbers for r1.
  * r1(머신 번호)에 대한 리스트는
  * linux/arch/arm/tools/mach-types에서 참조
->>>>>>> c43e50c2
  *
  * We're trying to keep crap to a minimum; DO NOT add any machine specific
  * crap here - that's what the boot loader (or in extreme, well justified
  * circumstances, zImage) is for.
-<<<<<<< HEAD
- */
-	.arm
-
-=======
  *  최소화를 유지하기;
  * 특정 머신의 잡다한 코드를 첨부하지 마십시오.
  * 부트로더를 위한 것입니다.
@@ -138,7 +105,6 @@
 
 	// vmlinux.lds.s 의 아래 section에 정의 되어 있음 
         // #define __HEAD		.section	".head.text","ax"
->>>>>>> c43e50c2
 	__HEAD
 ENTRY(stext)
  ARM_BE8(setend	be )			@ ensure we are in BE8 mode
@@ -152,21 +118,15 @@
 	bl	__hyp_stub_install
 #endif
 	@ ensure svc mode and all interrupts masked
-<<<<<<< HEAD
-=======
 	//  SVC 모드와 인터럽트 마크스를 확인
 
->>>>>>> c43e50c2
 	safe_svcmode_maskall r9
 
 	mrc	p15, 0, r9, c0, c0		@ get processor id
 	bl	__lookup_processor_type		@ r5=procinfo r9=cpuid
 	movs	r10, r5				@ invalid processor (r5=0)?
  THUMB( it	eq )		@ force fixup-able long branch encoding
-<<<<<<< HEAD
-=======
 	// CPU를 못찾았을 때 에러 처리 루틴으로 빠짐
->>>>>>> c43e50c2
 	beq	__error_p			@ yes, error 'p'
 
 #ifdef CONFIG_ARM_LPAE
@@ -190,15 +150,6 @@
 	 * r1 = machine no, r2 = atags or dtb,
 	 * r8 = phys_offset, r9 = cpuid, r10 = procinfo
 	 */
-<<<<<<< HEAD
-	bl	__vet_atags
-#ifdef CONFIG_SMP_ON_UP
-	bl	__fixup_smp
-#endif
-#ifdef CONFIG_ARM_PATCH_PHYS_VIRT
-	bl	__fixup_pv_table
-#endif
-=======
 	// dtb/atags 가 유효한지 확인
 	bl	__vet_atags
 #ifdef CONFIG_SMP_ON_UP
@@ -210,7 +161,6 @@
 	bl	__fixup_pv_table
 #endif
 	// Kernel, Atag/dtb, Debug 관련 page table 생성
->>>>>>> c43e50c2
 	bl	__create_page_tables
 
 	/*
@@ -219,9 +169,6 @@
 	 * xxx_proc_info structure selected by __lookup_processor_type
 	 * above.  On return, the CPU will be ready for the MMU to be
 	 * turned on, and r0 will hold the CPU control register value.
-<<<<<<< HEAD
-	 */
-=======
 	 *
 	 * 다음은 독립적인 방법으로 한 위치에서
 	 * CPU 특정 코드를 호출하는 것이다.
@@ -233,7 +180,6 @@
 	 */
 
 	// r4: 0x40004000
->>>>>>> c43e50c2
 	ldr	r13, =__mmap_switched		@ address to jump to after
 						@ mmu has been enabled
 	adr	lr, BSYM(1f)			@ return (PIC) address
@@ -253,13 +199,9 @@
  * Setup the initial page tables.  We only setup the barest
  * amount which are required to get the kernel running, which
  * generally means mapping in the kernel code.
-<<<<<<< HEAD
- *
-=======
  * 초기 페이지 테이블 설정.
  * 커널 수행이 가능한 최소 크기를 설정할 것입니다.
  * 최소 크기는 커널 코드에서 맵핑을 의미합니다.
->>>>>>> c43e50c2
  * r8 = phys_offset, r9 = cpuid, r10 = procinfo
  *
  * Returns:
@@ -267,19 +209,13 @@
  *  r4 = page table (see ARCH_PGD_SHIFT in asm/memory.h)
  */
 __create_page_tables:
-<<<<<<< HEAD
-=======
 	// r4 = 현재의 page table address
->>>>>>> c43e50c2
 	pgtbl	r4, r8				@ page table address
 
 	/*
 	 * Clear the swapper page table
 	 */
-<<<<<<< HEAD
-=======
 	// 0x40004000~40008000(page table저장영역)를 모두 0으로 클리어
->>>>>>> c43e50c2
 	mov	r0, r4
 	mov	r3, #0
 	add	r6, r0, #PG_DIR_SIZE
@@ -294,11 +230,8 @@
 	/*
 	 * Build the PGD table (first level) to point to the PMD table. A PGD
 	 * entry is 64-bit wide.
-<<<<<<< HEAD
-=======
 	 * PMD 테이블을 포인트하는 PGD(first level) 만들기
 	 *  PGD 엔트리는 64비트
->>>>>>> c43e50c2
 	 */
 	mov	r0, r4
 	add	r3, r4, #0x1000			@ first PMD table address
@@ -323,26 +256,19 @@
 #endif
 #endif
 
-<<<<<<< HEAD
-=======
 	// arch/arm/include/asm/procinfo.h : struct proc_info_list 의 __cpu_mm_mmu_flags 값을 읽어옴
 	// mmu section ENTRY 에 들어갈 속성값 : 
 	// - PMD_TYPE_SECT | PMD_SECT_AP_WRITE | PMD_SECT_AP_READ | PMD_SECT_AF | PMD_FLAGS_SMP | \mm_mmuflags = 0)
 	// section ENTRY 의 base 주소를 제외한 속성값으로 사용된다. 
->>>>>>> c43e50c2
 	ldr	r7, [r10, #PROCINFO_MM_MMUFLAGS] @ mm_mmuflags
 
 	/*
 	 * Create identity mapping to cater for __enable_mmu.
 	 * This identity mapping will be removed by paging_init().
-<<<<<<< HEAD
-	 */
-=======
 	 *  '__enable_mmu'을 위한 identity mapping 생성하기
 	 * 이 identity mapping은 paging_init() 함수에 의해 제거될 것입니다.
 	 */
 	// SECTION_SHIFT = arch/arm/include/asm/pgtable-2level.h 의 #define SECTION_SHIFT 20
->>>>>>> c43e50c2
 	adr	r0, __turn_mmu_on_loc
 	ldmia	r0, {r3, r5, r6}
 	sub	r0, r0, r3			@ virt->phys offset
@@ -351,26 +277,14 @@
 	mov	r5, r5, lsr #SECTION_SHIFT
 	mov	r6, r6, lsr #SECTION_SHIFT
 
-<<<<<<< HEAD
-=======
 	// r3 : SECTION ENTRY base address : MMU L1 table 1M단위
 	// r7 : SECTION ENTRY 속성
 	// __turn_mmu_on  함수는 가상과 물리 주소를 1:1로 맵핑해두고, 나머지는 해당 가상주소를 구하여 셋팅
->>>>>>> c43e50c2
 1:	orr	r3, r7, r5, lsl #SECTION_SHIFT	@ flags + kernel base
 	str	r3, [r4, r5, lsl #PMD_ORDER]	@ identity mapping
 	cmp	r5, r6
 	addlo	r5, r5, #1			@ next section
 	blo	1b
-<<<<<<< HEAD
-
-	/*
-	 * Map our RAM from the start to the end of the kernel .bss section.
-	 */
-	add	r0, r4, #PAGE_OFFSET >> (SECTION_SHIFT - PMD_ORDER)
-	ldr	r6, =(_end - 1)
-	orr	r3, r8, r7
-=======
 	// 1:1 맵핑 끝
 
 	/*
@@ -388,26 +302,19 @@
 	orr	r3, r8, r7
 	// r6 = 커널의 마지막 주소값에 해당하는 페이지 엔트리 가상 주소값
 	// r3 = SECTION ENTRY base address : MMU L1 table 1M단위(가변) + 속성
->>>>>>> c43e50c2
 	add	r6, r4, r6, lsr #(SECTION_SHIFT - PMD_ORDER)
 1:	str	r3, [r0], #1 << PMD_ORDER
 	add	r3, r3, #1 << SECTION_SHIFT
 	cmp	r0, r6
 	bls	1b
-<<<<<<< HEAD
-=======
 // 2013/08/10 종료
 // 2013/08/17 시작
->>>>>>> c43e50c2
 
 #ifdef CONFIG_XIP_KERNEL
 	/*
 	 * Map the kernel image separately as it is not located in RAM.
-<<<<<<< HEAD
-=======
 	 * 커널 이미지가 RAM에 존재하지 않을 때
 	 * 커널 이미지를 분리하여 맵핑하기
->>>>>>> c43e50c2
 	 */
 #define XIP_START XIP_VIRT_ADDR(CONFIG_XIP_PHYS_ADDR)
 	mov	r3, pc
@@ -427,9 +334,6 @@
 	/*
 	 * Then map boot params address in r2 if specified.
 	 * We map 2 sections in case the ATAGs/DTB crosses a section boundary.
-<<<<<<< HEAD
-	 */
-=======
 	 * 지정 되었다면, r2에 있는 부트 params 주소 맵핑.
 	 * ATAGs/DTB가 section 경계를 넘어가는 경우
 	 * 2 section을 맵핑하기(?)
@@ -441,7 +345,6 @@
 	// r7: SECTION ENTRY 속성
 	// r3: dtb의 section entry address
 	// r6: mmu의 pvtable 위치 
->>>>>>> c43e50c2
 	mov	r0, r2, lsr #SECTION_SHIFT
 	movs	r0, r0, lsl #SECTION_SHIFT
 	subne	r3, r0, r8
@@ -463,12 +366,9 @@
 	 * Map in IO space for serial debugging.
 	 * This allows debug messages to be output
 	 * via a serial console before paging_init.
-<<<<<<< HEAD
-=======
 	 * 시리얼 디버깅을 I/O 공간 맵핑
 	 * paging_init 전에,
 	 * 시리어 콘솔로 디버깅 메시지 전송
->>>>>>> c43e50c2
 	 */
 	addruart r7, r3, r0
 
@@ -495,10 +395,7 @@
 
 #else /* CONFIG_DEBUG_ICEDCC || CONFIG_DEBUG_SEMIHOSTING */
 	/* we don't need any serial debugging mappings */
-<<<<<<< HEAD
-=======
 	/* 시리얼 디버깅 맵핑이 필요하지 않음 */
->>>>>>> c43e50c2
 	ldr	r7, [r10, #PROCINFO_IO_MMUFLAGS] @ io_mmuflags
 #endif
 
@@ -506,12 +403,9 @@
 	/*
 	 * If we're using the NetWinder or CATS, we also need to map
 	 * in the 16550-type serial port for the debug messages
-<<<<<<< HEAD
-=======
 	 * NetWinder 또는 CATS를 사용하려면
 	 * 디버깅 메시지를 위한
 	 * 16550-type 시리얼 포트 맵핑 필요.
->>>>>>> c43e50c2
 	 */
 	add	r0, r4, #0xff000000 >> (SECTION_SHIFT - PMD_ORDER)
 	orr	r3, r7, #0x7c000000
@@ -548,21 +442,15 @@
 ENTRY(secondary_startup)
 	/*
 	 * Common entry point for secondary CPUs.
-<<<<<<< HEAD
-=======
 	 * 두 번째 CPUs를 위한 일반적인 엔트리 포인트
->>>>>>> c43e50c2
 	 *
 	 * Ensure that we're in SVC mode, and IRQs are disabled.  Lookup
 	 * the processor type - there is no need to check the machine type
 	 * as it has already been validated by the primary processor.
-<<<<<<< HEAD
-=======
 	 * SVC 모드이고 IRQs 사용 중지인지 확인.
 	 * 프로세스 타입 점검.
 	 * 머신 타입 체크는 필요하지 않음(이전에 했음).
 	 *
->>>>>>> c43e50c2
 	 */
 
  ARM_BE8(setend	be)				@ ensure we are in BE8 mode
@@ -581,10 +469,7 @@
 
 	/*
 	 * Use the page tables supplied from  __cpu_up.
-<<<<<<< HEAD
-=======
 	 * __cpu_up에서 제공된 페이지 테이블 사용
->>>>>>> c43e50c2
 	 */
 	adr	r4, __secondary_data
 	ldmia	r4, {r5, r7, r12}		@ address to jump to after
@@ -624,11 +509,8 @@
  * Setup common bits before finally enabling the MMU.  Essentially
  * this is just loading the page table pointer and domain access
  * registers.
-<<<<<<< HEAD
-=======
  * 마지막으로 MMU를 사용하기 전에 common bits 설정.
  * 반드시, 페이지 테이블 포인터와 도메인 액세스 레지스터 로딩.
->>>>>>> c43e50c2
  *
  *  r0  = cp#15 control register
  *  r1  = machine ID
@@ -653,10 +535,7 @@
 	bic	r0, r0, #CR_I
 #endif
 #ifndef CONFIG_ARM_LPAE
-<<<<<<< HEAD
-=======
 	//A.R.M: B3.7.1 Table B3-8 VMSAv7 MMU access permissions 참조
->>>>>>> c43e50c2
 	mov	r5, #(domain_val(DOMAIN_USER, DOMAIN_MANAGER) | \
 		      domain_val(DOMAIN_KERNEL, DOMAIN_MANAGER) | \
 		      domain_val(DOMAIN_TABLE, DOMAIN_MANAGER) | \
@@ -672,14 +551,11 @@
  * memory space.  You will not be able to trace execution through this.
  * If you have an enquiry about this, *please* check the linux-arm-kernel
  * mailing list archives BEFORE sending another post to the list.
-<<<<<<< HEAD
-=======
  * MMU 온(on) 하기.
  * 이 작업으로 메모리 공간 structure를 완벽하게 변경될 것입니다.
  * 실행되는 것(execution)을 추적할 수는 없습니다.
  * 관련된 문의 사항이 있다면
  *  linux-arm-kernel 메일 아카이브를 참조하십시오.
->>>>>>> c43e50c2
  *
  *  r0  = cp#15 control register
  *  r1  = machine ID
@@ -688,23 +564,11 @@
  *  r13 = *virtual* address to jump to upon completion
  *
  * other registers depend on the function called upon completion
-<<<<<<< HEAD
-=======
  * 나머지 레지스터는 진행 과정 호출되는 함수가 사용할 것입니다.
->>>>>>> c43e50c2
  */
 	.align	5
 	.pushsection	.idmap.text, "ax"
 ENTRY(__turn_mmu_on)
-<<<<<<< HEAD
-	mov	r0, r0
-	instr_sync
-	mcr	p15, 0, r0, c1, c0, 0		@ write control reg
-	mrc	p15, 0, r3, c0, c0, 0		@ read id reg
-	instr_sync
-	mov	r3, r3
-	mov	r3, r13
-=======
 	mov	r0, r0	// FIXME: isb를 수행하기 전에 필요함.
 			// armV7이외의 코어를 지원하기 위해서 앞뒤 코드가 들어감.(nop)
 	instr_sync	// A.R.M: A3.8.3 Memory barriers
@@ -713,7 +577,6 @@
 	instr_sync
 	mov	r3, r3	// Manual Instruction Ordering. 
 	mov	r3, r13	//
->>>>>>> c43e50c2
 	mov	pc, r3
 __turn_mmu_on_end:
 ENDPROC(__turn_mmu_on)
@@ -721,10 +584,6 @@
 
 
 #ifdef CONFIG_SMP_ON_UP
-<<<<<<< HEAD
-	__INIT
-__fixup_smp:
-=======
 	// #define __INIT		.section	".init.text","ax"
 	__INIT
 __fixup_smp:
@@ -733,15 +592,11 @@
 	// __v7_ca15mp_proc_info:
 	// .long	0x410fc0f0
 	// r3 = 0x410fc0f0 & 0x000f0000
->>>>>>> c43e50c2
 	and	r3, r9, #0x000f0000	@ architecture version
 	teq	r3, #0x000f0000		@ CPU ID supported?
 	bne	__fixup_smp_on_up	@ no, assume UP
 
-<<<<<<< HEAD
-=======
 	// ARM 11MPCore 인지 확인후 맞으면 리턴
->>>>>>> c43e50c2
 	bic	r3, r9, #0x00ff0000
 	bic	r3, r3, #0x0000000f	@ mask 0xff00fff0
 	mov	r4, #0x41000000
@@ -750,11 +605,8 @@
 	teq	r3, r4			@ ARM 11MPCore?
 	moveq	pc, lr			@ yes, assume SMP
 
-<<<<<<< HEAD
-=======
 	// A.R.M B4.1.106 MPIDR, Multiprocessor Affinity Register, VMSA
 	// 해당 마스크 값이 10 경우에만 smp(멀티코어)가 되어 리턴
->>>>>>> c43e50c2
 	mrc	p15, 0, r0, c0, c0, 5	@ read MPIDR
 	and	r0, r0, #0xc0000000	@ multiprocessing extensions and
 	teq	r0, #0x80000000		@ not part of a uniprocessor system?
@@ -791,10 +643,7 @@
 
 	.align
 1:	.word	.
-<<<<<<< HEAD
-=======
 	// FIXME: .alt.smp.init 의 용도? 
->>>>>>> c43e50c2
 	.word	__smpalt_begin
 	.word	__smpalt_end
 
@@ -845,8 +694,6 @@
  * PHYS_OFFSET and PAGE_OFFSET, which is assumed to be 16MiB aligned and
  * can be expressed by an immediate shifter operand. The stub instruction
  * has a form of '(add|sub) rd, rn, #imm'.
-<<<<<<< HEAD
-=======
  *
  *  PHYS_OFFSET과 PAGE_OFFSET 사이의 델타(delta)를 이용하여
  *  __fixup_pv_table 패치인 stub instructions는 16 MiB를 차지하고 있다고 가정하고
@@ -854,7 +701,6 @@
  *  stub instruction는 '(add|sub) rd, rn, #imm'과 같은 형태를 취합니다.
  *
  * 참조: 메비바이트(영어: Mebibyte, MiB)  1 메가 이진 바이트 = 2^20 바이트
->>>>>>> c43e50c2
  */
 	__HEAD
 __fixup_pv_table:
@@ -866,10 +712,7 @@
 	add	r5, r5, r3	@ adjust table end address
 	add	r6, r6, r3	@ adjust __pv_phys_offset address
 	add	r7, r7, r3	@ adjust __pv_offset address
-<<<<<<< HEAD
-=======
 	// 물리메모리의 주소 - 논리메모리(컴파일시결정)의 주소 = PHYS_OFFSET
->>>>>>> c43e50c2
 	str	r8, [r6, #LOW_OFFSET]	@ save computed PHYS_OFFSET to __pv_phys_offset
 	strcc	ip, [r7, #HIGH_OFFSET]	@ save to __pv_offset high bits
 	mov	r6, r3, lsr #24	@ constant for add/sub instructions
