--- conflicted
+++ resolved
@@ -190,11 +190,6 @@
  *       물리적인 주조 공간에서 proc_info 포인터
  *	r9 = cpuid (preserved)
  */
-<<<<<<< HEAD
-	// #define __CPUINIT        .section	".cpuinit.text", "ax"
-	__CPUINIT
-=======
->>>>>>> 5c68732e
 __lookup_processor_type:
 	adr	r3, __lookup_processor_type_data
 	ldmia	r3, {r4 - r6}
