/* ld script to make ARM Linux kernel
 * taken from the i386 version by Russell King
 * Written by Martin Mares <mj@atrey.karlin.mff.cuni.cz>
 */

#include <asm-generic/vmlinux.lds.h>
#include <asm/cache.h>
#include <asm/thread_info.h>
#include <asm/memory.h>
#include <asm/page.h>
	
/*
// KID 20140204
*/
#define PROC_INFO							\
	. = ALIGN(4);							\
	VMLINUX_SYMBOL(__proc_info_begin) = .;				\
	*(.proc.info.init)						\
	VMLINUX_SYMBOL(__proc_info_end) = .;

#define IDMAP_TEXT							\
	ALIGN_FUNCTION();						\
	VMLINUX_SYMBOL(__idmap_text_start) = .;				\
	*(.idmap.text)							\
	VMLINUX_SYMBOL(__idmap_text_end) = .;				\
	. = ALIGN(32);							\
	VMLINUX_SYMBOL(__hyp_idmap_text_start) = .;			\
	*(.hyp.idmap.text)						\
	VMLINUX_SYMBOL(__hyp_idmap_text_end) = .;

#ifdef CONFIG_HOTPLUG_CPU
#define ARM_CPU_DISCARD(x)
#define ARM_CPU_KEEP(x)		x
#else
#define ARM_CPU_DISCARD(x)	x
#define ARM_CPU_KEEP(x)
#endif

#if (defined(CONFIG_SMP_ON_UP) && !defined(CONFIG_DEBUG_SPINLOCK)) || \
	defined(CONFIG_GENERIC_BUG)
#define ARM_EXIT_KEEP(x)	x
#define ARM_EXIT_DISCARD(x)
#else
#define ARM_EXIT_KEEP(x)
#define ARM_EXIT_DISCARD(x)	x
#endif

OUTPUT_ARCH(arm)
ENTRY(stext)

#ifndef __ARMEB__
jiffies = jiffies_64;
#else
jiffies = jiffies_64 + 4;
#endif

SECTIONS
{
	/*
	 * XXX: The linker does not define how output sections are
	 * assigned to input sections when there are multiple statements
	 * matching the same input section name.  There is no documented
	 * order of matching.
	 *
	 * unwind exit sections must be discarded before the rest of the
	 * unwind sections get included.
	 */
	/DISCARD/ : {
		*(.ARM.exidx.exit.text)
		*(.ARM.extab.exit.text)
		ARM_CPU_DISCARD(*(.ARM.exidx.cpuexit.text))
		ARM_CPU_DISCARD(*(.ARM.extab.cpuexit.text))
		ARM_EXIT_DISCARD(EXIT_TEXT)
		ARM_EXIT_DISCARD(EXIT_DATA)
		EXIT_CALL
#ifndef CONFIG_MMU // CONFIG_MMU=y
		*(.fixup)
		*(__ex_table)
#endif
#ifndef CONFIG_SMP_ON_UP // CONFIG_SMP_ON_UP=y
		*(.alt.smp.init)
#endif
		*(.discard)
		*(.discard.*)
	}

#ifdef CONFIG_XIP_KERNEL // CONFIG_XIP_KERNEL=n
	. = XIP_VIRT_ADDR(CONFIG_XIP_PHYS_ADDR);
#else
	/*
	// KID 20140304
	// PAGE_OFFSET: 0xC0000000, TEXT_OFFSET: 0x8000
	*/
	. = PAGE_OFFSET + TEXT_OFFSET;
#endif
	.head.text : {
		_text = .;
		/*
		// KID 20140304
		// HEAD_TEX:  *(.head.text)
		*/
		HEAD_TEXT
	}
	.text : {			/* Real text segment		*/
		_stext = .;		/* Text and read-only data	*/
			__exception_text_start = .;
			*(.exception.text)
			__exception_text_end = .;
			IRQENTRY_TEXT
			TEXT_TEXT
			SCHED_TEXT
			LOCK_TEXT
			KPROBES_TEXT
			IDMAP_TEXT
#ifdef CONFIG_MMU // CONFIG_MMU=y
			*(.fixup)
#endif
			*(.gnu.warning)
			*(.glue_7)
			*(.glue_7t)
		. = ALIGN(4);
		*(.got)			/* Global offset table		*/
			ARM_CPU_KEEP(PROC_INFO)
	}
	/*
	// KID 20140304
	// PAGE_SIZE: 0x00001000
	*/
	RO_DATA(PAGE_SIZE)

	. = ALIGN(4);
	__ex_table : AT(ADDR(__ex_table) - LOAD_OFFSET) {
		__start___ex_table = .;
#ifdef CONFIG_MMU // CONFIG_MMU=y
		*(__ex_table)
#endif
		__stop___ex_table = .;
	}

#ifdef CONFIG_ARM_UNWIND // CONFIG_ARM_UNWIND=y
	/*
	 * Stack unwinding tables
	 */
	. = ALIGN(8);
	.ARM.unwind_idx : {
		__start_unwind_idx = .;
		*(.ARM.exidx*)
		__stop_unwind_idx = .;
	}
	.ARM.unwind_tab : {
		__start_unwind_tab = .;
		*(.ARM.extab*)
		__stop_unwind_tab = .;
	}
#endif

	NOTES

	_etext = .;			/* End of text and rodata section */

#ifndef CONFIG_XIP_KERNEL // CONFIG_XIP_KERNEL=n
	. = ALIGN(PAGE_SIZE);
	__init_begin = .;
#endif
	/*
	 * The vectors and stubs are relocatable code, and the
	 * only thing that matters is their relative offsets
	 */
	/*
	// ARM10C 20131109
	*/
	__vectors_start = .;
	.vectors 0 : AT(__vectors_start) {
		*(.vectors)
	}
	. = __vectors_start + SIZEOF(.vectors);
	/*
	// ARM10C 20131109
	*/
	__vectors_end = .;

	/*
	// ARM10C 20131109
	*/
	__stubs_start = .;
	.stubs 0x1000 : AT(__stubs_start) {
		*(.stubs)
	}
	. = __stubs_start + SIZEOF(.stubs);
	/*
	// ARM10C 20131109
	*/
	__stubs_end = .;

	INIT_TEXT_SECTION(8)
	.exit.text : {
		ARM_EXIT_KEEP(EXIT_TEXT)
	}
	.init.proc.info : {
		ARM_CPU_DISCARD(PROC_INFO)
	}
	.init.arch.info : {
		__arch_info_begin = .;
		*(.arch.info.init)
		__arch_info_end = .;
	}
	.init.tagtable : {
	/*
	// KID 20140302
	*/
		__tagtable_begin = .;
		*(.taglist.init)
		__tagtable_end = .;
	}
#ifdef CONFIG_SMP_ON_UP // ONFIG_SMP_ON_UP=y
	.init.smpalt : {
		__smpalt_begin = .;
		*(.alt.smp.init)
		__smpalt_end = .;
	}
#endif
	.init.pv_table : {
		__pv_table_begin = .;
		*(.pv_table)
		__pv_table_end = .;
	}
	.init.data : {
#ifndef CONFIG_XIP_KERNEL // CONFIG_XIP_KERNEL=n
		INIT_DATA
#endif
		/*
		// KID 20140306
		*/
		INIT_SETUP(16)
		INIT_CALLS
		CON_INITCALL
		SECURITY_INITCALL
		INIT_RAM_FS
	}
#ifndef CONFIG_XIP_KERNEL // CONFIG_XIP_KERNEL=n
	.exit.data : {
		ARM_EXIT_KEEP(EXIT_DATA)
	}
#endif

#ifdef CONFIG_SMP // CONFIG_SMP=y
<<<<<<< HEAD
=======
	/*
	// ARM10C 20140308
	*/
>>>>>>> 2952f38d
	PERCPU_SECTION(L1_CACHE_BYTES)
#endif

#ifdef CONFIG_XIP_KERNEL // CONFIG_XIP_KERNEL=n
	__data_loc = ALIGN(4);		/* location in binary */
	. = PAGE_OFFSET + TEXT_OFFSET;
#else
	__init_end = .;
	. = ALIGN(THREAD_SIZE);
	__data_loc = .;
#endif

	.data : AT(__data_loc) {
		_data = .;		/* address in memory */
		_sdata = .;

		/*
		 * first, the init task union, aligned
		 * to an 8192 byte boundary.
		 */
		INIT_TASK_DATA(THREAD_SIZE)

#ifdef CONFIG_XIP_KERNEL // CONFIG_XIP_KERNEL=n
		. = ALIGN(PAGE_SIZE);
		__init_begin = .;
		INIT_DATA
		ARM_EXIT_KEEP(EXIT_DATA)
		. = ALIGN(PAGE_SIZE);
		__init_end = .;
#endif

		NOSAVE_DATA
		CACHELINE_ALIGNED_DATA(L1_CACHE_BYTES)
		READ_MOSTLY_DATA(L1_CACHE_BYTES)

		/*
		 * and the usual data section
		 */
		DATA_DATA
		CONSTRUCTORS

		_edata = .;
	}
	_edata_loc = __data_loc + SIZEOF(.data);

#ifdef CONFIG_HAVE_TCM // CONFIG_HAVE_TCM=n
        /*
	 * We align everything to a page boundary so we can
	 * free it after init has commenced and TCM contents have
	 * been copied to its destination.
	 */
	.tcm_start : {
		. = ALIGN(PAGE_SIZE);
		__tcm_start = .;
		__itcm_start = .;
	}

	/*
	 * Link these to the ITCM RAM
	 * Put VMA to the TCM address and LMA to the common RAM
	 * and we'll upload the contents from RAM to TCM and free
	 * the used RAM after that.
	 */
	.text_itcm ITCM_OFFSET : AT(__itcm_start)
	{
		__sitcm_text = .;
		*(.tcm.text)
		*(.tcm.rodata)
		. = ALIGN(4);
		__eitcm_text = .;
	}

	/*
	 * Reset the dot pointer, this is needed to create the
	 * relative __dtcm_start below (to be used as extern in code).
	 */
	. = ADDR(.tcm_start) + SIZEOF(.tcm_start) + SIZEOF(.text_itcm);

	.dtcm_start : {
		__dtcm_start = .;
	}

	/* TODO: add remainder of ITCM as well, that can be used for data! */
	.data_dtcm DTCM_OFFSET : AT(__dtcm_start)
	{
		. = ALIGN(4);
		__sdtcm_data = .;
		*(.tcm.data)
		. = ALIGN(4);
		__edtcm_data = .;
	}

	/* Reset the dot pointer or the linker gets confused */
	. = ADDR(.dtcm_start) + SIZEOF(.data_dtcm);

	/* End marker for freeing TCM copy in linked object */
	.tcm_end : AT(ADDR(.dtcm_start) + SIZEOF(.data_dtcm)){
		. = ALIGN(PAGE_SIZE);
		__tcm_end = .;
	}
#endif

	/*
	// vmlinux.lds.h 에 정의됨
	//	 #define BSS_SECTION(sbss_align, bss_align, stop_align)			\
	//	 	. = ALIGN(sbss_align);						\
	//	 	VMLINUX_SYMBOL(__bss_start) = .;				\
	//	 	SBSS(sbss_align)						\
	//	 	BSS(bss_align)							\
	//	 	. = ALIGN(stop_align);						\
	//	 	VMLINUX_SYMBOL(__bss_stop) = .;
	*/
	BSS_SECTION(0, 0, 0)
	_end = .;

	STABS_DEBUG
	.comment 0 : { *(.comment) }
}

/*
 * These must never be empty
 * If you have to comment these two assert statements out, your
 * binutils is too old (for other reasons as well)
 */
ASSERT((__proc_info_end - __proc_info_begin), "missing CPU support")
ASSERT((__arch_info_end - __arch_info_begin), "no machine record defined")
/*
 * The HYP init code can't be more than a page long.
 * The above comment applies as well.
 */
ASSERT(((__hyp_idmap_text_end - __hyp_idmap_text_start) <= PAGE_SIZE), "HYP init code too big")<|MERGE_RESOLUTION|>--- conflicted
+++ resolved
@@ -244,12 +244,9 @@
 #endif
 
 #ifdef CONFIG_SMP // CONFIG_SMP=y
-<<<<<<< HEAD
-=======
 	/*
 	// ARM10C 20140308
 	*/
->>>>>>> 2952f38d
 	PERCPU_SECTION(L1_CACHE_BYTES)
 #endif
 
