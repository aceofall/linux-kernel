--- conflicted
+++ resolved
@@ -1,4 +1,4 @@
-/*
+﻿/*
  *  linux/arch/arm/boot/compressed/head.S
  *
  *  Copyright (C) 1996-2002 Russell King
@@ -198,18 +198,13 @@
 						// zImage의 끝 주소
  THUMB(		.thumb			)
 1:
-<<<<<<< HEAD
  ARM_BE8(	setend	be )			@ go BE8 if compiled for BE8
-		mrs	r9, cpsr
-=======
-
 		mrs	r9, cpsr		// mrs란? move to register from special register
 
 //
 // CONFIG_ARM_VIRT_EXT: firmware의 실시간 지원 없이
 // 하이퍼바이저를 설치하기 위한 ARM 가상화 확장 옵션
 //
->>>>>>> 7f3684bc
 #ifdef CONFIG_ARM_VIRT_EXT
 		bl	__hyp_stub_install	@ get into SVC mode, reversibly
 						// b와 bl의 차이점: b는 단순한 이동을 뜻하고,
@@ -986,16 +981,10 @@
 						// arm11은 이 bit가 programmable 함
 						// A.R.M: 2728p(Glossary)
 #ifdef CONFIG_MMU
-<<<<<<< HEAD
  ARM_BE8(	orr	r0, r0, #1 << 25 )	@ big-endian page tables
-=======
-#ifdef CONFIG_CPU_ENDIAN_BE8			// exynos 5440의 config에는 꺼져있음.
-		orr	r0, r0, #1 << 25	@ big-endian page tables
 						// SCTLR[25]  - EE(Exception Endianness)
 						// exception이 발생시 endian을 big endian으로 처리
 						// page table 처리시 endian을 big endian으로 처리
-#endif
->>>>>>> 7f3684bc
 		mrcne   p15, 0, r6, c2, c0, 2   @ read ttb control reg
 						// TBL용 control register를 r6에 읽어옴
 						// A.R.M: 1722p
