﻿/*
 *  linux/arch/arm/boot/compressed/head.S
 *
 *  Copyright (C) 1996-2002 Russell King
 *  Copyright (C) 2004 Hyok S. Choi (MPU support)
 *
 * This program is free software; you can redistribute it and/or modify
 * it under the terms of the GNU General Public License version 2 as
 * published by the Free Software Foundation.
 */
#include <linux/linkage.h>
#include <asm/assembler.h>

	.arch	armv7-a
/*
 * Debugging stuff
 *
 * Note that these macros must not contain any code which is not
 * 100% relocatable.  Any attempt to do so will result in a crash.
 * Please select one of the following when turning on debugging.
 */
#ifdef DEBUG

#if defined(CONFIG_DEBUG_ICEDCC)

// ARM 버전별로 적용
#if defined(CONFIG_CPU_V6) || defined(CONFIG_CPU_V6K) || defined(CONFIG_CPU_V7)
		.macro	loadsp, rb, tmp		// '.macro'는 매크로임을 뜻함.
		.endm
		.macro	writeb, ch, rb
		mcr	p14, 0, \ch, c0, c5, 0	// Debugger로 명령을 보낸다.
						// 매크로에서는 인자에 '\'를 붙인다.
						// p14: 코프로세서 (디버거,tracer)
						// 참조: 교재 663 page, TRM 257 page
		.endm
#elif defined(CONFIG_CPU_XSCALE)
		.macro	loadsp, rb, tmp
		.endm
		.macro	writeb, ch, rb
		mcr	p14, 0, \ch, c8, c0, 0
		.endm
#else
		.macro	loadsp, rb, tmp
		.endm
		.macro	writeb, ch, rb
		mcr	p14, 0, \ch, c1, c0, 0
		.endm
#endif

#else

#include CONFIG_DEBUG_LL_INCLUDE

		.macro	writeb,	ch, rb
		senduart \ch, \rb			//UART로 명령을 보낸다.
		.endm

#if defined(CONFIG_ARCH_SA1100)
		.macro	loadsp, rb, tmp
		mov	\rb, #0x80000000	@ physical base address
#ifdef CONFIG_DEBUG_LL_SER3
		add	\rb, \rb, #0x00050000	@ Ser3
#else
		add	\rb, \rb, #0x00010000	@ Ser1
#endif
		.endm
#elif defined(CONFIG_ARCH_S3C24XX)
		.macro loadsp, rb, tmp
		mov	\rb, #0x50000000
		add	\rb, \rb, #0x4000 * CONFIG_S3C_LOWLEVEL_UART_PORT
		.endm
#else
		.macro	loadsp,	rb, tmp
		addruart \rb, \tmp
		.endm
#endif
#endif
#endif

		.macro	kputc,val
		mov	r0, \val
		bl	putc
		.endm

		.macro	kphex,val,len
		mov	r0, \val
		mov	r1, #\len
		bl	phex
		.endm

		.macro	debug_reloc_start
#ifdef DEBUG
		kputc	#'\n'
		kphex	r6, 8		/* processor id */
		kputc	#':'
		kphex	r7, 8		/* architecture id */
#ifdef CONFIG_CPU_CP15
		kputc	#':'
		mrc	p15, 0, r0, c1, c0
		kphex	r0, 8		/* control reg */
#endif
		kputc	#'\n'
		kphex	r5, 8		/* decompressed kernel start */
		kputc	#'-'
		kphex	r9, 8		/* decompressed kernel end  */
		kputc	#'>'
		kphex	r4, 8		/* kernel execution address */
		kputc	#'\n'
#endif
		.endm

		.macro	debug_reloc_end
#ifdef DEBUG
		kphex	r5, 8		/* end of kernel */
		kputc	#'\n'
		mov	r0, r4
		bl	memdump		/* dump 256 bytes at start of kernel */
#endif
		.endm

		.section ".start", #alloc, #execinstr
/*
 * sort out different calling conventions
 */

		.align				// 4byte로 메모리를 align한다는 뜻. (default: 4)
		.arm				@ Always enter in ARM state
						// 이제부터 나오는opcode는 arm임을 어셈블러에게 알림
start:
		.type	start,#function		// .type: symbol table에 entry에 속성을 기록한다.
						// start 레이블은 함수 타입이다.


// - 이 코드가 하는 일:
//   instruction(mov r0, r0)를 8번 반복합니다.
//
// - 탄생비화:
//   옛날옛날에 어떤 거지같은 부트로더가 있었는데 그놈은 이미지 올려놓은 램주소에서
//   8 Word(32byte = 0x20)만큼의 하위 주소를 call해 버렸었고 올려놓은 주소에서
//   offset(0x24~0x30)사이에 magic number를 찾았답니다. 그래서 그런 부트로더들
//   맞춰줄려고 head.s에 의미없는 instruction(mov r0, r0)를 8번(8 Word)해서 소비합니다.
//
//   참조:
//     - http://www.iamroot.org/xe/QnA/23099
//     - http://comments.gmane.org/gmane.linux.ports.arm.kernel/26690
//
// - ARM(), THUMB() 매크로:
//   CONFIG_THUMB2_KERNEL 옵션이 켜져 있으면 ARM()매크로는 버리고  THUMB()매크로만 사용합니다.
//   반대의 경우는 ARM()매크로만 사용하고, THUMB()는 버립니다.
//
// - instruction(b  1f)에서 '1f'의 뜻:
//   '1'은 레이블 이름. 'f'는 forward방향을 뜻함. (f: forward / b: before)
//
// - BSYM()매크로:
//   #ifdef CONFIG_THUMB2_KERNEL
//     #define BSYM(sym)	sym + 1
//   #else
//     #define BSYM(sym)	sym
//   #endif

		.rept	7
		mov	r0, r0
		.endr
   ARM(		mov	r0, r0		)
   ARM(		b	1f		)
 THUMB(		adr	r12, BSYM(1f)	)
 THUMB(		bx	r12		)

// - (.word 0x016f2818)의 뜻:
//   부트로더에게 linux kernel zImage임을 알려주는 매직넘버입니다.
//   정말인지 zImage를 실제로 읽어서 확인해 VOA요.
//
//     $ hd arch/arm/boot/zImage | head -n3
//     00000000  00 00 a0 e1 00 00 a0 e1  00 00 a0 e1 00 00 a0 e1
//     *
//     00000020  02 00 00 ea 18 28 6f 01  00 00 00 00 10 3b 3d 00
//			   -----------  ----------- -----------
//			   0x016f2818   start       _edata=0x003d3b10
//
//  Thumb mode image
//  -------------------------------------------------------------------
//  00000000  00 00 a0 e1 00 00 a0 e1  00 00 a0 e1 00 00 a0 e1
//  00000010  00 00 a0 e1 00 00 a0 e1  00 00 a0 e1 0d c0 8f e2
//  00000020  1c ff 2f e1 18 28 6f 01  00 00 00 00 80 bc 39 00
//			   0x016f2818   start       _edata=0x0039bc80
//
// - (.word start)의 뜻:
//   start는 start 레이블을 뜻하며 실제로 0x00000000이 들어갑니다.
//
// - (.word _edata)의 뜻:
//   _edata는 zImage의 끝을 뜻하며, arch/arm/kernel/vmlinux.lds.S 에서 정의합니다.
//
		.word	0x016f2818		@ Magic numbers to help the loader
						// 매직 넘버(=zImage라는 뜻)
		.word	start			@ absolute load/run zImage address
						// zImage의 주소를 적재하고 실행할 절대주소
		.word	_edata			@ zImage end address
						// zImage의 끝 주소
 THUMB(		.thumb			)
1:
 ARM_BE8(	setend	be )			@ go BE8 if compiled for BE8
		mrs	r9, cpsr		// mrs란? move to register from special register

//
// CONFIG_ARM_VIRT_EXT: firmware의 실시간 지원 없이
// 하이퍼바이저를 설치하기 위한 ARM 가상화 확장 옵션
//

#ifdef CONFIG_ARM_VIRT_EXT
		bl	__hyp_stub_install	@ get into SVC mode, reversibly
						// b와 bl의 차이점: b는 단순한 이동을 뜻하고,
						//   bl은 하드웨어가 pc를 lr에 자동으로 넣은 후 이동한다.
#endif
		mov	r7, r1			@ save architecture ID
						// 부트로더가 커널에게 넘겨주는 값.
						// r7 = r1
		mov	r8, r2			@ save atags pointer
						// r8 = r2

		/*
		 * Booting from Angel - need to enter SVC mode and disable
		 * FIQs/IRQs (numeric definitions from angel arm.h source).
		 * We only do this if we were in user mode on entry.
		 */
		// Angel로 부터 부팅 - SVC모드 진입을 필요로 하며 FIQ/IRQ를
		// disable시켜야 한다.
		// (angel에 관한 수자 정의는 arm.h 소스에 있다.).
		// 처음에 user 모드로 시작한 경우에만 작업을 한다.
		mrs	r2, cpsr		@ get current mode
		tst	r2, #3			@ not user?
		bne	not_angel
		mov	r0, #0x17		@ angel_SWIreason_EnterSVC
 ARM(		swi	0x123456	)	@ angel_SWI_ARM
 THUMB(		svc	0xab		)	@ angel_SWI_THUMB
not_angel:
		safe_svcmode_maskall r0		// SVC mode로 설정한다.
		msr	spsr_cxsf, r9		@ Save the CPU boot mode in
						@ SPSR
						// SVC mode 용 SPSR에 저장
						// 접미사 cxsf 의미? PSR 필드의 접미사임
		/* ARMv2 일 경우 수행 됨*/
		/*
		 * Note that some cache flushing and other stuff may
		 * be needed here - is there an Angel SWI call for this?
		 */

		/*
		 * some architecture specific code can be inserted
		 * by the linker here, but it should preserve r7, r8, and r9.
		 */

		 //ELF format 의 text section 정의
		 //Section directive 사용/ 사용안한 코드의 차이는?
		 //vmlinux.lds.in file의 .text 가 맞는지? 
		.text

		 //exynos defconfig 기준으로 code 분석
		 //CONFIG_AUTO_ZRELADDR 는 빠져 있으므로 아래 코드는 Skip 
#ifdef CONFIG_AUTO_ZRELADDR
		@ determine final kernel image address
		mov	r4, pc
		and	r4, r4, #0xf8000000
		add	r4, r4, #TEXT_OFFSET
#else
		//= 의 의미는? : pesudo assembler 임
		//mov r4 #zreladdr 와 동일
		//arm/Makefile 의 TEXT_OFFSET 값이 적혀 있음
		//TEXT_OFFSET 값의 의미는? datasheet 찾아봐야됨
		ldr	r4, =zreladdr
#endif
		//link reg 에 pc를 저장하고 cache_on로jump
		/*
		 * Set up a page table only if it won't overwrite ourself.
		 * That means r4 < pc && r4 - 16k page directory > &_end.
		 * Given that r4 > &_end is most unfrequent, we add a rough
		 * additional 1MB of room for a possible appended DTB.
		 */
		mov	r0, pc
		cmp	r0, r4
		ldrcc	r0, LC0+32
		addcc	r0, r0, pc
		cmpcc	r4, r0
		orrcc	r4, r4, #1		@ remember we skipped cache_on
		blcs	cache_on

restart:	adr	r0, LC0			// pc에서 LC0까지의 상대 주소를 r0에 저장
						//
		ldmia	r0, {r1, r2, r3, r6, r10, r11, r12}
						// LC0 에 있는 값들을 순서대로 r1부터 r12까지 저장.
		ldr	sp, [r0, #28]
						// LC0 끝부분을 sp에 저장.
//2013/07/13 종료
//2013/07/20 시작

		/*
		 * We might be running at a different address.  We need
		 * to fix up various pointers.
		 */
		sub	r0, r0, r1		@ calculate the delta offset
						//r0 : runtime의 LC0 address, r1 : compile time의 LC0 address
		add	r6, r6, r0		@ _edata
						// r6 : runtime의 _edata
		add	r10, r10, r0		@ inflated kernel size location
						// r10 : runtime 의 inflated kernel size location

		/*
		 * The kernel build system appends the size of the
		 * decompressed kernel at the end of the compressed data
		 * in little-endian form.
		 */
		ldrb	r9, [r10, #0]		//r9 = *(input_data_end - 4)
		ldrb	lr, [r10, #1]		//lr = *(input_data_end - 3)
		orr	r9, r9, lr, lsl #8	//r9 = r9 | (lr << 8)
		ldrb	lr, [r10, #2]		//lr = *(input_data_end - 2)
		ldrb	r10, [r10, #3]		//r10 = *(input_data_end - 1)
		orr	r9, r9, lr, lsl #16	//r9 = r9 | (lr << 16)
		orr	r9, r9, r10, lsl #24	//r9 = r9 | (lr << 24)

#ifndef CONFIG_ZBOOT_ROM
		/* malloc space is above the relocated stack (64k max) */
		add	sp, sp, r0
		add	r10, sp, #0x10000
#else
		/*
		 * With ZBOOT_ROM the bss/stack is non relocatable,
		 * but someone could still run this code from RAM,
		 * in which case our reference is _edata.
		 */
		mov	r10, r6			//
#endif

		mov	r5, #0			@ init dtb size to 0
#ifdef CONFIG_ARM_APPENDED_DTB
/*
 *   r0  = delta
 *   r2  = BSS start
 *   r3  = BSS end
 *   r4  = final kernel address (possibly with LSB set)
 *   r5  = appended dtb size (still unknown)
 *   r6  = _edata
 *   r7  = architecture ID
 *   r8  = atags/device tree pointer
 *   r9  = size of decompressed image
 *   r10 = end of this image, including  bss/stack/malloc space if non XIP
 *   r11 = GOT start
 *   r12 = GOT end
 *   sp  = stack pointer
 *
 * if there are device trees (dtb) appended to zImage, advance r10 so that the
 * dtb data will get relocated along with the kernel if necessary.
 */

		ldr	lr, [r6, #0]		//lr = *(_edata) zImage의 끝의 값
#ifndef __ARMEB__
		ldr	r1, =0xedfe0dd0		@ sig is 0xd00dfeed big endian
#else
		ldr	r1, =0xd00dfeed
#endif
		//DTB를 사용하면 위 값이 zImage의 끝에 넣어져 있다.
		cmp	lr, r1
		bne	dtb_check_done		@ not found

#ifdef CONFIG_ARM_ATAG_DTB_COMPAT
		/*
		 * OK... Let's do some funky business here.
		 * If we do have a DTB appended to zImage, and we do have
		 * an ATAG list around, we want the later to be translated
		 * and folded into the former here.  To be on the safe side,
		 * let's temporarily move  the stack away into the malloc
		 * area.  No GOT fixup has occurred yet, but none of the
		 * code we're about to call uses any global variable.
		*/
		add	sp, sp, #0x10000	    //sp = sp + 64k ( sp사이즈를 + 64k한다)
		stmfd	sp!, {r0-r3, ip, lr}	    //*(sp -4) = r0, *(sp - 8) = r1, ... *(sp - 24) = lr, sp -= 24
		mov	r0, r8			    //r0 = atags/device tree pointer
		mov	r1, r6			    //r1 = _edata
		sub	r2, sp, r6		    //r2 = sp - _edata
		bl	atags_to_fdt

		/*
		 * If returned value is 1, there is no ATAG at the location
		 * pointed by r8.  Try the typical 0x100 offset from start
		 * of RAM and hope for the best.
		 */
		// start of ram + offset 0x100 보통 ATAG가 오는 주소
		// 0x100의 의미: 통상적인 ATAG의 위치 
		cmp	r0, #1
		sub	r0, r4, #TEXT_OFFSET	    // TEXT_OFFSET = 0x00008000
		bic	r0, r0, #1
		add	r0, r0, #0x100
		mov	r1, r6
		sub	r2, sp, r6
		bleq	atags_to_fdt

		ldmfd	sp!, {r0-r3, ip, lr}	    // stack에 넣은 값 복원
		sub	sp, sp, #0x10000	    // malloc 으로 잡아 놓은 값 복원
#endif

		mov	r8, r6			@ use the appended device tree
						// 위에서 fdt 설정 완료. r8 을 다른 용도로 사용 가능 
						// r8: dtb address 값

		/*
		 * Make sure that the DTB doesn't end up in the final
		 * kernel's .bss area. To do so, we adjust the decompressed
		 * kernel size to compensate if that .bss size is larger
		 * than the relocated code.
		 */
		ldr	r5, =_kernel_bss_size	// = ?: pesudo instruction.
						// mov 와 동작은 동일, 32bit 전체를 사용
						// _kernel_bss_size: 압축 풀린 kernel bss 사이즈 
		adr	r1, wont_overwrite
		sub	r1, r6, r1		// r1 = device tree 주소 -  wont_overwrite의 주소 
		subs	r1, r5, r1		// _kernel_bss_size - r1
		addhi	r9, r9, r1		// if (r5 > r1) 

		/* Get the dtb's size */
		ldr	r5, [r6, #4]
#ifndef __ARMEB__
		/* convert r5 (dtb size) to little endian */
		eor	r1, r5, r5, ror #16
		bic	r1, r1, #0x00ff0000
		mov	r5, r5, ror #8
		eor	r5, r5, r1, lsr #8
#endif

		/* preserve 64-bit alignment */
		add	r5, r5, #7
		bic	r5, r5, #7

		/* relocate some pointers past the appended dtb */
		add	r6, r6, r5	    // r6(_edata) = dtb 시작주소 + dtb size
		add	r10, r10, r5	    // r10(zimage 끝주소) = r10 + dtb size
		add	sp, sp, r5	    // sp = sp + dtb size
dtb_check_done:
#endif

/*
 * Check to see if we will overwrite ourselves.
 *   r4  = final kernel address (possibly with LSB set)
 *   r9  = size of decompressed image
 *   r10 = end of this image, including  bss/stack/malloc space if non XIP
 * We basically want:
 *   r4 - 16k page directory >= r10 -> OK
 *   r4 + image length <= address of wont_overwrite -> OK
 * Note: the possible LSB in r4 is harmless here.
 */
		add	r10, r10, #16384    // r10 = r10(zimage 끝주소)  dtb size + 16K
		cmp	r4, r10		    // r4 : final kernal address
		bhs	wont_overwrite	    // 겹치지 않는 경우
		add	r10, r4, r9
		adr	r9, wont_overwrite
		cmp	r10, r9
		bls	wont_overwrite	    
		
		
// 겹치는 경우

/*
 * Relocate ourselves past the end of the decompressed kernel.
 *   r6  = _edata
 *   r10 = end of the decompressed kernel
 * Because we always copy ahead, we need to do it from the end and go
 * backward in case the source and destination overlap.
 */
		/*
		 * Bump to the next 256-byte boundary with the size of
		 * the relocation code added. This avoids overwriting
		 * ourself when the offset is small.
		 */
		// 256 더하는 이유? 겹치지 않도록 여유공간 확보 하기위함. 
		// r10 = end of the decompressed kernel + (reloc_code_end - restart + 256) & ~255)
		add	r10, r10, #((reloc_code_end - restart + 256) & ~255)
		bic	r10, r10, #255

		/* Get start of code we want to copy and align it down. */
		adr	r5, restart
		bic	r5, r5, #31

/* Relocate the hyp vector base if necessary */
#ifdef CONFIG_ARM_VIRT_EXT
		mrs	r0, spsr
		and	r0, r0, #MODE_MASK
		cmp	r0, #HYP_MODE
		bne	1f

		bl	__hyp_get_vectors	// HVC vector call 0 을 수행
						// FIXME: Hyperviser 코드분석시 추후 검토 요망
		sub	r0, r0, r5
		add	r0, r0, r10
		bl	__hyp_set_vectors
1:
#endif

		sub	r9, r6, r5		@ size to copy
						// r6 : _edata, r5: restart 위치 
		add	r9, r9, #31		@ rounded up to a multiple
		bic	r9, r9, #31		@ ... of 32 bytes
		add	r6, r9, r5		// r6 = size + restart 위치 -> source end address 구한 결과
		add	r9, r9, r10             // destination end address 구한 결과

		
		
1:		ldmdb	r6!, {r0 - r3, r10 - r12, lr}	// decrement before
							// r0 = *(r6 - 4) ... lr = *(r6 - 32) r6 = r6 - 32
		cmp	r6, r5				// source end address 까지 왔는지 비교	
		stmdb	r9!, {r0 - r3, r10 - r12, lr}	// load한것 store 
		bhi	1b

		/* Preserve offset to relocated code. */
		sub	r6, r9, r6

#ifndef CONFIG_ZBOOT_ROM
		/* cache_clean_flush may use the stack, so relocate it */
		add	sp, sp, r6
#endif

		tst	r4, #1
		bleq	cache_clean_flush

		adr	r0, BSYM(restart)	// 복사를 했던 wont_overwrite 로 어떻게 가서 수행이 되는지?
						// - 조건에 의해서 restart에 시작해도 cache, DTB 작업을 하지않고
						// - wont_overwrite jump 하도록 되어 있음
		add	r0, r0, r6		// r6: offset to relocated code 임 
		mov	pc, r0

wont_overwrite:
/*
 * If delta is zero, we are running at the address we were linked at.
 *   r0  = delta
 *   r2  = BSS start
 *   r3  = BSS end
 *   r4  = kernel execution address (possibly with LSB set)
 *   r5  = appended dtb size (0 if not present)
 *   r7  = architecture ID
 *   r8  = atags pointer
 *   r11 = GOT start
 *   r12 = GOT end
 *   sp  = stack pointer
 */
		orrs	r1, r0, r5
		beq	not_relocated		// orr 연산결과 jump 하지 않음

		add	r11, r11, r0		// r11 : 복사한 곳의 GOT start 값임
		add	r12, r12, r0		// r12 : 복사한 곳의 GOT end 값임

#ifndef CONFIG_ZBOOT_ROM
		// FIXME: GOT, PLT를 사용하지 않을 것 같은데 이 작업이 필요한 이유??
		/*
		 * If we're running fully PIC === CONFIG_ZBOOT_ROM = n,
		 * we need to fix up pointers into the BSS region.
		 * Note that the stack pointer has already been fixed up.
		 */
		add	r2, r2, r0		// r2 : 복사한 곳의 BSS start 값임
		add	r3, r3, r0		// r3 : 복사한 곳의 BSS end 값임

		/*
		 * Relocate all entries in the GOT table.
		 * Bump bss entries to _edata + dtb size
		 */
1:		ldr	r1, [r11, #0]		@ relocate entries in the GOT
		add	r1, r1, r0		@ This fixes up C references
		cmp	r1, r2			@ if entry >= bss_start &&
		cmphs	r3, r1			@       bss_end > entry
		addhi	r1, r1, r5		@    entry += dtb size
		str	r1, [r11], #4		@ next entry
		cmp	r11, r12
		blo	1b

		/* bump our bss pointers too */
		add	r2, r2, r5		// r2 : 복사한 곳의 BSS start 값 + appended dtb size 
		add	r3, r3, r5		// r3 : 복사한 곳의 BSS end 값 + appended dtb size 

#else

		/*
		 * Relocate entries in the GOT table.  We only relocate
		 * the entries that are outside the (relocated) BSS region.
		 */
1:		ldr	r1, [r11, #0]		@ relocate entries in the GOT
		cmp	r1, r2			@ entry < bss_start ||
		cmphs	r3, r1			@ _end < entry
		addlo	r1, r1, r0		@ table.  This fixes up the
		str	r1, [r11], #4		@ C references.
		cmp	r11, r12
		blo	1b
#endif

not_relocated:	mov	r0, #0
1:		str	r0, [r2], #4		@ clear bss
		str	r0, [r2], #4
		str	r0, [r2], #4
		str	r0, [r2], #4
		cmp	r2, r3
		blo	1b

		/*
		 * Did we skip the cache setup earlier?
		 * That is indicated by the LSB in r4.
		 * Do it now if so.
		 */
		tst	r4, #1
		bic	r4, r4, #1
		blne	cache_on

/*
 * The C runtime environment should now be setup sufficiently.
 * Set up some pointers, and start decompressing.
 *   r4  = kernel execution address
 *   r7  = architecture ID
 *   r8  = atags pointer
 */
		mov	r0, r4
		mov	r1, sp			@ malloc space above stack
		add	r2, sp, #0x10000	@ 64k max
		mov	r3, r7
		bl	decompress_kernel
		bl	cache_clean_flush
		bl	cache_off
		mov	r1, r7			@ restore architecture number
		mov	r2, r8			@ restore atags pointer

#ifdef CONFIG_ARM_VIRT_EXT
		mrs	r0, spsr		@ Get saved CPU boot mode
		and	r0, r0, #MODE_MASK
		cmp	r0, #HYP_MODE		@ if not booted in HYP mode...
		bne	__enter_kernel		@ boot kernel directly

		adr	r12, .L__hyp_reentry_vectors_offset
		ldr	r0, [r12]
		add	r0, r0, r12

		bl	__hyp_set_vectors
		__HVC(0)			@ otherwise bounce to hyp mode

		b	.			@ should never be reached

		.align	2
.L__hyp_reentry_vectors_offset:	.long	__hyp_reentry_vectors - .
#else
		b	__enter_kernel
#endif

		.align	2
		.type	LC0, #object
LC0:		.word	LC0			@ r1
		.word	__bss_start		@ r2
		.word	_end			@ r3
		.word	_edata			@ r6
		.word	input_data_end - 4	@ r10 (inflated size location)
		// -4를 하는 이유는? (align 2가 없는데 무조건 -4를 해도 되는가?는 아님)
		// input_data_end의 끝에 압축을 푼 kernel의 사이즈가 들어가므로 -4를 해줌으로 실제 input_data_end가 됨 
		.word	_got_start		@ r11
		.word	_got_end		@ ip // r12
		.word	.L_user_stack_end	@ sp
		.word	_end - restart + 16384 + 1024*1024
		.size	LC0, . - LC0

#ifdef CONFIG_ARCH_RPC
		.globl	params
params:		ldr	r0, =0x10000100		@ params_phys for RPC
		mov	pc, lr
		.ltorg
		.align
#endif

/*
 * Turn on the cache.  We need to setup some page tables so that we
 * can have both the I and D caches on.
 *
 * We place the page tables 16k down from the kernel execution address,
 * and we hope that nothing else is using it.  If we're using it, we
 * will go pop!
 *
 * On entry,
 *  r4 = kernel execution address
 *  r7 = architecture number
 *  r8 = atags pointer
 * On exit,
 *  r0, r1, r2, r3, r9, r10, r12 corrupted
 * This routine must preserve:
 *  r4, r7, r8
 */
        /* memory를 2^5 (32byte) 으로 align 시킴
         * default align 은 2^4 (16byte) 임 */
		.align	5
cache_on:	mov	r3, #8			@ cache_on function
		b	call_cache_fn

/*
 * Initialize the highest priority protection region, PR7
 * to cover all 32bit address and cacheable and bufferable.
 */
__armv4_mpu_cache_on:
		mov	r0, #0x3f		@ 4G, the whole
		mcr	p15, 0, r0, c6, c7, 0	@ PR7 Area Setting
		mcr 	p15, 0, r0, c6, c7, 1

		mov	r0, #0x80		@ PR7
		mcr	p15, 0, r0, c2, c0, 0	@ D-cache on
		mcr	p15, 0, r0, c2, c0, 1	@ I-cache on
		mcr	p15, 0, r0, c3, c0, 0	@ write-buffer on

		mov	r0, #0xc000
		mcr	p15, 0, r0, c5, c0, 1	@ I-access permission
		mcr	p15, 0, r0, c5, c0, 0	@ D-access permission

		mov	r0, #0
		mcr	p15, 0, r0, c7, c10, 4	@ drain write buffer
		mcr	p15, 0, r0, c7, c5, 0	@ flush(inval) I-Cache
		mcr	p15, 0, r0, c7, c6, 0	@ flush(inval) D-Cache
		mrc	p15, 0, r0, c1, c0, 0	@ read control reg
						@ ...I .... ..D. WC.M
		orr	r0, r0, #0x002d		@ .... .... ..1. 11.1
		orr	r0, r0, #0x1000		@ ...1 .... .... ....

		mcr	p15, 0, r0, c1, c0, 0	@ write control reg

		mov	r0, #0
		mcr	p15, 0, r0, c7, c5, 0	@ flush(inval) I-Cache
		mcr	p15, 0, r0, c7, c6, 0	@ flush(inval) D-Cache
		mov	pc, lr

__armv3_mpu_cache_on:
		mov	r0, #0x3f		@ 4G, the whole
		mcr	p15, 0, r0, c6, c7, 0	@ PR7 Area Setting

		mov	r0, #0x80		@ PR7
		mcr	p15, 0, r0, c2, c0, 0	@ cache on
		mcr	p15, 0, r0, c3, c0, 0	@ write-buffer on

		mov	r0, #0xc000
		mcr	p15, 0, r0, c5, c0, 0	@ access permission

		mov	r0, #0
		mcr	p15, 0, r0, c7, c0, 0	@ invalidate whole cache v3
		/*
		 * ?? ARMv3 MMU does not allow reading the control register,
		 * does this really work on ARMv3 MPU?
		 */
		mrc	p15, 0, r0, c1, c0, 0	@ read control reg
						@ .... .... .... WC.M
		orr	r0, r0, #0x000d		@ .... .... .... 11.1
		/* ?? this overwrites the value constructed above? */
		mov	r0, #0
		mcr	p15, 0, r0, c1, c0, 0	@ write control reg

		/* ?? invalidate for the second time? */
		mcr	p15, 0, r0, c7, c0, 0	@ invalidate whole cache v3
		mov	pc, lr

#ifdef CONFIG_CPU_DCACHE_WRITETHROUGH
#define CB_BITS 0x08
#else
#define CB_BITS 0x0c
#endif

//
// r4 : 0x40008000 - /arch/arm/mach-exynos/Makefile.boot zerladdr-y로 정의 되어있음
// bic 를 두번 하는 이유 : arm architecture manual : A5.2.4 참고 imm12 = rotation4 + imm8
//
__setup_mmu:	sub	r3, r4, #16384		@ Page directory size
						// r3 = 0x40008000 - 0x4000(16384) = 0x40004000
		bic	r3, r3, #0xff		@ Align the pointer
						// r3 = 0x40004000 & ~(0xff) = 0x40004000
		bic	r3, r3, #0x3f00		// r3 = 0x40004000 & ~(0x3f00) = 0x40004000
/*
 * Initialise the page tables, turning on the cacheable and bufferable
 * bits for the RAM area only.
 */
//
// Page Table을 초기화 한다. 오직 RAM영역만 cacheable과 bufferable 비트를 켠다.
//
		mov	r0, r3			// r0 = 0x40004000
						// lsr ,lsl #18 인 이유 : clps711x 계열의 주소가 0xc0028000 이기
						// 때문에 #18을 해야 하위 bit 클리어 할수 있다.
		mov	r9, r0, lsr #18		// r9 = 0x40004000 > 18 = 0x1000
						// FIXME: RAM시작 주소가 0x40000000인 이유는
						//  arch/arm/mach-exynos/include/mach/map.h 참고 (확인요망)
		mov	r9, r9, lsl #18		@ start of RAM
						// r9 = 0x1000 < 18 = 0x40000000
		add	r10, r9, #0x10000000	@ a reasonable RAM size
						// r10 = 0x40000000 + 0x10000000(256M) = 0x50000000
						// r1에 MMU Page table 의 Section entry 값을 만들어 준다.
		mov	r1, #0x12		@ XN(0x10)|U + section mapping(0x02)
						// FIXME: r1 = 0x12
						// XN : Excute never(0x10)(코드영역이아님),
						// U(확인요망) : manual B3.5 참고
		orr	r1, r1, #3 << 10	// AP(Access Permission)=11(Read Write가 가능하다) : B3.7.1 참고
						// r1 = 0x12 | (0x3 << 10 ) = 0xC12
		add	r2, r3, #16384		// r2 = 0x40004000 + 0x4000(16384) = 0x40008000

//
// 전체 4Gbyte 영역중 0x40000000 부터 0x50000000 까지 영역만 Writeback/executable(0xC0E)영역으로 설정한다.
// 나머지는 Noncacheable,Nonexecutable, Nonbufferable(0xC12) 로 설정
//

// r0 가 loop를 결정하는 Page table의 주소값
// r1 은 orrlo, orrhs 수행을 결정하는 Section base address 값

//-------------
// 최초 루프만 주석표시
//-------------
1:		cmp	r1, r9			@ if virt > start of RAM
						// r1 = 0xC12(가변), r9 = 0x40000000
		cmphs	r10, r1			@   && end of RAM > virt
						// r10 = 0x50000000, r1 = 0xC12(가변) // hs : unsigned로 비교해서 크거나 같다면...
		bic	r1, r1, #0x1c		@ clear XN|U + C + B
						// r1 = 0xC12 & ~(0x1c) = 0xC02 // AP와 Section mapping만 남음
		orrlo	r1, r1, #0x10		@ Set XN|U for non-RAM
						// lo(low) : 작다면 r1 = 0xc02 | 0x10 = 0xc12
		orrhs	r1, r1, r6		@ set RAM section settings
						// hs(high or same) : 크거나 같다면
		str	r1, [r0], #4		@ 1:1 mapping
						// *r0 = r1, r0 += 4 // 0x40004000 주소에 0xc12를 저장후 0x40004004
		add	r1, r1, #1048576	// r1 = 0xc12 + 0x100000(1048576) = 0x100c12
		teq	r0, r2			// r0 = 0x40004004(가변) ^ 0x40008000(고정) = //Page table의 끝을 검사한다.
		bne	1b			// 위 결과 Z=0이면 1로감


//-------------
// RAM 영역일때 루프 : 0x40000000 ~ 0x50000000 ( orrhs수행됨 )
//-------------
//
//1:		cmp	r1, r9			@ if virt > start of RAM
//						// r1 = 0x40000C12, r9 = 0x40000000
//		cmphs	r10, r1			@   && end of RAM > virt
//						// r10 = 0x50000000, r1 = 0x40000C12
//						// hs : unsigned로 비교해서 크거나 같다면...
//		bic	r1, r1, #0x1c		@ clear XN|U + C + B
//						// r1 = 0x40000C12 & ~(0x1c) = 0x40000C02 //AP와 Section mapping만 남음
//		orrlo	r1, r1, #0x10		@ Set XN|U for non-RAM
//						// lo : 작다면
//		orrhs	r1, r1, r6		@ set RAM section settings
//						// hs : 크거나 같다면 r1 = 0x40000c02 | 0xE(r6) = 0x40000C0E
//		str	r1, [r0], #4		@ 1:1 mapping
//						// *r0 = r1, r0 += 4
//						// 0x40005000 주소에 0x40000C0E를 저장후 0x40005004
//		add	r1, r1, #1048576	// r1 = 0x40000C0E + 0x100000(1048576) = 0x40100c0e
//		teq	r0, r2			// r0 = 0x40005004(가변) ^ 0x40008000(고정) =
//						//Page table의 끝을 검사한다.
//		bne	1b			// 위 결과 Z=0이면 1로감
//

//-------------
// end of loop
//-------------
//1:		cmp	r1, r9			@ if virt > start of RAM
//						// r1 = 0xfff00C12, r9 = 0x40000000
//		cmphs	r10, r1			@   && end of RAM > virt
//						// r10 = 0x50000000, r1 = 0xfff00C12
//						// hs : unsigned로 비교해서 크거나 같다면...
//		bic	r1, r1, #0x1c		@ clear XN|U + C + B
//						// r1 = 0xfff00C12 & ~(0x1c) = 0xfff00C02 //AP와 Section mapping만 남음
//		orrlo	r1, r1, #0x10		@ Set XN|U for non-RAM
//						// lo : 작다면
//		orrhs	r1, r1, r6
//		str	r1, [r0], #4		@ 1:1 mapping
//						// *r0 = r1, r0 += 4
//						// 0x40007ffc 주소에 0xfff00c12를 저장후 0x40008000
//		add	r1, r1, #1048576	// r1 = 0xfff00C12 + 0x100000(1048576) = 0x00000c12
//		teq	r0, r2			// r0 = 0x40008000(가변) ^ 0x40008000(고정) =
//						// Page table의 끝을 검사한다.
//		bne	1b			// 위 결과 Z=1, no jump-back
//

/*
 * If ever we are running from Flash, then we surely want the cache
 * to be enabled also for our execution instance...  We map 2MB of it
 * so there is no map overlap problem for up to 1 MB compressed kernel.
 * If the execution is in RAM then we would only be duplicating the above.
 */
//
//FIXME B를 여기와서 다시 0xC0E 로 셋하는 이유 : (조사요망)
//
		orr	r1, r6, #0x04		@ ensure B is set for this
						// r1 = 0xE(r6) | 0x04 = 0xE
		orr	r1, r1, #3 << 10	// r1 = 0xE(r1) | (0x3 << 10) = 0xC0E
		mov	r2, pc			// r2 = pc
		mov	r2, r2, lsr #20		// r2 = pc(r2) > 20
		orr	r1, r1, r2, lsl #20	// r1 = 0xc0E | ( pc & 0xfff00000 )
						// 현재 pc에 해당하는 Section에 대한 디스크립터
		add	r0, r3, r2, lsl #2	// r0 = 0x40004000(r3) + (( pc > 20 ) < 2)
						// 현재 pc에 해당하는 Section에 대한 Page table address
		str	r1, [r0], #4		// *r0 = 0xc0e | ( pc & 0xfff00000 ) , r0 += 4
		add	r1, r1, #1048576	// r1 = ( 0xc0e | ( pc & 0xfff00000 ) ) + 0x100000(1048576)
		str	r1, [r0]		// *r0 = ( 0xc0e | ( pc & 0xfff00000 ) ) + 0x100000(1048576)
//
// 2013/07/06 종료
//
		mov	pc, lr
ENDPROC(__setup_mmu)

@ Enable unaligned access on v6, to allow better code generation
@ for the decompressor C code:
__armv6_mmu_cache_on:
		mrc	p15, 0, r0, c1, c0, 0	@ read SCTLR
		bic	r0, r0, #2		@ A (no unaligned access fault)
		orr	r0, r0, #1 << 22	@ U (v6 unaligned access model)
		mcr	p15, 0, r0, c1, c0, 0	@ write SCTLR
		b	__armv4_mmu_cache_on

__arm926ejs_mmu_cache_on:
#ifdef CONFIG_CPU_DCACHE_WRITETHROUGH
		mov	r0, #4			@ put dcache in WT mode
		mcr	p15, 7, r0, c15, c0, 0
#endif

__armv4_mmu_cache_on:
		mov	r12, lr
#ifdef CONFIG_MMU
		mov	r6, #CB_BITS | 0x12	@ U
		bl	__setup_mmu
		mov	r0, #0
		mcr	p15, 0, r0, c7, c10, 4	@ drain write buffer
		mcr	p15, 0, r0, c8, c7, 0	@ flush I,D TLBs
		mrc	p15, 0, r0, c1, c0, 0	@ read control reg
		orr	r0, r0, #0x5000		@ I-cache enable, RR cache replacement
		orr	r0, r0, #0x0030
 ARM_BE8(	orr	r0, r0, #1 << 25 )	@ big-endian page tables
		bl	__common_mmu_cache_on
		mov	r0, #0
		mcr	p15, 0, r0, c8, c7, 0	@ flush I,D TLBs
#endif
		mov	pc, r12

__armv7_mmu_cache_on:
		mov	r12, lr			//lr을 r12에 저장하는 이유: Stack을 쓰지 않기 위해서.
#ifdef CONFIG_MMU
		mrc	p15, 0, r11, c0, c1, 4	@ read ID_MMFR0
						// MMU에 MMFR0값을 읽어서 r11에 넣는다.
		tst	r11, #0xf		@ VMSA
						// MMFR0[3:0](VMSA)를 tst한다.
						//
						// tst에 대하여 정리:
						//    r11&0xf연산을 해서 결과가 0이면 CPSR에 Zero flag가 1이 된다.
						//
		movne	r6, #CB_BITS | 0x02	@ !XN
						// 현재 설정이 D-Cache WriteBack이므로 CB_BITS는 0xC이고
						// ne 는 Zero flag가 0이면 명령어 수행
						// r6 = 0xC | 0x02 = 0x0E 가 된다.
		blne	__setup_mmu		// VMSA를 지원하면 __setup_mmu로 이동한다.
		mov	r0, #0
		mcr	p15, 0, r0, c7, c10, 4	@ drain write buffer
						// data write buffer 용어가 변경 됨 -> data sync barrier (DSB)
						// Cache 가 아닌데도 hw적으로 data write 되지 않았을 수가 있음
						// 확실하게 write buffer 있는 data를 memory에 써주도록 함 
						// A.R.M : 152p(A3.8.3), 1484p(Table B3-42)
		tst	r11, #0xf		@ VMSA
		mcrne	p15, 0, r0, c8, c7, 0	@ flush I,D TLBs
						// invalidate entire unified TLB임, TLB에 있던 data를 무효화 함 
						// TLB는 page table의 cache임 
						// MMU를 켜기전에 TLB(cache) 남아 있는 기존 정보를 무효화 함
						// A.R.M : 1485p(Table B3-42), 1470p(B3.17.1), 1497p(B3.18.7)
#endif
		mrc	p15, 0, r0, c1, c0, 0	@ read control reg
						// control register 값을 r0에 넣음
						// A.R.M : 1705p(B4.1.130 SCTLR, System Control Register, VMSA)
		bic	r0, r0, #1 << 28	@ clear SCTLR.TRE
						// TRE: TEX remap enable
						// TEX: type extension -> memory attribute를 확장함
						// TEX 값을 remap 할수 있는데 하지 않겠다는 의미임
						// remap의 의미: 다른 위치의 정보로 대채체 한다는 의미임 
						// A.R.M: 1367p(B3.8.2 Short-descriptor format memory region attributes, without TEX remap)
		orr	r0, r0, #0x5000		@ I-cache enable, RR cache replacement
						// control register의 12,14 bit를 set
						// 12bit: I-cache, 14bit: RR cache replacement - 1: round robin
		orr	r0, r0, #0x003c		@ write buffer
						// 0x3c == 0b111100
						// 5bit: CP15 Barrier enable, 4,3bit: reserved (should be set), 2bit: D-cache 
						// FIXME : 위에서 barrier enable을 했는데 여기서 다시 CP15 barrier을 enable 하는 이유?
						// mcr	p15, 0, r0, c7, c10, 4	@ drain write buffer <-- 요기서 했었음 
						// A.R.M: 1710p
						// SCTLR[5]   - CP15BEN(CP15 barrier enable)
						// SCTLR[4:3] - Reserved, RAO/SBOP(Read-As-One, Should-Be-One-or-Preserved on writes.)
						// SCTLR[2]   - Cache Enable
		bic	r0, r0, #2		@ A (no unaligned access fault)
						// unaligned access fault 기능을 끄겠다는 뜻.
		orr	r0, r0, #1 << 22	@ U (v6 unaligned access model)
						@ (needed for ARM1176)
						// SCTLR[22]  - U bit set, arm11 지원 코드
						// arm11은 이 bit가 programmable 함
						// A.R.M: 2728p(Glossary)
<<<<<<< HEAD
#ifdef CONFIG_MMU // CONFIG_MMU=y
=======
#ifdef CONFIG_MMU
>>>>>>> c43e50c2
 ARM_BE8(	orr	r0, r0, #1 << 25 )	@ big-endian page tables
						// SCTLR[25]  - EE(Exception Endianness)
						// exception이 발생시 endian을 big endian으로 처리
						// page table 처리시 endian을 big endian으로 처리
		mrcne   p15, 0, r6, c2, c0, 2   @ read ttb control reg
						// TBL용 control register를 r6에 읽어옴
						// A.R.M: 1722p
		orrne	r0, r0, #1		@ MMU enabled
		movne	r1, #0xfffffffd		@ domain 0 = client
						// DACR (damain access control register) 에 넣을 값임 
						// page table 변경 없이 access permission의 domain 전체 값을 변경
						// page table 은 damain 0로 설정 되어 있으므로 page table AP bit로 permission 설정
						// Client내용: Accesses are checked against the permission bits 
						//             in the translation tables 
						// A.R.M: 1558p
		bic     r6, r6, #1 << 31        @ 32-bit translation system
						// A.R.M: 1722p
						// Large의 경우 40bit
						// 
		bic     r6, r6, #3 << 0         @ use only ttbr0
						// A.R.M : 1726p, 1723p, 1330p(B3.5.4)
						// 여기서는 TTBR0의 폭을 [31:14-N(0)] 으로 설정.
						// TTBR0은 User가 쓰고, TTBR1은 커널이 사용한다.
						//
						// FIXME: ttbr이 무엇인가?
						//
						// 약어
						//   - TTBR: Translation Table Base Register
						//   - TLB : Translation Lookaside Buffer
						//
						// 참조
						//  - http://wiki.kldp.org/KoreanDoc/html/EmbeddedKernel-KLDP/arm.mmu.html
						//  - http://kth3321.blogspot.kr/2013/04/arm-cortex-1.html

		mcrne	p15, 0, r3, c2, c0, 0	@ load page table pointer
						// TTBR0에 r3를 저장.
						// r3 = 0x40008000 - 0x4000(16384) = 0x40004000

		mcrne	p15, 0, r1, c3, c0, 0	@ load domain access control
						// 위에서 도메인 D0를 client로 설정한 것을 쓴다.
						// r1 = #0xfffffffd

		mcrne   p15, 0, r6, c2, c0, 2   @ load ttb control
						// TTBCR에 r6를 저장.
						// TTBCR[31, 1,0]을 clear
#endif
		mcr	p15, 0, r0, c7, c5, 4	@ ISB......<1>
						// ISB: Instruction Barrier
						// 위에서 r0를 다음과 같이 설정하였음.
						//
						// A.R.M : 389p (A8.8.53)
						//    ISB가 필요한 경우
						//       1. Address Space Identifier (ASID)
						//       2. TLB maintenance operations, 
						//       3. branch predictor maintenance operations, 
						//       4. and all changes to the CP15 registers
		mcr	p15, 0, r0, c1, c0, 0	@ load control register
						// r0에 설정했던 내용을 CP15.System Control Register에 Load
		mrc	p15, 0, r0, c1, c0, 0	@ and read it back
		mov	r0, #0
		mcr	p15, 0, r0, c7, c5, 4	@ ISB......<2>
						// FIXME: ISB<1>, <2>의 역할은 무엇?
						// 참조
						//   - http://www.iamroot.org/xe/Kernel_8_ARM/58427
		mov	pc, r12			// 'bl	cache_on'을 호출했던 곳으로 복귀

__fa526_cache_on:
		mov	r12, lr
		mov	r6, #CB_BITS | 0x12	@ U
		bl	__setup_mmu
		mov	r0, #0
		mcr	p15, 0, r0, c7, c7, 0	@ Invalidate whole cache
		mcr	p15, 0, r0, c7, c10, 4	@ drain write buffer
		mcr	p15, 0, r0, c8, c7, 0	@ flush UTLB
		mrc	p15, 0, r0, c1, c0, 0	@ read control reg
		orr	r0, r0, #0x1000		@ I-cache enable
		bl	__common_mmu_cache_on
		mov	r0, #0
		mcr	p15, 0, r0, c8, c7, 0	@ flush UTLB
		mov	pc, r12

__common_mmu_cache_on:
#ifndef CONFIG_THUMB2_KERNEL
#ifndef DEBUG
		orr	r0, r0, #0x000d		@ Write buffer, mmu
#endif
		mov	r1, #-1
		mcr	p15, 0, r3, c2, c0, 0	@ load page table pointer
		mcr	p15, 0, r1, c3, c0, 0	@ load domain access control
		b	1f
		.align	5			@ cache line aligned
1:		mcr	p15, 0, r0, c1, c0, 0	@ load control register
		mrc	p15, 0, r0, c1, c0, 0	@ and read it back to
		sub	pc, lr, r0, lsr #32	@ properly flush pipeline
#endif

#define PROC_ENTRY_SIZE (4*5)

/*
 * Here follow the relocatable cache support functions for the
 * various processors.  This is a generic hook for locating an
 * entry and jumping to an instruction at the specified offset
 * from the start of the block.  Please note this is all position
 * independent code.
 *
 *  r1  = corrupted      // currupted란 함수 내에서 변경한다는 뜻.
 *  r2  = corrupted
 *  r3  = block offset   // #8
 *  r9  = corrupted
 *  r12 = corrupted
 */

/* 주석의 corrupted 의 의미는? :  */
//
// adr:
// r12:
// proc_types:

call_cache_fn:	adr	r12, proc_types
#ifdef CONFIG_CPU_CP15
        /* Coprocessor 에서 processor ID를 가져옴  */
		mrc	p15, 0, r9, c0, c0	@ get processor ID
#else
        /* 코드에서 processor ID를 가져옴 */
		ldr	r9, =CONFIG_PROCESSOR_ID
#endif

// proc_types 중 일부:
//	.word	0x000f0000		@ new CPU Id
//	.word	0x000f0000

//
// 2013/06/29 시작
//

// addeq에서 eq는 CPSR에 Zero flag가 1이면 실행하라는 뜻.
1:		ldr	r1, [r12, #0]		@ get value
		ldr	r2, [r12, #4]		@ get mask
		eor	r1, r1, r9		@ (real ^ match)
		tst	r1, r2			@       & mask
 ARM(		addeq	pc, r12, r3		) @ call cache function``
 THUMB(		addeq	r12, r3			)
 THUMB(		moveq	pc, r12			) @ call cache function
		add	r12, r12, #PROC_ENTRY_SIZE	// proc_type의 다음 단위로 주소 이동
							//. PROC_ENTRY_SIZE=(4byte * 5항목수)
		b	1b

/*
 * Table for cache operations.  This is basically:
 *   - CPU ID match
 *   - CPU ID mask
 *   - 'cache on' method instruction
 *   - 'cache off' method instruction
 *   - 'cache flush' method instruction
 *
 * We match an entry using: ((real_id ^ match) & mask) == 0
 *
 * Writethrough caches generally only need 'on' and 'off'
 * methods.  Writeback caches _must_ have the flush method
 * defined.
 */
		.align	2
		.type	proc_types,#object
proc_types:
		.word	0x41000000		@ old ARM ID
		.word	0xff00f000
		mov	pc, lr
 THUMB(		nop				)
		mov	pc, lr
 THUMB(		nop				)
		mov	pc, lr
 THUMB(		nop				)

		.word	0x41007000		@ ARM7/710
		.word	0xfff8fe00
		mov	pc, lr
 THUMB(		nop				)
		mov	pc, lr
 THUMB(		nop				)
		mov	pc, lr
 THUMB(		nop				)

		.word	0x41807200		@ ARM720T (writethrough)
		.word	0xffffff00
		W(b)	__armv4_mmu_cache_on
		W(b)	__armv4_mmu_cache_off
		mov	pc, lr
 THUMB(		nop				)

		.word	0x41007400		@ ARM74x
		.word	0xff00ff00
		W(b)	__armv3_mpu_cache_on
		W(b)	__armv3_mpu_cache_off
		W(b)	__armv3_mpu_cache_flush
		
		.word	0x41009400		@ ARM94x
		.word	0xff00ff00
		W(b)	__armv4_mpu_cache_on
		W(b)	__armv4_mpu_cache_off
		W(b)	__armv4_mpu_cache_flush

		.word	0x41069260		@ ARM926EJ-S (v5TEJ)
		.word	0xff0ffff0
		W(b)	__arm926ejs_mmu_cache_on
		W(b)	__armv4_mmu_cache_off
		W(b)	__armv5tej_mmu_cache_flush

		.word	0x00007000		@ ARM7 IDs
		.word	0x0000f000
		mov	pc, lr
 THUMB(		nop				)
		mov	pc, lr
 THUMB(		nop				)
		mov	pc, lr
 THUMB(		nop				)

		@ Everything from here on will be the new ID system.

		.word	0x4401a100		@ sa110 / sa1100
		.word	0xffffffe0
		W(b)	__armv4_mmu_cache_on
		W(b)	__armv4_mmu_cache_off
		W(b)	__armv4_mmu_cache_flush

		.word	0x6901b110		@ sa1110
		.word	0xfffffff0
		W(b)	__armv4_mmu_cache_on
		W(b)	__armv4_mmu_cache_off
		W(b)	__armv4_mmu_cache_flush

		.word	0x56056900
		.word	0xffffff00		@ PXA9xx
		W(b)	__armv4_mmu_cache_on
		W(b)	__armv4_mmu_cache_off
		W(b)	__armv4_mmu_cache_flush

		.word	0x56158000		@ PXA168
		.word	0xfffff000
		W(b)	__armv4_mmu_cache_on
		W(b)	__armv4_mmu_cache_off
		W(b)	__armv5tej_mmu_cache_flush

		.word	0x56050000		@ Feroceon
		.word	0xff0f0000
		W(b)	__armv4_mmu_cache_on
		W(b)	__armv4_mmu_cache_off
		W(b)	__armv5tej_mmu_cache_flush

#ifdef CONFIG_CPU_FEROCEON_OLD_ID
		/* this conflicts with the standard ARMv5TE entry */
		.long	0x41009260		@ Old Feroceon
		.long	0xff00fff0
		b	__armv4_mmu_cache_on
		b	__armv4_mmu_cache_off
		b	__armv5tej_mmu_cache_flush
#endif

		.word	0x66015261		@ FA526
		.word	0xff01fff1
		W(b)	__fa526_cache_on
		W(b)	__armv4_mmu_cache_off
		W(b)	__fa526_cache_flush

		@ These match on the architecture ID

		.word	0x00020000		@ ARMv4T
		.word	0x000f0000
		W(b)	__armv4_mmu_cache_on
		W(b)	__armv4_mmu_cache_off
		W(b)	__armv4_mmu_cache_flush

		.word	0x00050000		@ ARMv5TE
		.word	0x000f0000
		W(b)	__armv4_mmu_cache_on
		W(b)	__armv4_mmu_cache_off
		W(b)	__armv4_mmu_cache_flush

		.word	0x00060000		@ ARMv5TEJ
		.word	0x000f0000
		W(b)	__armv4_mmu_cache_on
		W(b)	__armv4_mmu_cache_off
		W(b)	__armv5tej_mmu_cache_flush

		.word	0x0007b000		@ ARMv6
		.word	0x000ff000
		W(b)	__armv6_mmu_cache_on
		W(b)	__armv4_mmu_cache_off
		W(b)	__armv6_mmu_cache_flush

		//
		// ARMv7 용 cache struct 정의
		//
		.word	0x000f0000		@ new CPU Id
		.word	0x000f0000
		W(b)	__armv7_mmu_cache_on	// W 의 의미는? include/asm/unified.h 참고
		W(b)	__armv7_mmu_cache_off
		W(b)	__armv7_mmu_cache_flush

		.word	0			@ unrecognised type
		.word	0
		mov	pc, lr
 THUMB(		nop				)
		mov	pc, lr
 THUMB(		nop				)
		mov	pc, lr
 THUMB(		nop				)

		.size	proc_types, . - proc_types

		/*
		 * If you get a "non-constant expression in ".if" statement"
		 * error from the assembler on this line, check that you have
		 * not accidentally written a "b" instruction where you should
		 * have written W(b).
		 */
		.if (. - proc_types) % PROC_ENTRY_SIZE != 0
		.error "The size of one or more proc_types entries is wrong."
		.endif

/*
 * Turn off the Cache and MMU.  ARMv3 does not support
 * reading the control register, but ARMv4 does.
 *
 * On exit,
 *  r0, r1, r2, r3, r9, r12 corrupted
 * This routine must preserve:
 *  r4, r7, r8
 */
		.align	5
cache_off:	mov	r3, #12			@ cache_off function
		b	call_cache_fn

__armv4_mpu_cache_off:
		mrc	p15, 0, r0, c1, c0
		bic	r0, r0, #0x000d
		mcr	p15, 0, r0, c1, c0	@ turn MPU and cache off
		mov	r0, #0
		mcr	p15, 0, r0, c7, c10, 4	@ drain write buffer
		mcr	p15, 0, r0, c7, c6, 0	@ flush D-Cache
		mcr	p15, 0, r0, c7, c5, 0	@ flush I-Cache
		mov	pc, lr

__armv3_mpu_cache_off:
		mrc	p15, 0, r0, c1, c0
		bic	r0, r0, #0x000d
		mcr	p15, 0, r0, c1, c0, 0	@ turn MPU and cache off
		mov	r0, #0
		mcr	p15, 0, r0, c7, c0, 0	@ invalidate whole cache v3
		mov	pc, lr

__armv4_mmu_cache_off:
#ifdef CONFIG_MMU
		mrc	p15, 0, r0, c1, c0
		bic	r0, r0, #0x000d
		mcr	p15, 0, r0, c1, c0	@ turn MMU and cache off
		mov	r0, #0
		mcr	p15, 0, r0, c7, c7	@ invalidate whole cache v4
		mcr	p15, 0, r0, c8, c7	@ invalidate whole TLB v4
#endif
		mov	pc, lr

__armv7_mmu_cache_off:
		mrc	p15, 0, r0, c1, c0
#ifdef CONFIG_MMU
		bic	r0, r0, #0x000d
#else
		bic	r0, r0, #0x000c
#endif
		mcr	p15, 0, r0, c1, c0	@ turn MMU and cache off
		mov	r12, lr
		bl	__armv7_mmu_cache_flush
		mov	r0, #0
#ifdef CONFIG_MMU
		mcr	p15, 0, r0, c8, c7, 0	@ invalidate whole TLB
#endif
		mcr	p15, 0, r0, c7, c5, 6	@ invalidate BTC
		mcr	p15, 0, r0, c7, c10, 4	@ DSB
		mcr	p15, 0, r0, c7, c5, 4	@ ISB
		mov	pc, r12

/*
 * Clean and flush the cache to maintain consistency.
 *
 * On exit,
 *  r1, r2, r3, r9, r10, r11, r12 corrupted
 * This routine must preserve:
 *  r4, r6, r7, r8
 */
		.align	5
cache_clean_flush:
		mov	r3, #16
		b	call_cache_fn

__armv4_mpu_cache_flush:
		mov	r2, #1
		mov	r3, #0
		mcr	p15, 0, ip, c7, c6, 0	@ invalidate D cache
		mov	r1, #7 << 5		@ 8 segments
1:		orr	r3, r1, #63 << 26	@ 64 entries
2:		mcr	p15, 0, r3, c7, c14, 2	@ clean & invalidate D index
		subs	r3, r3, #1 << 26
		bcs	2b			@ entries 63 to 0
		subs 	r1, r1, #1 << 5
		bcs	1b			@ segments 7 to 0

		teq	r2, #0
		mcrne	p15, 0, ip, c7, c5, 0	@ invalidate I cache
		mcr	p15, 0, ip, c7, c10, 4	@ drain WB
		mov	pc, lr
		
__fa526_cache_flush:
		mov	r1, #0
		mcr	p15, 0, r1, c7, c14, 0	@ clean and invalidate D cache
		mcr	p15, 0, r1, c7, c5, 0	@ flush I cache
		mcr	p15, 0, r1, c7, c10, 4	@ drain WB
		mov	pc, lr

__armv6_mmu_cache_flush:
		mov	r1, #0
		mcr	p15, 0, r1, c7, c14, 0	@ clean+invalidate D
		mcr	p15, 0, r1, c7, c5, 0	@ invalidate I+BTB
		mcr	p15, 0, r1, c7, c15, 0	@ clean+invalidate unified
		mcr	p15, 0, r1, c7, c10, 4	@ drain WB
		mov	pc, lr

__armv7_mmu_cache_flush:
		mrc	p15, 0, r10, c0, c1, 5	@ read ID_MMFR1
		tst	r10, #0xf << 16		@ hierarchical cache (ARMv7)
		mov	r10, #0
		beq	hierarchical
		mcr	p15, 0, r10, c7, c14, 0	@ clean+invalidate D
		b	iflush
// 2013/07/20 종료
// 2013/07/27 시작
hierarchical:
		mcr	p15, 0, r10, c7, c10, 5	@ DMB
		stmfd	sp!, {r0-r7, r9-r11}
		mrc	p15, 1, r0, c0, c0, 1	@ read clidr
						// CACHE LEVEL ID REGISTER
						// T.R.M: 121p(4.3.22)
		ands	r3, r0, #0x7000000	@ extract loc from clidr
						// level of coherency
						// flush 하기 위한 cache level 값을 확인
		mov	r3, r3, lsr #23		@ left align loc bit field
						// 하위 0 하나를 남기고 0을 모두 없앰
						// r3 = 4, loc = 2 (cortex a15)
						// loc가 2는 memory hierarchy 가 3차란 뜻임
		beq	finished		@ if loc is 0, then no need to clean
						// 무시되고 넘어감 
		mov	r10, #0			@ start clean at cache level 0
loop1:
		add	r2, r10, r10, lsr #1	@ work out 3x current cache level
						// CLIDR의 register 의 Ctype# 의 데이터를 뽑기 위함임.
						// 3x의 의미는 계산용 숫자임
						// 순수 코드는 1.5배임, LSB에 0이 하나 추가 되어 있음
		mov	r1, r0, lsr r2		@ extract cache type bits from clidr
		and	r1, r1, #7		@ mask of the bits for current cache only
						// r1은 Ctype의 값
		cmp	r1, #2			@ see what cache we have at this level
						// Data cache 인지 확인 
						// A.R.M (B4.1.20)
		blt	skip			@ skip if no cache, or just i-cache
		mcr	p15, 2, r10, c0, c0, 0	@ select current cache level in cssr
						// Cache Size Selection Register 
						// A.R.M (B4.1.41)
		mcr	p15, 0, r10, c7, c5, 4	@ isb to sych the new cssr&csidr
		mrc	p15, 1, r1, c0, c0, 0	@ read the new csidr
						// A15 기준 : line size = 2 (의미 16 word)
						// L1 cache : Associativity = 1 (의미 2 way)
						// L2 cache : Associativity = F (의미 16 way)
						// Cache Size ID Register 
						// A.R.M (B4.1.19)
		and	r2, r1, #7		@ extract the length of the cache lines
						// r2 = cache lines
		add	r2, r2, #4		@ add 4 (line length offset)
		ldr	r4, =0x3ff
		ands	r4, r4, r1, lsr #3	@ find maximum number on the way size
						// r1 >> 3 = Associativity 값 추출
						// r4 = CSIDR의 Associativity값
						// Associativity의 의미?? N way cache, direct cache의 방법
						// cache line 의 관리 단위 : way 
		clz	r5, r4			@ find bit position of way size increment
						// clz : count leading zero 연산 
		ldr	r7, =0x7fff
		ands	r7, r7, r1, lsr #13	@ extract max number of the index size
						// r1 >> 13 = Numset 값 추출
						// r7 = CSIDR의 Numset값
loop2:
		mov	r9, r4			@ create working copy of max way size
						// r9 = CSIDR의 Associativity값
loop3:
 ARM(		orr	r11, r10, r9, lsl r5	) @ factor way and cache number into r11
 ARM(		orr	r11, r11, r7, lsl r2	) @ factor index number into r11
 THUMB(		lsl	r6, r9, r5		)
 THUMB(		orr	r11, r10, r6		) @ factor way and cache number into r11
 THUMB(		lsl	r6, r7, r2		)
 THUMB(		orr	r11, r11, r6		) @ factor index number into r11
		mcr	p15, 0, r11, c7, c14, 2	@ clean & invalidate by set/way
						// r11 : 해당 level의 cache 정보 
						// A.R.M (B4.1.45)
						// 민홍교수님 2차 세미나 자료 (p28)
		subs	r9, r9, #1		@ decrement the way
		bge	loop3
		subs	r7, r7, #1		@ decrement the index
		bge	loop2
skip:
		add	r10, r10, #2		@ increment cache number
		cmp	r3, r10			// r3 = loc * 2 값, r10 = 위에서 연산한 cache의 level
		bgt	loop1

// 모든 data cache를 flush 하였음

finished:
		ldmfd	sp!, {r0-r7, r9-r11}	// stack에 저장한 값 pop
		mov	r10, #0			@ swith back to cache level 0
		mcr	p15, 2, r10, c0, c0, 0	@ select current cache level in cssr
iflush:
		mcr	p15, 0, r10, c7, c10, 4	@ DSB
		mcr	p15, 0, r10, c7, c5, 0	@ invalidate I+BTB
						// BTB : Branch Target Buffer 
						// Branch prediction을 했다는 가정하에 기존의 history를 삭제
						// A.R.M (N3.2)
		mcr	p15, 0, r10, c7, c10, 4	@ DSB
		mcr	p15, 0, r10, c7, c5, 4	@ ISB
		mov	pc, lr

__armv5tej_mmu_cache_flush:
1:		mrc	p15, 0, r15, c7, c14, 3	@ test,clean,invalidate D cache
		bne	1b
		mcr	p15, 0, r0, c7, c5, 0	@ flush I cache
		mcr	p15, 0, r0, c7, c10, 4	@ drain WB
		mov	pc, lr

__armv4_mmu_cache_flush:
		mov	r2, #64*1024		@ default: 32K dcache size (*2)
		mov	r11, #32		@ default: 32 byte line size
		mrc	p15, 0, r3, c0, c0, 1	@ read cache type
		teq	r3, r9			@ cache ID register present?
		beq	no_cache_id
		mov	r1, r3, lsr #18
		and	r1, r1, #7
		mov	r2, #1024
		mov	r2, r2, lsl r1		@ base dcache size *2
		tst	r3, #1 << 14		@ test M bit
		addne	r2, r2, r2, lsr #1	@ +1/2 size if M == 1
		mov	r3, r3, lsr #12
		and	r3, r3, #3
		mov	r11, #8
		mov	r11, r11, lsl r3	@ cache line size in bytes
no_cache_id:
		mov	r1, pc
		bic	r1, r1, #63		@ align to longest cache line
		add	r2, r1, r2
1:
 ARM(		ldr	r3, [r1], r11		) @ s/w flush D cache
 THUMB(		ldr     r3, [r1]		) @ s/w flush D cache
 THUMB(		add     r1, r1, r11		)
		teq	r1, r2
		bne	1b

		mcr	p15, 0, r1, c7, c5, 0	@ flush I cache
		mcr	p15, 0, r1, c7, c6, 0	@ flush D cache
		mcr	p15, 0, r1, c7, c10, 4	@ drain WB
		mov	pc, lr

__armv3_mmu_cache_flush:
__armv3_mpu_cache_flush:
		mov	r1, #0
		mcr	p15, 0, r1, c7, c0, 0	@ invalidate whole cache v3
		mov	pc, lr

/*
 * Various debugging routines for printing hex characters and
 * memory, which again must be relocatable.
 */
#ifdef DEBUG
		.align	2
		.type	phexbuf,#object
phexbuf:	.space	12
		.size	phexbuf, . - phexbuf

@ phex corrupts {r0, r1, r2, r3}
phex:		adr	r3, phexbuf
		mov	r2, #0
		strb	r2, [r3, r1]
1:		subs	r1, r1, #1
		movmi	r0, r3
		bmi	puts
		and	r2, r0, #15
		mov	r0, r0, lsr #4
		cmp	r2, #10
		addge	r2, r2, #7
		add	r2, r2, #'0'
		strb	r2, [r3, r1]
		b	1b

@ puts corrupts {r0, r1, r2, r3}
puts:		loadsp	r3, r1
1:		ldrb	r2, [r0], #1
		teq	r2, #0
		moveq	pc, lr
2:		writeb	r2, r3
		mov	r1, #0x00020000
3:		subs	r1, r1, #1
		bne	3b
		teq	r2, #'\n'
		moveq	r2, #'\r'
		beq	2b
		teq	r0, #0
		bne	1b
		mov	pc, lr
@ putc corrupts {r0, r1, r2, r3}
putc:
		mov	r2, r0
		mov	r0, #0
		loadsp	r3, r1
		b	2b

@ memdump corrupts {r0, r1, r2, r3, r10, r11, r12, lr}
memdump:	mov	r12, r0
		mov	r10, lr
		mov	r11, #0
2:		mov	r0, r11, lsl #2
		add	r0, r0, r12
		mov	r1, #8
		bl	phex
		mov	r0, #':'
		bl	putc
1:		mov	r0, #' '
		bl	putc
		ldr	r0, [r12, r11, lsl #2]
		mov	r1, #8
		bl	phex
		and	r0, r11, #7
		teq	r0, #3
		moveq	r0, #' '
		bleq	putc
		and	r0, r11, #7
		add	r11, r11, #1
		teq	r0, #7
		bne	1b
		mov	r0, #'\n'
		bl	putc
		cmp	r11, #64
		blt	2b
		mov	pc, r10
#endif

		.ltorg

#ifdef CONFIG_ARM_VIRT_EXT
.align 5
__hyp_reentry_vectors:
		W(b)	.			@ reset
		W(b)	.			@ undef
		W(b)	.			@ svc
		W(b)	.			@ pabort
		W(b)	.			@ dabort
		W(b)	__enter_kernel		@ hyp
		W(b)	.			@ irq
		W(b)	.			@ fiq
#endif /* CONFIG_ARM_VIRT_EXT */

__enter_kernel:
		mov	r0, #0			@ must be 0
 ARM(		mov	pc, r4	)		@ call kernel
 THUMB(		bx	r4	)		@ entry point is always ARM

// 2013/07/27 종료

reloc_code_end:

		.align
		.section ".stack", "aw", %nobits

.L_user_stack:	.space	4096			// Stack공간을 4K만큼 잡음
.L_user_stack_end:




'
<|MERGE_RESOLUTION|>--- conflicted
+++ resolved
@@ -981,11 +981,8 @@
 						// SCTLR[22]  - U bit set, arm11 지원 코드
 						// arm11은 이 bit가 programmable 함
 						// A.R.M: 2728p(Glossary)
-<<<<<<< HEAD
+
 #ifdef CONFIG_MMU // CONFIG_MMU=y
-=======
-#ifdef CONFIG_MMU
->>>>>>> c43e50c2
  ARM_BE8(	orr	r0, r0, #1 << 25 )	@ big-endian page tables
 						// SCTLR[25]  - EE(Exception Endianness)
 						// exception이 발생시 endian을 big endian으로 처리
@@ -1662,9 +1659,4 @@
 		.section ".stack", "aw", %nobits
 
 .L_user_stack:	.space	4096			// Stack공간을 4K만큼 잡음
-.L_user_stack_end:
-
-
-
-
-'
+.L_user_stack_end: