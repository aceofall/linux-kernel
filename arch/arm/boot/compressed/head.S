/*
 *  linux/arch/arm/boot/compressed/head.S
 *
 *  Copyright (C) 1996-2002 Russell King
 *  Copyright (C) 2004 Hyok S. Choi (MPU support)
 *
 * This program is free software; you can redistribute it and/or modify
 * it under the terms of the GNU General Public License version 2 as
 * published by the Free Software Foundation.
 */
#include <linux/linkage.h>
#include <asm/assembler.h>

	.arch	armv7-a
/*
 * Debugging stuff
 *
 * Note that these macros must not contain any code which is not
 * 100% relocatable.  Any attempt to do so will result in a crash.
 * Please select one of the following when turning on debugging.
 */
#ifdef DEBUG

#if defined(CONFIG_DEBUG_ICEDCC)

// ARM 버전별로 적용
#if defined(CONFIG_CPU_V6) || defined(CONFIG_CPU_V6K) || defined(CONFIG_CPU_V7)
		.macro	loadsp, rb, tmp		// '.macro'는 매크로임을 뜻함.
		.endm
		.macro	writeb, ch, rb
		mcr	p14, 0, \ch, c0, c5, 0	// Debugger로 명령을 보낸다.
						// 매크로에서는 인자에 '\'를 붙인다.
						// p14: 코프로세서 (디버거,tracer)
						// 참조: 교재 663 page, TRM 257 page
		.endm
#elif defined(CONFIG_CPU_XSCALE)
		.macro	loadsp, rb, tmp
		.endm
		.macro	writeb, ch, rb
		mcr	p14, 0, \ch, c8, c0, 0
		.endm
#else
		.macro	loadsp, rb, tmp
		.endm
		.macro	writeb, ch, rb
		mcr	p14, 0, \ch, c1, c0, 0
		.endm
#endif

#else

#include CONFIG_DEBUG_LL_INCLUDE

		.macro	writeb,	ch, rb
		senduart \ch, \rb			//UART로 명령을 보낸다.
		.endm

#if defined(CONFIG_ARCH_SA1100)
		.macro	loadsp, rb, tmp
		mov	\rb, #0x80000000	@ physical base address
#ifdef CONFIG_DEBUG_LL_SER3
		add	\rb, \rb, #0x00050000	@ Ser3
#else
		add	\rb, \rb, #0x00010000	@ Ser1
#endif
		.endm
#elif defined(CONFIG_ARCH_S3C24XX)
		.macro loadsp, rb, tmp
		mov	\rb, #0x50000000
		add	\rb, \rb, #0x4000 * CONFIG_S3C_LOWLEVEL_UART_PORT
		.endm
#else
		.macro	loadsp,	rb, tmp
		addruart \rb, \tmp
		.endm
#endif
#endif
#endif

		.macro	kputc,val
		mov	r0, \val
		bl	putc
		.endm

		.macro	kphex,val,len
		mov	r0, \val
		mov	r1, #\len
		bl	phex
		.endm

		.macro	debug_reloc_start
#ifdef DEBUG
		kputc	#'\n'
		kphex	r6, 8		/* processor id */
		kputc	#':'
		kphex	r7, 8		/* architecture id */
#ifdef CONFIG_CPU_CP15
		kputc	#':'
		mrc	p15, 0, r0, c1, c0
		kphex	r0, 8		/* control reg */
#endif
		kputc	#'\n'
		kphex	r5, 8		/* decompressed kernel start */
		kputc	#'-'
		kphex	r9, 8		/* decompressed kernel end  */
		kputc	#'>'
		kphex	r4, 8		/* kernel execution address */
		kputc	#'\n'
#endif
		.endm

		.macro	debug_reloc_end
#ifdef DEBUG
		kphex	r5, 8		/* end of kernel */
		kputc	#'\n'
		mov	r0, r4
		bl	memdump		/* dump 256 bytes at start of kernel */
#endif
		.endm

		.section ".start", #alloc, #execinstr
/*
 * sort out different calling conventions
 */

		.align				// 4byte로 메모리를 align한다는 뜻. (default: 4)
		.arm				@ Always enter in ARM state
						// 이제부터 나오는opcode는 arm임을 어셈블러에게 알림
start:
		.type	start,#function		// .type: symbol table에 entry에 속성을 기록한다.
						// start 레이블은 함수 타입이다.


// - 이 코드가 하는 일:
//   instruction(mov r0, r0)를 8번 반복합니다.
//
// - 탄생비화:
//   옛날옛날에 어떤 거지같은 부트로더가 있었는데 그놈은 이미지 올려놓은 램주소에서
//   8 Word(32byte = 0x20)만큼의 하위 주소를 call해 버렸었고 올려놓은 주소에서
//   offset(0x24~0x30)사이에 magic number를 찾았답니다. 그래서 그런 부트로더들
//   맞춰줄려고 head.s에 의미없는 instruction(mov r0, r0)를 8번(8 Word)해서 소비합니다.
//
//   참조:
//     - http://www.iamroot.org/xe/QnA/23099
//     - http://comments.gmane.org/gmane.linux.ports.arm.kernel/26690
//
// - ARM(), THUMB() 매크로:
//   CONFIG_THUMB2_KERNEL 옵션이 켜져 있으면 ARM()매크로는 버리고  THUMB()매크로만 사용합니다.
//   반대의 경우는 ARM()매크로만 사용하고, THUMB()는 버립니다.
//
// - instruction(b  1f)에서 '1f'의 뜻:
//   '1'은 레이블 이름. 'f'는 forward방향을 뜻함. (f: forward / b: before)
//
// - BSYM()매크로:
//   #ifdef CONFIG_THUMB2_KERNEL
//     #define BSYM(sym)	sym + 1
//   #else
//     #define BSYM(sym)	sym
//   #endif

		.rept	7
		mov	r0, r0
		.endr
   ARM(		mov	r0, r0		)
   ARM(		b	1f		)
 THUMB(		adr	r12, BSYM(1f)	)
 THUMB(		bx	r12		)

// - (.word 0x016f2818)의 뜻:
//   부트로더에게 linux kernel zImage임을 알려주는 매직넘버입니다.
//   정말인지 zImage를 실제로 읽어서 확인해 VOA요.
//
//     $ hd arch/arm/boot/zImage | head -n3
//     00000000  00 00 a0 e1 00 00 a0 e1  00 00 a0 e1 00 00 a0 e1
//     *
//     00000020  02 00 00 ea 18 28 6f 01  00 00 00 00 10 3b 3d 00
//			   -----------  ----------- -----------
//			   0x016f2818   start       _edata=0x003d3b10
//
//  Thumb mode image
//  -------------------------------------------------------------------
//  00000000  00 00 a0 e1 00 00 a0 e1  00 00 a0 e1 00 00 a0 e1
//  00000010  00 00 a0 e1 00 00 a0 e1  00 00 a0 e1 0d c0 8f e2
//  00000020  1c ff 2f e1 18 28 6f 01  00 00 00 00 80 bc 39 00
//			   0x016f2818   start       _edata=0x0039bc80
//
// - (.word start)의 뜻:
//   start는 start 레이블을 뜻하며 실제로 0x00000000이 들어갑니다.
//
// - (.word _edata)의 뜻:
//   _edata는 zImage의 끝을 뜻하며, arch/arm/kernel/vmlinux.lds.S 에서 정의합니다.
//
		.word	0x016f2818		@ Magic numbers to help the loader
						// 매직 넘버(=zImage라는 뜻)
		.word	start			@ absolute load/run zImage address
						// zImage의 주소를 적재하고 실행할 절대주소
		.word	_edata			@ zImage end address
						// zImage의 끝 주소
 THUMB(		.thumb			)
1:

		mrs	r9, cpsr		// mrs란? move to register from special register

//
// CONFIG_ARM_VIRT_EXT: firmware의 실시간 지원 없이
// 하이퍼바이저를 설치하기 위한 ARM 가상화 확장 옵션
//
#ifdef CONFIG_ARM_VIRT_EXT
		bl	__hyp_stub_install	@ get into SVC mode, reversibly
						// b와 bl의 차이점: b는 단순한 이동을 뜻하고,
						//   bl은 하드웨어가 pc를 lr에 자동으로 넣은 후 이동한다.
#endif
		mov	r7, r1			@ save architecture ID
						// 부트로더가 커널에게 넘겨주는 값.
						// r7 = r1
		mov	r8, r2			@ save atags pointer
						// r8 = r2

		/*
		 * Booting from Angel - need to enter SVC mode and disable
		 * FIQs/IRQs (numeric definitions from angel arm.h source).
		 * We only do this if we were in user mode on entry.
		 */
		// Angel로 부터 부팅 - SVC모드 진입을 필요로 하며 FIQ/IRQ를
		// disable시켜야 한다.
		// (angel에 관한 수자 정의는 arm.h 소스에 있다.).
		// 처음에 user 모드로 시작한 경우에만 작업을 한다.
		mrs	r2, cpsr		@ get current mode
		tst	r2, #3			@ not user?
		bne	not_angel
		mov	r0, #0x17		@ angel_SWIreason_EnterSVC
 ARM(		swi	0x123456	)	@ angel_SWI_ARM
 THUMB(		svc	0xab		)	@ angel_SWI_THUMB
not_angel:
		safe_svcmode_maskall r0		// SVC mode로 설정한다.
		msr	spsr_cxsf, r9		@ Save the CPU boot mode in
						@ SPSR
<<<<<<< HEAD
						// SVC mode 용 SPSR에 저장
						// 접미사 cxsf 의미? PSR 필드의 접미사임
#else
		/* ARMv2 일 경우 수행 됨*/
		teqp	pc, #0x0c000003		@ turn off interrupts
#endif

=======
>>>>>>> 5c68732e
		/*
		 * Note that some cache flushing and other stuff may
		 * be needed here - is there an Angel SWI call for this?
		 */

		/*
		 * some architecture specific code can be inserted
		 * by the linker here, but it should preserve r7, r8, and r9.
		 */

		 //ELF format 의 text section 정의
		 //Section directive 사용/ 사용안한 코드의 차이는?
		 //vmlinux.lds.in file의 .text 가 맞는지? 
		.text

		 //exynos defconfig 기준으로 code 분석
		 //CONFIG_AUTO_ZRELADDR 는 빠져 있으므로 아래 코드는 Skip 
#ifdef CONFIG_AUTO_ZRELADDR
		@ determine final kernel image address
		mov	r4, pc
		and	r4, r4, #0xf8000000
		add	r4, r4, #TEXT_OFFSET
#else
		//= 의 의미는? : pesudo assembler 임
		//mov r4 #zreladdr 와 동일
		//arm/Makefile 의 TEXT_OFFSET 값이 적혀 있음
		//TEXT_OFFSET 값의 의미는? datasheet 찾아봐야됨
		ldr	r4, =zreladdr
#endif
<<<<<<< HEAD
		//link reg 에 pc를 저장하고 cache_on로jump
		bl	cache_on
=======

		/*
		 * Set up a page table only if it won't overwrite ourself.
		 * That means r4 < pc && r4 - 16k page directory > &_end.
		 * Given that r4 > &_end is most unfrequent, we add a rough
		 * additional 1MB of room for a possible appended DTB.
		 */
		mov	r0, pc
		cmp	r0, r4
		ldrcc	r0, LC0+32
		addcc	r0, r0, pc
		cmpcc	r4, r0
		orrcc	r4, r4, #1		@ remember we skipped cache_on
		blcs	cache_on
>>>>>>> 5c68732e

restart:	adr	r0, LC0			// pc에서 LC0까지의 상대 주소를 r0에 저장
						//
		ldmia	r0, {r1, r2, r3, r6, r10, r11, r12}
						// LC0 에 있는 값들을 순서대로 r1부터 r12까지 저장.
		ldr	sp, [r0, #28]
						// LC0 끝부분을 sp에 저장.
//2013/07/13 종료
//2013/07/20 시작

		/*
		 * We might be running at a different address.  We need
		 * to fix up various pointers.
		 */
		sub	r0, r0, r1		@ calculate the delta offset
						//r0 : runtime의 LC0 address, r1 : compile time의 LC0 address
		add	r6, r6, r0		@ _edata
						// r6 : runtime의 _edata
		add	r10, r10, r0		@ inflated kernel size location
						// r10 : runtime 의 inflated kernel size location

		/*
		 * The kernel build system appends the size of the
		 * decompressed kernel at the end of the compressed data
		 * in little-endian form.
		 */
		ldrb	r9, [r10, #0]		//r9 = *(input_data_end - 4)
		ldrb	lr, [r10, #1]		//lr = *(input_data_end - 3)
		orr	r9, r9, lr, lsl #8	//r9 = r9 | (lr << 8)
		ldrb	lr, [r10, #2]		//lr = *(input_data_end - 2)
		ldrb	r10, [r10, #3]		//r10 = *(input_data_end - 1)
		orr	r9, r9, lr, lsl #16	//r9 = r9 | (lr << 16)
		orr	r9, r9, r10, lsl #24	//r9 = r9 | (lr << 24)

#ifndef CONFIG_ZBOOT_ROM
		/* malloc space is above the relocated stack (64k max) */
		add	sp, sp, r0
		add	r10, sp, #0x10000
#else
		/*
		 * With ZBOOT_ROM the bss/stack is non relocatable,
		 * but someone could still run this code from RAM,
		 * in which case our reference is _edata.
		 */
		mov	r10, r6			//
#endif

		mov	r5, #0			@ init dtb size to 0
#ifdef CONFIG_ARM_APPENDED_DTB
/*
 *   r0  = delta
 *   r2  = BSS start
 *   r3  = BSS end
 *   r4  = final kernel address (possibly with LSB set)
 *   r5  = appended dtb size (still unknown)
 *   r6  = _edata
 *   r7  = architecture ID
 *   r8  = atags/device tree pointer
 *   r9  = size of decompressed image
 *   r10 = end of this image, including  bss/stack/malloc space if non XIP
 *   r11 = GOT start
 *   r12 = GOT end
 *   sp  = stack pointer
 *
 * if there are device trees (dtb) appended to zImage, advance r10 so that the
 * dtb data will get relocated along with the kernel if necessary.
 */

		ldr	lr, [r6, #0]		//lr = *(_edata) zImage의 끝의 값
#ifndef __ARMEB__
		ldr	r1, =0xedfe0dd0		@ sig is 0xd00dfeed big endian
#else
		ldr	r1, =0xd00dfeed
#endif
		//DTB를 사용하면 위 값이 zImage의 끝에 넣어져 있다.
		cmp	lr, r1
		bne	dtb_check_done		@ not found

#ifdef CONFIG_ARM_ATAG_DTB_COMPAT
		/*
		 * OK... Let's do some funky business here.
		 * If we do have a DTB appended to zImage, and we do have
		 * an ATAG list around, we want the later to be translated
		 * and folded into the former here.  To be on the safe side,
		 * let's temporarily move  the stack away into the malloc
		 * area.  No GOT fixup has occurred yet, but none of the
		 * code we're about to call uses any global variable.
		*/
		add	sp, sp, #0x10000	    //sp = sp + 64k ( sp사이즈를 + 64k한다)
		stmfd	sp!, {r0-r3, ip, lr}	    //*(sp -4) = r0, *(sp - 8) = r1, ... *(sp - 24) = lr, sp -= 24
		mov	r0, r8			    //r0 = atags/device tree pointer
		mov	r1, r6			    //r1 = _edata
		sub	r2, sp, r6		    //r2 = sp - _edata
		bl	atags_to_fdt

		/*
		 * If returned value is 1, there is no ATAG at the location
		 * pointed by r8.  Try the typical 0x100 offset from start
		 * of RAM and hope for the best.
		 */
		// start of ram + offset 0x100 보통 ATAG가 오는 주소
		// 0x100의 의미: 통상적인 ATAG의 위치 
		cmp	r0, #1
<<<<<<< HEAD
		sub	r0, r4, #TEXT_OFFSET	    // TEXT_OFFSET = 0x00008000
=======
		sub	r0, r4, #TEXT_OFFSET
		bic	r0, r0, #1
>>>>>>> 5c68732e
		add	r0, r0, #0x100
		mov	r1, r6
		sub	r2, sp, r6
		bleq	atags_to_fdt

		ldmfd	sp!, {r0-r3, ip, lr}	    // stack에 넣은 값 복원
		sub	sp, sp, #0x10000	    // malloc 으로 잡아 놓은 값 복원
#endif

		mov	r8, r6			@ use the appended device tree
						// 위에서 fdt 설정 완료. r8 을 다른 용도로 사용 가능 
						// r8: dtb address 값

		/*
		 * Make sure that the DTB doesn't end up in the final
		 * kernel's .bss area. To do so, we adjust the decompressed
		 * kernel size to compensate if that .bss size is larger
		 * than the relocated code.
		 */
		ldr	r5, =_kernel_bss_size	// = ?: pesudo instruction.
						// mov 와 동작은 동일, 32bit 전체를 사용
						// _kernel_bss_size: 압축 풀린 kernel bss 사이즈 
		adr	r1, wont_overwrite
		sub	r1, r6, r1		// r1 = device tree 주소 -  wont_overwrite의 주소 
		subs	r1, r5, r1		// _kernel_bss_size - r1
		addhi	r9, r9, r1		// if (r5 > r1) 

		/* Get the dtb's size */
		ldr	r5, [r6, #4]
#ifndef __ARMEB__
		/* convert r5 (dtb size) to little endian */
		eor	r1, r5, r5, ror #16
		bic	r1, r1, #0x00ff0000
		mov	r5, r5, ror #8
		eor	r5, r5, r1, lsr #8
#endif

		/* preserve 64-bit alignment */
		add	r5, r5, #7
		bic	r5, r5, #7

		/* relocate some pointers past the appended dtb */
		add	r6, r6, r5	    // r6(_edata) = dtb 시작주소 + dtb size
		add	r10, r10, r5	    // r10(zimage 끝주소) = r10 + dtb size
		add	sp, sp, r5	    // sp = sp + dtb size
dtb_check_done:
#endif

/*
 * Check to see if we will overwrite ourselves.
 *   r4  = final kernel address (possibly with LSB set)
 *   r9  = size of decompressed image
 *   r10 = end of this image, including  bss/stack/malloc space if non XIP
 * We basically want:
 *   r4 - 16k page directory >= r10 -> OK
 *   r4 + image length <= address of wont_overwrite -> OK
 * Note: the possible LSB in r4 is harmless here.
 */
		add	r10, r10, #16384    // r10 = r10(zimage 끝주소)  dtb size + 16K
		cmp	r4, r10		    // r4 : final kernal address
		bhs	wont_overwrite	    // 겹치지 않는 경우
		add	r10, r4, r9
		adr	r9, wont_overwrite
		cmp	r10, r9
		bls	wont_overwrite	    
		
		
// 겹치는 경우

/*
 * Relocate ourselves past the end of the decompressed kernel.
 *   r6  = _edata
 *   r10 = end of the decompressed kernel
 * Because we always copy ahead, we need to do it from the end and go
 * backward in case the source and destination overlap.
 */
		/*
		 * Bump to the next 256-byte boundary with the size of
		 * the relocation code added. This avoids overwriting
		 * ourself when the offset is small.
		 */
		// 256 더하는 이유? 겹치지 않도록 여유공간 확보 하기위함. 
		// r10 = end of the decompressed kernel + (reloc_code_end - restart + 256) & ~255)
		add	r10, r10, #((reloc_code_end - restart + 256) & ~255)
		bic	r10, r10, #255

		/* Get start of code we want to copy and align it down. */
		adr	r5, restart
		bic	r5, r5, #31

/* Relocate the hyp vector base if necessary */
#ifdef CONFIG_ARM_VIRT_EXT
		mrs	r0, spsr
		and	r0, r0, #MODE_MASK
		cmp	r0, #HYP_MODE
		bne	1f

		bl	__hyp_get_vectors	// HVC vector call 0 을 수행
						// FIXME: Hyperviser 코드분석시 추후 검토 요망
		sub	r0, r0, r5
		add	r0, r0, r10
		bl	__hyp_set_vectors
1:
#endif

		sub	r9, r6, r5		@ size to copy
						// r6 : _edata, r5: restart 위치 
		add	r9, r9, #31		@ rounded up to a multiple
		bic	r9, r9, #31		@ ... of 32 bytes
		add	r6, r9, r5		// r6 = size + restart 위치 -> source end address 구한 결과
		add	r9, r9, r10             // destination end address 구한 결과

		
		
1:		ldmdb	r6!, {r0 - r3, r10 - r12, lr}	// decrement before
							// r0 = *(r6 - 4) ... lr = *(r6 - 32) r6 = r6 - 32
		cmp	r6, r5				// source end address 까지 왔는지 비교	
		stmdb	r9!, {r0 - r3, r10 - r12, lr}	// load한것 store 
		bhi	1b

		/* Preserve offset to relocated code. */
		sub	r6, r9, r6

#ifndef CONFIG_ZBOOT_ROM
		/* cache_clean_flush may use the stack, so relocate it */
		add	sp, sp, r6
#endif

		tst	r4, #1
		bleq	cache_clean_flush

		adr	r0, BSYM(restart)	// 복사를 했던 wont_overwrite 로 어떻게 가서 수행이 되는지?
						// - 조건에 의해서 restart에 시작해도 cache, DTB 작업을 하지않고
						// - wont_overwrite jump 하도록 되어 있음
		add	r0, r0, r6		// r6: offset to relocated code 임 
		mov	pc, r0

wont_overwrite:
/*
 * If delta is zero, we are running at the address we were linked at.
 *   r0  = delta
 *   r2  = BSS start
 *   r3  = BSS end
 *   r4  = kernel execution address (possibly with LSB set)
 *   r5  = appended dtb size (0 if not present)
 *   r7  = architecture ID
 *   r8  = atags pointer
 *   r11 = GOT start
 *   r12 = GOT end
 *   sp  = stack pointer
 */
		orrs	r1, r0, r5
		beq	not_relocated		// orr 연산결과 jump 하지 않음

		add	r11, r11, r0		// r11 : 복사한 곳의 GOT start 값임
		add	r12, r12, r0		// r12 : 복사한 곳의 GOT end 값임

#ifndef CONFIG_ZBOOT_ROM
		// FIXME: GOT, PLT를 사용하지 않을 것 같은데 이 작업이 필요한 이유??
		/*
		 * If we're running fully PIC === CONFIG_ZBOOT_ROM = n,
		 * we need to fix up pointers into the BSS region.
		 * Note that the stack pointer has already been fixed up.
		 */
		add	r2, r2, r0		// r2 : 복사한 곳의 BSS start 값임
		add	r3, r3, r0		// r3 : 복사한 곳의 BSS end 값임

		/*
		 * Relocate all entries in the GOT table.
		 * Bump bss entries to _edata + dtb size
		 */
1:		ldr	r1, [r11, #0]		@ relocate entries in the GOT
		add	r1, r1, r0		@ This fixes up C references
		cmp	r1, r2			@ if entry >= bss_start &&
		cmphs	r3, r1			@       bss_end > entry
		addhi	r1, r1, r5		@    entry += dtb size
		str	r1, [r11], #4		@ next entry
		cmp	r11, r12
		blo	1b

		/* bump our bss pointers too */
		add	r2, r2, r5		// r2 : 복사한 곳의 BSS start 값 + appended dtb size 
		add	r3, r3, r5		// r3 : 복사한 곳의 BSS end 값 + appended dtb size 

#else

		/*
		 * Relocate entries in the GOT table.  We only relocate
		 * the entries that are outside the (relocated) BSS region.
		 */
1:		ldr	r1, [r11, #0]		@ relocate entries in the GOT
		cmp	r1, r2			@ entry < bss_start ||
		cmphs	r3, r1			@ _end < entry
		addlo	r1, r1, r0		@ table.  This fixes up the
		str	r1, [r11], #4		@ C references.
		cmp	r11, r12
		blo	1b
#endif

not_relocated:	mov	r0, #0
1:		str	r0, [r2], #4		@ clear bss
		str	r0, [r2], #4
		str	r0, [r2], #4
		str	r0, [r2], #4
		cmp	r2, r3
		blo	1b

		/*
		 * Did we skip the cache setup earlier?
		 * That is indicated by the LSB in r4.
		 * Do it now if so.
		 */
		tst	r4, #1
		bic	r4, r4, #1
		blne	cache_on

/*
 * The C runtime environment should now be setup sufficiently.
 * Set up some pointers, and start decompressing.
 *   r4  = kernel execution address
 *   r7  = architecture ID
 *   r8  = atags pointer
 */
		mov	r0, r4
		mov	r1, sp			@ malloc space above stack
		add	r2, sp, #0x10000	@ 64k max
		mov	r3, r7
		bl	decompress_kernel
		bl	cache_clean_flush
		bl	cache_off
		mov	r1, r7			@ restore architecture number
		mov	r2, r8			@ restore atags pointer

#ifdef CONFIG_ARM_VIRT_EXT
		mrs	r0, spsr		@ Get saved CPU boot mode
		and	r0, r0, #MODE_MASK
		cmp	r0, #HYP_MODE		@ if not booted in HYP mode...
		bne	__enter_kernel		@ boot kernel directly

		adr	r12, .L__hyp_reentry_vectors_offset
		ldr	r0, [r12]
		add	r0, r0, r12

		bl	__hyp_set_vectors
		__HVC(0)			@ otherwise bounce to hyp mode

		b	.			@ should never be reached

		.align	2
.L__hyp_reentry_vectors_offset:	.long	__hyp_reentry_vectors - .
#else
		b	__enter_kernel
#endif

		.align	2
		.type	LC0, #object
LC0:		.word	LC0			@ r1
		.word	__bss_start		@ r2
		.word	_end			@ r3
		.word	_edata			@ r6
		.word	input_data_end - 4	@ r10 (inflated size location)
		// -4를 하는 이유는? (align 2가 없는데 무조건 -4를 해도 되는가?는 아님)
		// input_data_end의 끝에 압축을 푼 kernel의 사이즈가 들어가므로 -4를 해줌으로 실제 input_data_end가 됨 
		.word	_got_start		@ r11
		.word	_got_end		@ ip // r12
		.word	.L_user_stack_end	@ sp
		.word	_end - restart + 16384 + 1024*1024
		.size	LC0, . - LC0

#ifdef CONFIG_ARCH_RPC
		.globl	params
params:		ldr	r0, =0x10000100		@ params_phys for RPC
		mov	pc, lr
		.ltorg
		.align
#endif

/*
 * Turn on the cache.  We need to setup some page tables so that we
 * can have both the I and D caches on.
 *
 * We place the page tables 16k down from the kernel execution address,
 * and we hope that nothing else is using it.  If we're using it, we
 * will go pop!
 *
 * On entry,
 *  r4 = kernel execution address
 *  r7 = architecture number
 *  r8 = atags pointer
 * On exit,
 *  r0, r1, r2, r3, r9, r10, r12 corrupted
 * This routine must preserve:
 *  r4, r7, r8
 */
        /* memory를 2^5 (32byte) 으로 align 시킴
         * default align 은 2^4 (16byte) 임 */
		.align	5
cache_on:	mov	r3, #8			@ cache_on function
		b	call_cache_fn

/*
 * Initialize the highest priority protection region, PR7
 * to cover all 32bit address and cacheable and bufferable.
 */
__armv4_mpu_cache_on:
		mov	r0, #0x3f		@ 4G, the whole
		mcr	p15, 0, r0, c6, c7, 0	@ PR7 Area Setting
		mcr 	p15, 0, r0, c6, c7, 1

		mov	r0, #0x80		@ PR7
		mcr	p15, 0, r0, c2, c0, 0	@ D-cache on
		mcr	p15, 0, r0, c2, c0, 1	@ I-cache on
		mcr	p15, 0, r0, c3, c0, 0	@ write-buffer on

		mov	r0, #0xc000
		mcr	p15, 0, r0, c5, c0, 1	@ I-access permission
		mcr	p15, 0, r0, c5, c0, 0	@ D-access permission

		mov	r0, #0
		mcr	p15, 0, r0, c7, c10, 4	@ drain write buffer
		mcr	p15, 0, r0, c7, c5, 0	@ flush(inval) I-Cache
		mcr	p15, 0, r0, c7, c6, 0	@ flush(inval) D-Cache
		mrc	p15, 0, r0, c1, c0, 0	@ read control reg
						@ ...I .... ..D. WC.M
		orr	r0, r0, #0x002d		@ .... .... ..1. 11.1
		orr	r0, r0, #0x1000		@ ...1 .... .... ....

		mcr	p15, 0, r0, c1, c0, 0	@ write control reg

		mov	r0, #0
		mcr	p15, 0, r0, c7, c5, 0	@ flush(inval) I-Cache
		mcr	p15, 0, r0, c7, c6, 0	@ flush(inval) D-Cache
		mov	pc, lr

__armv3_mpu_cache_on:
		mov	r0, #0x3f		@ 4G, the whole
		mcr	p15, 0, r0, c6, c7, 0	@ PR7 Area Setting

		mov	r0, #0x80		@ PR7
		mcr	p15, 0, r0, c2, c0, 0	@ cache on
		mcr	p15, 0, r0, c3, c0, 0	@ write-buffer on

		mov	r0, #0xc000
		mcr	p15, 0, r0, c5, c0, 0	@ access permission

		mov	r0, #0
		mcr	p15, 0, r0, c7, c0, 0	@ invalidate whole cache v3
		/*
		 * ?? ARMv3 MMU does not allow reading the control register,
		 * does this really work on ARMv3 MPU?
		 */
		mrc	p15, 0, r0, c1, c0, 0	@ read control reg
						@ .... .... .... WC.M
		orr	r0, r0, #0x000d		@ .... .... .... 11.1
		/* ?? this overwrites the value constructed above? */
		mov	r0, #0
		mcr	p15, 0, r0, c1, c0, 0	@ write control reg

		/* ?? invalidate for the second time? */
		mcr	p15, 0, r0, c7, c0, 0	@ invalidate whole cache v3
		mov	pc, lr

#ifdef CONFIG_CPU_DCACHE_WRITETHROUGH
#define CB_BITS 0x08
#else
#define CB_BITS 0x0c
#endif

//
// r4 : 0x40008000 - /arch/arm/mach-exynos/Makefile.boot zerladdr-y로 정의 되어있음
// bic 를 두번 하는 이유 : arm architecture manual : A5.2.4 참고 imm12 = rotation4 + imm8
//
__setup_mmu:	sub	r3, r4, #16384		@ Page directory size
						// r3 = 0x40008000 - 0x4000(16384) = 0x40004000
		bic	r3, r3, #0xff		@ Align the pointer
						// r3 = 0x40004000 & ~(0xff) = 0x40004000
		bic	r3, r3, #0x3f00		// r3 = 0x40004000 & ~(0x3f00) = 0x40004000
/*
 * Initialise the page tables, turning on the cacheable and bufferable
 * bits for the RAM area only.
 */
//
// Page Table을 초기화 한다. 오직 RAM영역만 cacheable과 bufferable 비트를 켠다.
//
		mov	r0, r3			// r0 = 0x40004000
						// lsr ,lsl #18 인 이유 : clps711x 계열의 주소가 0xc0028000 이기
						// 때문에 #18을 해야 하위 bit 클리어 할수 있다.
		mov	r9, r0, lsr #18		// r9 = 0x40004000 > 18 = 0x1000
						// FIXME: RAM시작 주소가 0x40000000인 이유는
						//  arch/arm/mach-exynos/include/mach/map.h 참고 (확인요망)
		mov	r9, r9, lsl #18		@ start of RAM
						// r9 = 0x1000 < 18 = 0x40000000
		add	r10, r9, #0x10000000	@ a reasonable RAM size
						// r10 = 0x40000000 + 0x10000000(256M) = 0x50000000
						// r1에 MMU Page table 의 Section entry 값을 만들어 준다.
		mov	r1, #0x12		@ XN(0x10)|U + section mapping(0x02)
						// FIXME: r1 = 0x12
						// XN : Excute never(0x10)(코드영역이아님),
						// U(확인요망) : manual B3.5 참고
		orr	r1, r1, #3 << 10	// AP(Access Permission)=11(Read Write가 가능하다) : B3.7.1 참고
						// r1 = 0x12 | (0x3 << 10 ) = 0xC12
		add	r2, r3, #16384		// r2 = 0x40004000 + 0x4000(16384) = 0x40008000

//
// 전체 4Gbyte 영역중 0x40000000 부터 0x50000000 까지 영역만 Writeback/executable(0xC0E)영역으로 설정한다.
// 나머지는 Noncacheable,Nonexecutable, Nonbufferable(0xC12) 로 설정
//

// r0 가 loop를 결정하는 Page table의 주소값
// r1 은 orrlo, orrhs 수행을 결정하는 Section base address 값

//-------------
// 최초 루프만 주석표시
//-------------
1:		cmp	r1, r9			@ if virt > start of RAM
						// r1 = 0xC12(가변), r9 = 0x40000000
		cmphs	r10, r1			@   && end of RAM > virt
						// r10 = 0x50000000, r1 = 0xC12(가변) // hs : unsigned로 비교해서 크거나 같다면...
		bic	r1, r1, #0x1c		@ clear XN|U + C + B
						// r1 = 0xC12 & ~(0x1c) = 0xC02 // AP와 Section mapping만 남음
		orrlo	r1, r1, #0x10		@ Set XN|U for non-RAM
						// lo(low) : 작다면 r1 = 0xc02 | 0x10 = 0xc12
		orrhs	r1, r1, r6		@ set RAM section settings
						// hs(high or same) : 크거나 같다면
		str	r1, [r0], #4		@ 1:1 mapping
						// *r0 = r1, r0 += 4 // 0x40004000 주소에 0xc12를 저장후 0x40004004
		add	r1, r1, #1048576	// r1 = 0xc12 + 0x100000(1048576) = 0x100c12
		teq	r0, r2			// r0 = 0x40004004(가변) ^ 0x40008000(고정) = //Page table의 끝을 검사한다.
		bne	1b			// 위 결과 Z=0이면 1로감


//-------------
// RAM 영역일때 루프 : 0x40000000 ~ 0x50000000 ( orrhs수행됨 )
//-------------
//
//1:		cmp	r1, r9			@ if virt > start of RAM
//						// r1 = 0x40000C12, r9 = 0x40000000
//		cmphs	r10, r1			@   && end of RAM > virt
//						// r10 = 0x50000000, r1 = 0x40000C12
//						// hs : unsigned로 비교해서 크거나 같다면...
//		bic	r1, r1, #0x1c		@ clear XN|U + C + B
//						// r1 = 0x40000C12 & ~(0x1c) = 0x40000C02 //AP와 Section mapping만 남음
//		orrlo	r1, r1, #0x10		@ Set XN|U for non-RAM
//						// lo : 작다면
//		orrhs	r1, r1, r6		@ set RAM section settings
//						// hs : 크거나 같다면 r1 = 0x40000c02 | 0xE(r6) = 0x40000C0E
//		str	r1, [r0], #4		@ 1:1 mapping
//						// *r0 = r1, r0 += 4
//						// 0x40005000 주소에 0x40000C0E를 저장후 0x40005004
//		add	r1, r1, #1048576	// r1 = 0x40000C0E + 0x100000(1048576) = 0x40100c0e
//		teq	r0, r2			// r0 = 0x40005004(가변) ^ 0x40008000(고정) =
//						//Page table의 끝을 검사한다.
//		bne	1b			// 위 결과 Z=0이면 1로감
//

//-------------
// end of loop
//-------------
//1:		cmp	r1, r9			@ if virt > start of RAM
//						// r1 = 0xfff00C12, r9 = 0x40000000
//		cmphs	r10, r1			@   && end of RAM > virt
//						// r10 = 0x50000000, r1 = 0xfff00C12
//						// hs : unsigned로 비교해서 크거나 같다면...
//		bic	r1, r1, #0x1c		@ clear XN|U + C + B
//						// r1 = 0xfff00C12 & ~(0x1c) = 0xfff00C02 //AP와 Section mapping만 남음
//		orrlo	r1, r1, #0x10		@ Set XN|U for non-RAM
//						// lo : 작다면
//		orrhs	r1, r1, r6
//		str	r1, [r0], #4		@ 1:1 mapping
//						// *r0 = r1, r0 += 4
//						// 0x40007ffc 주소에 0xfff00c12를 저장후 0x40008000
//		add	r1, r1, #1048576	// r1 = 0xfff00C12 + 0x100000(1048576) = 0x00000c12
//		teq	r0, r2			// r0 = 0x40008000(가변) ^ 0x40008000(고정) =
//						// Page table의 끝을 검사한다.
//		bne	1b			// 위 결과 Z=1, no jump-back
//

/*
 * If ever we are running from Flash, then we surely want the cache
 * to be enabled also for our execution instance...  We map 2MB of it
 * so there is no map overlap problem for up to 1 MB compressed kernel.
 * If the execution is in RAM then we would only be duplicating the above.
 */
//
//FIXME B를 여기와서 다시 0xC0E 로 셋하는 이유 : (조사요망)
//
		orr	r1, r6, #0x04		@ ensure B is set for this
						// r1 = 0xE(r6) | 0x04 = 0xE
		orr	r1, r1, #3 << 10	// r1 = 0xE(r1) | (0x3 << 10) = 0xC0E
		mov	r2, pc			// r2 = pc
		mov	r2, r2, lsr #20		// r2 = pc(r2) > 20
		orr	r1, r1, r2, lsl #20	// r1 = 0xc0E | ( pc & 0xfff00000 )
						// 현재 pc에 해당하는 Section에 대한 디스크립터
		add	r0, r3, r2, lsl #2	// r0 = 0x40004000(r3) + (( pc > 20 ) < 2)
						// 현재 pc에 해당하는 Section에 대한 Page table address
		str	r1, [r0], #4		// *r0 = 0xc0e | ( pc & 0xfff00000 ) , r0 += 4
		add	r1, r1, #1048576	// r1 = ( 0xc0e | ( pc & 0xfff00000 ) ) + 0x100000(1048576)
		str	r1, [r0]		// *r0 = ( 0xc0e | ( pc & 0xfff00000 ) ) + 0x100000(1048576)
//
// 2013/07/06 종료
//
		mov	pc, lr
ENDPROC(__setup_mmu)

@ Enable unaligned access on v6, to allow better code generation
@ for the decompressor C code:
__armv6_mmu_cache_on:
		mrc	p15, 0, r0, c1, c0, 0	@ read SCTLR
		bic	r0, r0, #2		@ A (no unaligned access fault)
		orr	r0, r0, #1 << 22	@ U (v6 unaligned access model)
		mcr	p15, 0, r0, c1, c0, 0	@ write SCTLR
		b	__armv4_mmu_cache_on

__arm926ejs_mmu_cache_on:
#ifdef CONFIG_CPU_DCACHE_WRITETHROUGH
		mov	r0, #4			@ put dcache in WT mode
		mcr	p15, 7, r0, c15, c0, 0
#endif

__armv4_mmu_cache_on:
		mov	r12, lr
#ifdef CONFIG_MMU
		mov	r6, #CB_BITS | 0x12	@ U
		bl	__setup_mmu
		mov	r0, #0
		mcr	p15, 0, r0, c7, c10, 4	@ drain write buffer
		mcr	p15, 0, r0, c8, c7, 0	@ flush I,D TLBs
		mrc	p15, 0, r0, c1, c0, 0	@ read control reg
		orr	r0, r0, #0x5000		@ I-cache enable, RR cache replacement
		orr	r0, r0, #0x0030
#ifdef CONFIG_CPU_ENDIAN_BE8
		orr	r0, r0, #1 << 25	@ big-endian page tables
#endif
		bl	__common_mmu_cache_on
		mov	r0, #0
		mcr	p15, 0, r0, c8, c7, 0	@ flush I,D TLBs
#endif
		mov	pc, r12

__armv7_mmu_cache_on:
		mov	r12, lr			//lr을 r12에 저장하는 이유: Stack을 쓰지 않기 위해서.
#ifdef CONFIG_MMU
		mrc	p15, 0, r11, c0, c1, 4	@ read ID_MMFR0
						// MMU에 MMFR0값을 읽어서 r11에 넣는다.
		tst	r11, #0xf		@ VMSA
						// MMFR0[3:0](VMSA)를 tst한다.
						//
						// tst에 대하여 정리:
						//    r11&0xf연산을 해서 결과가 0이면 CPSR에 Zero flag가 1이 된다.
						//
		movne	r6, #CB_BITS | 0x02	@ !XN
						// 현재 설정이 D-Cache WriteBack이므로 CB_BITS는 0xC이고
						// ne 는 Zero flag가 0이면 명령어 수행
						// r6 = 0xC | 0x02 = 0x0E 가 된다.
		blne	__setup_mmu		// VMSA를 지원하면 __setup_mmu로 이동한다.
		mov	r0, #0
		mcr	p15, 0, r0, c7, c10, 4	@ drain write buffer
						// data write buffer 용어가 변경 됨 -> data sync barrier (DSB)
						// Cache 가 아닌데도 hw적으로 data write 되지 않았을 수가 있음
						// 확실하게 write buffer 있는 data를 memory에 써주도록 함 
						// A.R.M : 152p(A3.8.3), 1484p(Table B3-42)
		tst	r11, #0xf		@ VMSA
		mcrne	p15, 0, r0, c8, c7, 0	@ flush I,D TLBs
						// invalidate entire unified TLB임, TLB에 있던 data를 무효화 함 
						// TLB는 page table의 cache임 
						// MMU를 켜기전에 TLB(cache) 남아 있는 기존 정보를 무효화 함
						// A.R.M : 1485p(Table B3-42), 1470p(B3.17.1), 1497p(B3.18.7)
#endif
		mrc	p15, 0, r0, c1, c0, 0	@ read control reg
						// control register 값을 r0에 넣음
						// A.R.M : 1705p(B4.1.130 SCTLR, System Control Register, VMSA)
		bic	r0, r0, #1 << 28	@ clear SCTLR.TRE
						// TRE: TEX remap enable
						// TEX: type extension -> memory attribute를 확장함
						// TEX 값을 remap 할수 있는데 하지 않겠다는 의미임
						// remap의 의미: 다른 위치의 정보로 대채체 한다는 의미임 
						// A.R.M: 1367p(B3.8.2 Short-descriptor format memory region attributes, without TEX remap)
		orr	r0, r0, #0x5000		@ I-cache enable, RR cache replacement
						// control register의 12,14 bit를 set
						// 12bit: I-cache, 14bit: RR cache replacement - 1: round robin
		orr	r0, r0, #0x003c		@ write buffer
						// 0x3c == 0b111100
						// 5bit: CP15 Barrier enable, 4,3bit: reserved (should be set), 2bit: D-cache 
						// FIXME : 위에서 barrier enable을 했는데 여기서 다시 CP15 barrier을 enable 하는 이유?
						// mcr	p15, 0, r0, c7, c10, 4	@ drain write buffer <-- 요기서 했었음 
						// A.R.M: 1710p
						// SCTLR[5]   - CP15BEN(CP15 barrier enable)
						// SCTLR[4:3] - Reserved, RAO/SBOP(Read-As-One, Should-Be-One-or-Preserved on writes.)
						// SCTLR[2]   - Cache Enable
		bic	r0, r0, #2		@ A (no unaligned access fault)
						// unaligned access fault 기능을 끄겠다는 뜻.
		orr	r0, r0, #1 << 22	@ U (v6 unaligned access model)
						@ (needed for ARM1176)
						// SCTLR[22]  - U bit set, arm11 지원 코드
						// arm11은 이 bit가 programmable 함
						// A.R.M: 2728p(Glossary)
#ifdef CONFIG_MMU
#ifdef CONFIG_CPU_ENDIAN_BE8			// exynos 5440의 config에는 꺼져있음.
		orr	r0, r0, #1 << 25	@ big-endian page tables
						// SCTLR[25]  - EE(Exception Endianness)
						// exception이 발생시 endian을 big endian으로 처리
						// page table 처리시 endian을 big endian으로 처리
#endif
		mrcne   p15, 0, r6, c2, c0, 2   @ read ttb control reg
						// TBL용 control register를 r6에 읽어옴
						// A.R.M: 1722p
		orrne	r0, r0, #1		@ MMU enabled
		movne	r1, #0xfffffffd		@ domain 0 = client
						// DACR (damain access control register) 에 넣을 값임 
						// page table 변경 없이 access permission의 domain 전체 값을 변경
						// page table 은 damain 0로 설정 되어 있으므로 page table AP bit로 permission 설정
						// Client내용: Accesses are checked against the permission bits 
						//             in the translation tables 
						// A.R.M: 1558p
		bic     r6, r6, #1 << 31        @ 32-bit translation system
						// A.R.M: 1722p
						// Large의 경우 40bit
						// 
		bic     r6, r6, #3 << 0         @ use only ttbr0
						// A.R.M : 1726p, 1723p, 1330p(B3.5.4)
						// 여기서는 TTBR0의 폭을 [31:14-N(0)] 으로 설정.
						// TTBR0은 User가 쓰고, TTBR1은 커널이 사용한다.
						//
						// FIXME: ttbr이 무엇인가?
						//
						// 약어
						//   - TTBR: Translation Table Base Register
						//   - TLB : Translation Lookaside Buffer
						//
						// 참조
						//  - http://wiki.kldp.org/KoreanDoc/html/EmbeddedKernel-KLDP/arm.mmu.html
						//  - http://kth3321.blogspot.kr/2013/04/arm-cortex-1.html

		mcrne	p15, 0, r3, c2, c0, 0	@ load page table pointer
						// TTBR0에 r3를 저장.
						// r3 = 0x40008000 - 0x4000(16384) = 0x40004000

		mcrne	p15, 0, r1, c3, c0, 0	@ load domain access control
						// 위에서 도메인 D0를 client로 설정한 것을 쓴다.
						// r1 = #0xfffffffd

		mcrne   p15, 0, r6, c2, c0, 2   @ load ttb control
						// TTBCR에 r6를 저장.
						// TTBCR[31, 1,0]을 clear
#endif
		mcr	p15, 0, r0, c7, c5, 4	@ ISB......<1>
						// ISB: Instruction Barrier
						// 위에서 r0를 다음과 같이 설정하였음.
						//
						// A.R.M : 389p (A8.8.53)
						//    ISB가 필요한 경우
						//       1. Address Space Identifier (ASID)
						//       2. TLB maintenance operations, 
						//       3. branch predictor maintenance operations, 
						//       4. and all changes to the CP15 registers
		mcr	p15, 0, r0, c1, c0, 0	@ load control register
						// r0에 설정했던 내용을 CP15.System Control Register에 Load
		mrc	p15, 0, r0, c1, c0, 0	@ and read it back
		mov	r0, #0
		mcr	p15, 0, r0, c7, c5, 4	@ ISB......<2>
						// FIXME: ISB<1>, <2>의 역할은 무엇?
						// 참조
						//   - http://www.iamroot.org/xe/Kernel_8_ARM/58427
		mov	pc, r12			// 'bl	cache_on'을 호출했던 곳으로 복귀

__fa526_cache_on:
		mov	r12, lr
		mov	r6, #CB_BITS | 0x12	@ U
		bl	__setup_mmu
		mov	r0, #0
		mcr	p15, 0, r0, c7, c7, 0	@ Invalidate whole cache
		mcr	p15, 0, r0, c7, c10, 4	@ drain write buffer
		mcr	p15, 0, r0, c8, c7, 0	@ flush UTLB
		mrc	p15, 0, r0, c1, c0, 0	@ read control reg
		orr	r0, r0, #0x1000		@ I-cache enable
		bl	__common_mmu_cache_on
		mov	r0, #0
		mcr	p15, 0, r0, c8, c7, 0	@ flush UTLB
		mov	pc, r12

__common_mmu_cache_on:
#ifndef CONFIG_THUMB2_KERNEL
#ifndef DEBUG
		orr	r0, r0, #0x000d		@ Write buffer, mmu
#endif
		mov	r1, #-1
		mcr	p15, 0, r3, c2, c0, 0	@ load page table pointer
		mcr	p15, 0, r1, c3, c0, 0	@ load domain access control
		b	1f
		.align	5			@ cache line aligned
1:		mcr	p15, 0, r0, c1, c0, 0	@ load control register
		mrc	p15, 0, r0, c1, c0, 0	@ and read it back to
		sub	pc, lr, r0, lsr #32	@ properly flush pipeline
#endif

#define PROC_ENTRY_SIZE (4*5)

/*
 * Here follow the relocatable cache support functions for the
 * various processors.  This is a generic hook for locating an
 * entry and jumping to an instruction at the specified offset
 * from the start of the block.  Please note this is all position
 * independent code.
 *
 *  r1  = corrupted      // currupted란 함수 내에서 변경한다는 뜻.
 *  r2  = corrupted
 *  r3  = block offset   // #8
 *  r9  = corrupted
 *  r12 = corrupted
 */

/* 주석의 corrupted 의 의미는? :  */
//
// adr:
// r12:
// proc_types:

call_cache_fn:	adr	r12, proc_types
#ifdef CONFIG_CPU_CP15
        /* Coprocessor 에서 processor ID를 가져옴  */
		mrc	p15, 0, r9, c0, c0	@ get processor ID
#else
        /* 코드에서 processor ID를 가져옴 */
		ldr	r9, =CONFIG_PROCESSOR_ID
#endif

// proc_types 중 일부:
//	.word	0x000f0000		@ new CPU Id
//	.word	0x000f0000

//
// 2013/06/29 시작
//

// addeq에서 eq는 CPSR에 Zero flag가 1이면 실행하라는 뜻.
1:		ldr	r1, [r12, #0]		@ get value
		ldr	r2, [r12, #4]		@ get mask
		eor	r1, r1, r9		@ (real ^ match)
		tst	r1, r2			@       & mask
 ARM(		addeq	pc, r12, r3		) @ call cache function``
 THUMB(		addeq	r12, r3			)
 THUMB(		moveq	pc, r12			) @ call cache function
		add	r12, r12, #PROC_ENTRY_SIZE	// proc_type의 다음 단위로 주소 이동
							//. PROC_ENTRY_SIZE=(4byte * 5항목수)
		b	1b

/*
 * Table for cache operations.  This is basically:
 *   - CPU ID match
 *   - CPU ID mask
 *   - 'cache on' method instruction
 *   - 'cache off' method instruction
 *   - 'cache flush' method instruction
 *
 * We match an entry using: ((real_id ^ match) & mask) == 0
 *
 * Writethrough caches generally only need 'on' and 'off'
 * methods.  Writeback caches _must_ have the flush method
 * defined.
 */
		.align	2
		.type	proc_types,#object
proc_types:
		.word	0x41000000		@ old ARM ID
		.word	0xff00f000
		mov	pc, lr
 THUMB(		nop				)
		mov	pc, lr
 THUMB(		nop				)
		mov	pc, lr
 THUMB(		nop				)

		.word	0x41007000		@ ARM7/710
		.word	0xfff8fe00
		mov	pc, lr
 THUMB(		nop				)
		mov	pc, lr
 THUMB(		nop				)
		mov	pc, lr
 THUMB(		nop				)

		.word	0x41807200		@ ARM720T (writethrough)
		.word	0xffffff00
		W(b)	__armv4_mmu_cache_on
		W(b)	__armv4_mmu_cache_off
		mov	pc, lr
 THUMB(		nop				)

		.word	0x41007400		@ ARM74x
		.word	0xff00ff00
		W(b)	__armv3_mpu_cache_on
		W(b)	__armv3_mpu_cache_off
		W(b)	__armv3_mpu_cache_flush
		
		.word	0x41009400		@ ARM94x
		.word	0xff00ff00
		W(b)	__armv4_mpu_cache_on
		W(b)	__armv4_mpu_cache_off
		W(b)	__armv4_mpu_cache_flush

		.word	0x41069260		@ ARM926EJ-S (v5TEJ)
		.word	0xff0ffff0
		W(b)	__arm926ejs_mmu_cache_on
		W(b)	__armv4_mmu_cache_off
		W(b)	__armv5tej_mmu_cache_flush

		.word	0x00007000		@ ARM7 IDs
		.word	0x0000f000
		mov	pc, lr
 THUMB(		nop				)
		mov	pc, lr
 THUMB(		nop				)
		mov	pc, lr
 THUMB(		nop				)

		@ Everything from here on will be the new ID system.

		.word	0x4401a100		@ sa110 / sa1100
		.word	0xffffffe0
		W(b)	__armv4_mmu_cache_on
		W(b)	__armv4_mmu_cache_off
		W(b)	__armv4_mmu_cache_flush

		.word	0x6901b110		@ sa1110
		.word	0xfffffff0
		W(b)	__armv4_mmu_cache_on
		W(b)	__armv4_mmu_cache_off
		W(b)	__armv4_mmu_cache_flush

		.word	0x56056900
		.word	0xffffff00		@ PXA9xx
		W(b)	__armv4_mmu_cache_on
		W(b)	__armv4_mmu_cache_off
		W(b)	__armv4_mmu_cache_flush

		.word	0x56158000		@ PXA168
		.word	0xfffff000
		W(b)	__armv4_mmu_cache_on
		W(b)	__armv4_mmu_cache_off
		W(b)	__armv5tej_mmu_cache_flush

		.word	0x56050000		@ Feroceon
		.word	0xff0f0000
		W(b)	__armv4_mmu_cache_on
		W(b)	__armv4_mmu_cache_off
		W(b)	__armv5tej_mmu_cache_flush

#ifdef CONFIG_CPU_FEROCEON_OLD_ID
		/* this conflicts with the standard ARMv5TE entry */
		.long	0x41009260		@ Old Feroceon
		.long	0xff00fff0
		b	__armv4_mmu_cache_on
		b	__armv4_mmu_cache_off
		b	__armv5tej_mmu_cache_flush
#endif

		.word	0x66015261		@ FA526
		.word	0xff01fff1
		W(b)	__fa526_cache_on
		W(b)	__armv4_mmu_cache_off
		W(b)	__fa526_cache_flush

		@ These match on the architecture ID

		.word	0x00020000		@ ARMv4T
		.word	0x000f0000
		W(b)	__armv4_mmu_cache_on
		W(b)	__armv4_mmu_cache_off
		W(b)	__armv4_mmu_cache_flush

		.word	0x00050000		@ ARMv5TE
		.word	0x000f0000
		W(b)	__armv4_mmu_cache_on
		W(b)	__armv4_mmu_cache_off
		W(b)	__armv4_mmu_cache_flush

		.word	0x00060000		@ ARMv5TEJ
		.word	0x000f0000
		W(b)	__armv4_mmu_cache_on
		W(b)	__armv4_mmu_cache_off
		W(b)	__armv5tej_mmu_cache_flush

		.word	0x0007b000		@ ARMv6
		.word	0x000ff000
		W(b)	__armv6_mmu_cache_on
		W(b)	__armv4_mmu_cache_off
		W(b)	__armv6_mmu_cache_flush

		//
		// ARMv7 용 cache struct 정의
		//
		.word	0x000f0000		@ new CPU Id
		.word	0x000f0000
		W(b)	__armv7_mmu_cache_on	// W 의 의미는? include/asm/unified.h 참고
		W(b)	__armv7_mmu_cache_off
		W(b)	__armv7_mmu_cache_flush

		.word	0			@ unrecognised type
		.word	0
		mov	pc, lr
 THUMB(		nop				)
		mov	pc, lr
 THUMB(		nop				)
		mov	pc, lr
 THUMB(		nop				)

		.size	proc_types, . - proc_types

		/*
		 * If you get a "non-constant expression in ".if" statement"
		 * error from the assembler on this line, check that you have
		 * not accidentally written a "b" instruction where you should
		 * have written W(b).
		 */
		.if (. - proc_types) % PROC_ENTRY_SIZE != 0
		.error "The size of one or more proc_types entries is wrong."
		.endif

/*
 * Turn off the Cache and MMU.  ARMv3 does not support
 * reading the control register, but ARMv4 does.
 *
 * On exit,
 *  r0, r1, r2, r3, r9, r12 corrupted
 * This routine must preserve:
 *  r4, r7, r8
 */
		.align	5
cache_off:	mov	r3, #12			@ cache_off function
		b	call_cache_fn

__armv4_mpu_cache_off:
		mrc	p15, 0, r0, c1, c0
		bic	r0, r0, #0x000d
		mcr	p15, 0, r0, c1, c0	@ turn MPU and cache off
		mov	r0, #0
		mcr	p15, 0, r0, c7, c10, 4	@ drain write buffer
		mcr	p15, 0, r0, c7, c6, 0	@ flush D-Cache
		mcr	p15, 0, r0, c7, c5, 0	@ flush I-Cache
		mov	pc, lr

__armv3_mpu_cache_off:
		mrc	p15, 0, r0, c1, c0
		bic	r0, r0, #0x000d
		mcr	p15, 0, r0, c1, c0, 0	@ turn MPU and cache off
		mov	r0, #0
		mcr	p15, 0, r0, c7, c0, 0	@ invalidate whole cache v3
		mov	pc, lr

__armv4_mmu_cache_off:
#ifdef CONFIG_MMU
		mrc	p15, 0, r0, c1, c0
		bic	r0, r0, #0x000d
		mcr	p15, 0, r0, c1, c0	@ turn MMU and cache off
		mov	r0, #0
		mcr	p15, 0, r0, c7, c7	@ invalidate whole cache v4
		mcr	p15, 0, r0, c8, c7	@ invalidate whole TLB v4
#endif
		mov	pc, lr

__armv7_mmu_cache_off:
		mrc	p15, 0, r0, c1, c0
#ifdef CONFIG_MMU
		bic	r0, r0, #0x000d
#else
		bic	r0, r0, #0x000c
#endif
		mcr	p15, 0, r0, c1, c0	@ turn MMU and cache off
		mov	r12, lr
		bl	__armv7_mmu_cache_flush
		mov	r0, #0
#ifdef CONFIG_MMU
		mcr	p15, 0, r0, c8, c7, 0	@ invalidate whole TLB
#endif
		mcr	p15, 0, r0, c7, c5, 6	@ invalidate BTC
		mcr	p15, 0, r0, c7, c10, 4	@ DSB
		mcr	p15, 0, r0, c7, c5, 4	@ ISB
		mov	pc, r12

/*
 * Clean and flush the cache to maintain consistency.
 *
 * On exit,
 *  r1, r2, r3, r9, r10, r11, r12 corrupted
 * This routine must preserve:
 *  r4, r6, r7, r8
 */
		.align	5
cache_clean_flush:
		mov	r3, #16
		b	call_cache_fn

__armv4_mpu_cache_flush:
		mov	r2, #1
		mov	r3, #0
		mcr	p15, 0, ip, c7, c6, 0	@ invalidate D cache
		mov	r1, #7 << 5		@ 8 segments
1:		orr	r3, r1, #63 << 26	@ 64 entries
2:		mcr	p15, 0, r3, c7, c14, 2	@ clean & invalidate D index
		subs	r3, r3, #1 << 26
		bcs	2b			@ entries 63 to 0
		subs 	r1, r1, #1 << 5
		bcs	1b			@ segments 7 to 0

		teq	r2, #0
		mcrne	p15, 0, ip, c7, c5, 0	@ invalidate I cache
		mcr	p15, 0, ip, c7, c10, 4	@ drain WB
		mov	pc, lr
		
__fa526_cache_flush:
		mov	r1, #0
		mcr	p15, 0, r1, c7, c14, 0	@ clean and invalidate D cache
		mcr	p15, 0, r1, c7, c5, 0	@ flush I cache
		mcr	p15, 0, r1, c7, c10, 4	@ drain WB
		mov	pc, lr

__armv6_mmu_cache_flush:
		mov	r1, #0
		mcr	p15, 0, r1, c7, c14, 0	@ clean+invalidate D
		mcr	p15, 0, r1, c7, c5, 0	@ invalidate I+BTB
		mcr	p15, 0, r1, c7, c15, 0	@ clean+invalidate unified
		mcr	p15, 0, r1, c7, c10, 4	@ drain WB
		mov	pc, lr

__armv7_mmu_cache_flush:
		mrc	p15, 0, r10, c0, c1, 5	@ read ID_MMFR1
		tst	r10, #0xf << 16		@ hierarchical cache (ARMv7)
		mov	r10, #0
		beq	hierarchical
		mcr	p15, 0, r10, c7, c14, 0	@ clean+invalidate D
		b	iflush
// 2013/07/20 종료
// 2013/07/27 시작
hierarchical:
		mcr	p15, 0, r10, c7, c10, 5	@ DMB
		stmfd	sp!, {r0-r7, r9-r11}
		mrc	p15, 1, r0, c0, c0, 1	@ read clidr
						// CACHE LEVEL ID REGISTER
						// T.R.M: 121p(4.3.22)
		ands	r3, r0, #0x7000000	@ extract loc from clidr
						// level of coherency
						// flush 하기 위한 cache level 값을 확인
		mov	r3, r3, lsr #23		@ left align loc bit field
						// 하위 0 하나를 남기고 0을 모두 없앰
						// r3 = 4, loc = 2 (cortex a15)
						// loc가 2는 memory hierarchy 가 3차란 뜻임
		beq	finished		@ if loc is 0, then no need to clean
						// 무시되고 넘어감 
		mov	r10, #0			@ start clean at cache level 0
loop1:
		add	r2, r10, r10, lsr #1	@ work out 3x current cache level
						// CLIDR의 register 의 Ctype# 의 데이터를 뽑기 위함임.
						// 3x의 의미는 계산용 숫자임
						// 순수 코드는 1.5배임, LSB에 0이 하나 추가 되어 있음
		mov	r1, r0, lsr r2		@ extract cache type bits from clidr
		and	r1, r1, #7		@ mask of the bits for current cache only
						// r1은 Ctype의 값
		cmp	r1, #2			@ see what cache we have at this level
						// Data cache 인지 확인 
						// A.R.M (B4.1.20)
		blt	skip			@ skip if no cache, or just i-cache
		mcr	p15, 2, r10, c0, c0, 0	@ select current cache level in cssr
						// Cache Size Selection Register 
						// A.R.M (B4.1.41)
		mcr	p15, 0, r10, c7, c5, 4	@ isb to sych the new cssr&csidr
		mrc	p15, 1, r1, c0, c0, 0	@ read the new csidr
						// A15 기준 : line size = 2 (의미 16 word)
						// L1 cache : Associativity = 1 (의미 2 way)
						// L2 cache : Associativity = F (의미 16 way)
						// Cache Size ID Register 
						// A.R.M (B4.1.19)
		and	r2, r1, #7		@ extract the length of the cache lines
						// r2 = cache lines
		add	r2, r2, #4		@ add 4 (line length offset)
		ldr	r4, =0x3ff
		ands	r4, r4, r1, lsr #3	@ find maximum number on the way size
						// r1 >> 3 = Associativity 값 추출
						// r4 = CSIDR의 Associativity값
						// Associativity의 의미?? N way cache, direct cache의 방법
						// cache line 의 관리 단위 : way 
		clz	r5, r4			@ find bit position of way size increment
						// clz : count leading zero 연산 
		ldr	r7, =0x7fff
		ands	r7, r7, r1, lsr #13	@ extract max number of the index size
						// r1 >> 13 = Numset 값 추출
						// r7 = CSIDR의 Numset값
loop2:
		mov	r9, r4			@ create working copy of max way size
						// r9 = CSIDR의 Associativity값
loop3:
 ARM(		orr	r11, r10, r9, lsl r5	) @ factor way and cache number into r11
 ARM(		orr	r11, r11, r7, lsl r2	) @ factor index number into r11
 THUMB(		lsl	r6, r9, r5		)
 THUMB(		orr	r11, r10, r6		) @ factor way and cache number into r11
 THUMB(		lsl	r6, r7, r2		)
 THUMB(		orr	r11, r11, r6		) @ factor index number into r11
		mcr	p15, 0, r11, c7, c14, 2	@ clean & invalidate by set/way
						// r11 : 해당 level의 cache 정보 
						// A.R.M (B4.1.45)
						// 민홍교수님 2차 세미나 자료 (p28)
		subs	r9, r9, #1		@ decrement the way
		bge	loop3
		subs	r7, r7, #1		@ decrement the index
		bge	loop2
skip:
		add	r10, r10, #2		@ increment cache number
		cmp	r3, r10			// r3 = loc * 2 값, r10 = 위에서 연산한 cache의 level
		bgt	loop1

// 모든 data cache를 flush 하였음

finished:
		ldmfd	sp!, {r0-r7, r9-r11}	// stack에 저장한 값 pop
		mov	r10, #0			@ swith back to cache level 0
		mcr	p15, 2, r10, c0, c0, 0	@ select current cache level in cssr
iflush:
		mcr	p15, 0, r10, c7, c10, 4	@ DSB
		mcr	p15, 0, r10, c7, c5, 0	@ invalidate I+BTB
						// BTB : Branch Target Buffer 
						// Branch prediction을 했다는 가정하에 기존의 history를 삭제
						// A.R.M (N3.2)
		mcr	p15, 0, r10, c7, c10, 4	@ DSB
		mcr	p15, 0, r10, c7, c5, 4	@ ISB
		mov	pc, lr

__armv5tej_mmu_cache_flush:
1:		mrc	p15, 0, r15, c7, c14, 3	@ test,clean,invalidate D cache
		bne	1b
		mcr	p15, 0, r0, c7, c5, 0	@ flush I cache
		mcr	p15, 0, r0, c7, c10, 4	@ drain WB
		mov	pc, lr

__armv4_mmu_cache_flush:
		mov	r2, #64*1024		@ default: 32K dcache size (*2)
		mov	r11, #32		@ default: 32 byte line size
		mrc	p15, 0, r3, c0, c0, 1	@ read cache type
		teq	r3, r9			@ cache ID register present?
		beq	no_cache_id
		mov	r1, r3, lsr #18
		and	r1, r1, #7
		mov	r2, #1024
		mov	r2, r2, lsl r1		@ base dcache size *2
		tst	r3, #1 << 14		@ test M bit
		addne	r2, r2, r2, lsr #1	@ +1/2 size if M == 1
		mov	r3, r3, lsr #12
		and	r3, r3, #3
		mov	r11, #8
		mov	r11, r11, lsl r3	@ cache line size in bytes
no_cache_id:
		mov	r1, pc
		bic	r1, r1, #63		@ align to longest cache line
		add	r2, r1, r2
1:
 ARM(		ldr	r3, [r1], r11		) @ s/w flush D cache
 THUMB(		ldr     r3, [r1]		) @ s/w flush D cache
 THUMB(		add     r1, r1, r11		)
		teq	r1, r2
		bne	1b

		mcr	p15, 0, r1, c7, c5, 0	@ flush I cache
		mcr	p15, 0, r1, c7, c6, 0	@ flush D cache
		mcr	p15, 0, r1, c7, c10, 4	@ drain WB
		mov	pc, lr

__armv3_mmu_cache_flush:
__armv3_mpu_cache_flush:
		mov	r1, #0
		mcr	p15, 0, r1, c7, c0, 0	@ invalidate whole cache v3
		mov	pc, lr

/*
 * Various debugging routines for printing hex characters and
 * memory, which again must be relocatable.
 */
#ifdef DEBUG
		.align	2
		.type	phexbuf,#object
phexbuf:	.space	12
		.size	phexbuf, . - phexbuf

@ phex corrupts {r0, r1, r2, r3}
phex:		adr	r3, phexbuf
		mov	r2, #0
		strb	r2, [r3, r1]
1:		subs	r1, r1, #1
		movmi	r0, r3
		bmi	puts
		and	r2, r0, #15
		mov	r0, r0, lsr #4
		cmp	r2, #10
		addge	r2, r2, #7
		add	r2, r2, #'0'
		strb	r2, [r3, r1]
		b	1b

@ puts corrupts {r0, r1, r2, r3}
puts:		loadsp	r3, r1
1:		ldrb	r2, [r0], #1
		teq	r2, #0
		moveq	pc, lr
2:		writeb	r2, r3
		mov	r1, #0x00020000
3:		subs	r1, r1, #1
		bne	3b
		teq	r2, #'\n'
		moveq	r2, #'\r'
		beq	2b
		teq	r0, #0
		bne	1b
		mov	pc, lr
@ putc corrupts {r0, r1, r2, r3}
putc:
		mov	r2, r0
		mov	r0, #0
		loadsp	r3, r1
		b	2b

@ memdump corrupts {r0, r1, r2, r3, r10, r11, r12, lr}
memdump:	mov	r12, r0
		mov	r10, lr
		mov	r11, #0
2:		mov	r0, r11, lsl #2
		add	r0, r0, r12
		mov	r1, #8
		bl	phex
		mov	r0, #':'
		bl	putc
1:		mov	r0, #' '
		bl	putc
		ldr	r0, [r12, r11, lsl #2]
		mov	r1, #8
		bl	phex
		and	r0, r11, #7
		teq	r0, #3
		moveq	r0, #' '
		bleq	putc
		and	r0, r11, #7
		add	r11, r11, #1
		teq	r0, #7
		bne	1b
		mov	r0, #'\n'
		bl	putc
		cmp	r11, #64
		blt	2b
		mov	pc, r10
#endif

		.ltorg

#ifdef CONFIG_ARM_VIRT_EXT
.align 5
__hyp_reentry_vectors:
		W(b)	.			@ reset
		W(b)	.			@ undef
		W(b)	.			@ svc
		W(b)	.			@ pabort
		W(b)	.			@ dabort
		W(b)	__enter_kernel		@ hyp
		W(b)	.			@ irq
		W(b)	.			@ fiq
#endif /* CONFIG_ARM_VIRT_EXT */

__enter_kernel:
		mov	r0, #0			@ must be 0
 ARM(		mov	pc, r4	)		@ call kernel
 THUMB(		bx	r4	)		@ entry point is always ARM

// 2013/07/27 종료

reloc_code_end:

		.align
		.section ".stack", "aw", %nobits

.L_user_stack:	.space	4096			// Stack공간을 4K만큼 잡음
.L_user_stack_end:




'
<|MERGE_RESOLUTION|>--- conflicted
+++ resolved
@@ -235,16 +235,9 @@
 		safe_svcmode_maskall r0		// SVC mode로 설정한다.
 		msr	spsr_cxsf, r9		@ Save the CPU boot mode in
 						@ SPSR
-<<<<<<< HEAD
 						// SVC mode 용 SPSR에 저장
 						// 접미사 cxsf 의미? PSR 필드의 접미사임
-#else
 		/* ARMv2 일 경우 수행 됨*/
-		teqp	pc, #0x0c000003		@ turn off interrupts
-#endif
-
-=======
->>>>>>> 5c68732e
 		/*
 		 * Note that some cache flushing and other stuff may
 		 * be needed here - is there an Angel SWI call for this?
@@ -274,11 +267,7 @@
 		//TEXT_OFFSET 값의 의미는? datasheet 찾아봐야됨
 		ldr	r4, =zreladdr
 #endif
-<<<<<<< HEAD
 		//link reg 에 pc를 저장하고 cache_on로jump
-		bl	cache_on
-=======
-
 		/*
 		 * Set up a page table only if it won't overwrite ourself.
 		 * That means r4 < pc && r4 - 16k page directory > &_end.
@@ -292,7 +281,6 @@
 		cmpcc	r4, r0
 		orrcc	r4, r4, #1		@ remember we skipped cache_on
 		blcs	cache_on
->>>>>>> 5c68732e
 
 restart:	adr	r0, LC0			// pc에서 LC0까지의 상대 주소를 r0에 저장
 						//
@@ -396,12 +384,8 @@
 		// start of ram + offset 0x100 보통 ATAG가 오는 주소
 		// 0x100의 의미: 통상적인 ATAG의 위치 
 		cmp	r0, #1
-<<<<<<< HEAD
 		sub	r0, r4, #TEXT_OFFSET	    // TEXT_OFFSET = 0x00008000
-=======
-		sub	r0, r4, #TEXT_OFFSET
 		bic	r0, r0, #1
->>>>>>> 5c68732e
 		add	r0, r0, #0x100
 		mov	r1, r6
 		sub	r2, sp, r6
