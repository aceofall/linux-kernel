--- conflicted
+++ resolved
@@ -110,13 +110,10 @@
 int atags_to_fdt(void *atag_list, void *fdt, int total_space)
 {
 	struct tag *atag = atag_list;
-<<<<<<< HEAD
-	uint32_t mem_reg_property[2 * NR_BANKS];//NR_BANKS = 8
-=======
 	/* In the case of 64 bits memory size, need to reserve 2 cells for
 	 * address and size for each bank */
+	//NR_BANKS = 8
 	uint32_t mem_reg_property[2 * 2 * NR_BANKS];
->>>>>>> 5c68732e
 	int memcount = 0;
 	int ret, memsize;
 
