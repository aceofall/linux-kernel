--- conflicted
+++ resolved
@@ -51,14 +51,11 @@
 #include "../../../../lib/decompress_unxz.c"
 #endif
 
-<<<<<<< HEAD
-// ARM10C 20130727
-=======
 #ifdef CONFIG_KERNEL_LZ4
 #include "../../../../lib/decompress_unlz4.c"
 #endif
 
->>>>>>> 5c68732e
+// ARM10C 20130727
 int do_decompress(u8 *input, int len, u8 *output, void (*error)(char *x))
 {
 	return decompress(input, len, NULL, NULL, output, NULL, error);
