--- conflicted
+++ resolved
@@ -79,18 +79,6 @@
 
 __tagtable(ATAG_INITRD2, parse_tag_initrd2);
 
-<<<<<<< HEAD
-=======
-#ifdef CONFIG_OF_FLATTREE // CONFIG_OF_FLATTREE=y
-// ARM10C 20131012
-void __init early_init_dt_setup_initrd_arch(unsigned long start, unsigned long end)
-{
-	phys_initrd_start = start;
-	phys_initrd_size = end - start;
-}
-#endif /* CONFIG_OF_FLATTREE */
-
->>>>>>> d30ea7a8
 /*
  * This keeps memory configuration data used by a couple memory
  * initialization functions, as well as show_mem() for the skipping
@@ -291,12 +279,8 @@
 }
 #endif
 
-<<<<<<< HEAD
+// ARM10C 20131012
 void __init setup_dma_zone(const struct machine_desc *mdesc)
-=======
-// ARM10C 20131012
-void __init setup_dma_zone(struct machine_desc *mdesc)
->>>>>>> d30ea7a8
 {
 #ifdef CONFIG_ZONE_DMA // CONFIG_ZONE_DMA=n
 	if (mdesc->dma_zone_size) {
@@ -423,15 +407,11 @@
 	return phys;
 }
 
-<<<<<<< HEAD
-void __init arm_memblock_init(struct meminfo *mi,
-	const struct machine_desc *mdesc)
-=======
 // ARM10C 20131019
 // KID 20140307
 // &meminfo, mdesc: __mach_desc_EXYNOS5_DT
-void __init arm_memblock_init(struct meminfo *mi, struct machine_desc *mdesc)
->>>>>>> d30ea7a8
+void __init arm_memblock_init(struct meminfo *mi,
+	const struct machine_desc *mdesc)
 {
 	int i;
 
@@ -451,18 +431,15 @@
 	// _end - _stext: 0xC0526D20 - 0xC0008000: 0x0051ED20
 	memblock_reserve(__pa(_stext), _end - _stext);
 #endif
-<<<<<<< HEAD
-#ifdef CONFIG_BLK_DEV_INITRD
+#ifdef CONFIG_BLK_DEV_INITRD // CONFIG_BLK_DEV_INITRD=y
+	// initrd로 넘어온 메모리 영역이 memblock.memory 안에 있는지 체크
+
 	/* FDT scan will populate initrd_start */
 	if (initrd_start && !phys_initrd_size) {
 		phys_initrd_start = __virt_to_phys(initrd_start);
 		phys_initrd_size = initrd_end - initrd_start;
 	}
 	initrd_start = initrd_end = 0;
-=======
-#ifdef CONFIG_BLK_DEV_INITRD // CONFIG_BLK_DEV_INITRD=y
-	// initrd로 넘어온 메모리 영역이 memblock.memory 안에 있는지 체크
->>>>>>> d30ea7a8
 	if (phys_initrd_size &&
 	    !memblock_is_region_memory(phys_initrd_start, phys_initrd_size)) {
 		pr_err("INITRD: 0x%08llx+0x%08lx is not a memory region - disabling initrd\n",
@@ -561,18 +538,9 @@
 	 * more, but is used by ll_rw_block.  If we can get rid of it, we
 	 * also get rid of some of the stuff above as well.
 	 */
-<<<<<<< HEAD
 	min_low_pfn = min;
 	max_low_pfn = max_low;
 	max_pfn = max_high;
-=======
-	// max_low: 0x4f800, PHYS_PFN_OFFSET : 0x20000
-	// max_low_pfn : 0x2F800
-	max_low_pfn = max_low - PHYS_PFN_OFFSET;
-	// max_high : 0xA0000, PHYS_PFN_OFFSET : 0x20000
-	// max_pfn : 0x80000
-	max_pfn = max_high - PHYS_PFN_OFFSET;
->>>>>>> d30ea7a8
 }
 
 /*
@@ -710,15 +678,8 @@
 // ARM10C 20140419
 static void __init free_highpages(void)
 {
-<<<<<<< HEAD
 #ifdef CONFIG_HIGHMEM
 	unsigned long max_low = max_low_pfn;
-=======
-#ifdef CONFIG_HIGHMEM // CONFIG_HIGHMEM=y
-	// max_low_pfn: 0x2F800, PHYS_PFN_OFFSET: 0x20000
-	unsigned long max_low = max_low_pfn + PHYS_PFN_OFFSET;
-	// max_low: 0x4F800
->>>>>>> d30ea7a8
 	struct memblock_region *mem, *res;
 	
 	/* set highmem page free */
