/*
 *  linux/arch/arm/mm/init.c
 *
 *  Copyright (C) 1995-2005 Russell King
 *
 * This program is free software; you can redistribute it and/or modify
 * it under the terms of the GNU General Public License version 2 as
 * published by the Free Software Foundation.
 */
#include <linux/kernel.h>
#include <linux/errno.h>
#include <linux/swap.h>
#include <linux/init.h>
#include <linux/bootmem.h>
#include <linux/mman.h>
#include <linux/export.h>
#include <linux/nodemask.h>
#include <linux/initrd.h>
#include <linux/of_fdt.h>
#include <linux/highmem.h>
#include <linux/gfp.h>
#include <linux/memblock.h>
#include <linux/dma-contiguous.h>
#include <linux/sizes.h>

#include <asm/mach-types.h>
#include <asm/memblock.h>
#include <asm/prom.h>
#include <asm/sections.h>
#include <asm/setup.h>
#include <asm/tlb.h>
#include <asm/fixmap.h>

#include <asm/mach/arch.h>
#include <asm/mach/map.h>

#include "mm.h"

// ARM10C 20131012
static phys_addr_t phys_initrd_start __initdata = 0;
static unsigned long phys_initrd_size __initdata = 0;

static int __init early_initrd(char *p)
{
	phys_addr_t start;
	unsigned long size;
	char *endp;

	start = memparse(p, &endp);
	if (*endp == ',') {
		size = memparse(endp + 1, NULL);

		phys_initrd_start = start;
		phys_initrd_size = size;
	}
	return 0;
}
early_param("initrd", early_initrd);

static int __init parse_tag_initrd(const struct tag *tag)
{
	printk(KERN_WARNING "ATAG_INITRD is deprecated; "
		"please update your bootloader.\n");
	phys_initrd_start = __virt_to_phys(tag->u.initrd.start);
	phys_initrd_size = tag->u.initrd.size;
	return 0;
}

__tagtable(ATAG_INITRD, parse_tag_initrd);

static int __init parse_tag_initrd2(const struct tag *tag)
{
	phys_initrd_start = tag->u.initrd.start;
	phys_initrd_size = tag->u.initrd.size;
	return 0;
}

__tagtable(ATAG_INITRD2, parse_tag_initrd2);

<<<<<<< HEAD
=======
#ifdef CONFIG_OF_FLATTREE // CONFIG_OF_FLATTREE=y
// ARM10C 20131012
void __init early_init_dt_setup_initrd_arch(unsigned long start, unsigned long end)
{
	phys_initrd_start = start;
	phys_initrd_size = end - start;
}
#endif /* CONFIG_OF_FLATTREE */

>>>>>>> 7f3684bc
/*
 * This keeps memory configuration data used by a couple memory
 * initialization functions, as well as show_mem() for the skipping
 * of holes in the memory map.  It is populated by arm_add_memory().
 */
// ARM10C 20131012
// ARM10C 20131207
// ARM10C 20140329
struct meminfo meminfo;

void show_mem(unsigned int filter)
{
	int free = 0, total = 0, reserved = 0;
	int shared = 0, cached = 0, slab = 0, i;
	struct meminfo * mi = &meminfo;

	printk("Mem-info:\n");
	show_free_areas(filter);

	if (filter & SHOW_MEM_FILTER_PAGE_COUNT)
		return;

	for_each_bank (i, mi) {
		struct membank *bank = &mi->bank[i];
		unsigned int pfn1, pfn2;
		struct page *page, *end;

		pfn1 = bank_pfn_start(bank);
		pfn2 = bank_pfn_end(bank);

		page = pfn_to_page(pfn1);
		end  = pfn_to_page(pfn2 - 1) + 1;

		do {
			total++;
			if (PageReserved(page))
				reserved++;
			else if (PageSwapCache(page))
				cached++;
			else if (PageSlab(page))
				slab++;
			else if (!page_count(page))
				free++;
			else
				shared += page_count(page) - 1;
			page++;
		} while (page < end);
	}

	printk("%d pages of RAM\n", total);
	printk("%d free pages\n", free);
	printk("%d reserved pages\n", reserved);
	printk("%d slab pages\n", slab);
	printk("%d pages shared\n", shared);
	printk("%d pages swap cached\n", cached);
}

// ARM10C 20131130
// ARM10C 20131207
static void __init find_limits(unsigned long *min, unsigned long *max_low,
			       unsigned long *max_high)
{
	struct meminfo *mi = &meminfo;
	int i;

	/* This assumes the meminfo array is properly sorted */
	// mi->bank[0].start: 0x20000000, bank_pfn_start(&mi->bank[0]): 0x20000
	// *min: 0x20000
	*min = bank_pfn_start(&mi->bank[0]);

	// #define for_each_bank(i,mi)
	// for (i = 0; i < (mi)->nr_banks; i++)
	//
	// mi->nr_banks: 2, mi->bank[1].highmem: 1
	for_each_bank (i, mi)
		if (mi->bank[i].highmem)
				break;

	// i: 1, mi->bank[0].start: 0x20000000, mi->bank[0].size: 0x2f800000
	// bank_pfn_end(&mi->bank[i - 1]): 0x4f800
	// *max_low: 0x4f800
	*max_low = bank_pfn_end(&mi->bank[i - 1]);

	// mi->bank[1].start: 0x4f800000, mi->bank[1].size: 0x50800000 
	// bank_pfn_end(&mi->bank[mi->nr_banks - 1]): 0xA0000
	// *max_high: 0xA0000
	*max_high = bank_pfn_end(&mi->bank[mi->nr_banks - 1]);
}

// ARM10C 20131207
// min: 0x20000, max_low: 0x4f800
// contig_page_data에 bitmap을 저장한다.
static void __init arm_bootmem_init(unsigned long start_pfn,
	unsigned long end_pfn)
{
	struct memblock_region *reg;
	unsigned int boot_pages;
	phys_addr_t bitmap;
	pg_data_t *pgdat;

	/*
	 * Allocate the bootmem bitmap page.  This must be in a region
	 * of memory which has already been mapped.
	 */
	// start_pfn: 0x20000, end_pfn: 0x4f800, end_pfn - start_pfn: 0x2f800
	// boot_pages: 0x6
	boot_pages = bootmem_bootmap_pages(end_pfn - start_pfn);

	// boot_pages << PAGE_SHIFT: 0x6000, L1_CACHE_BYTES: 64
	// __pfn_to_phys(0x4f800); 0x4f800000
	bitmap = memblock_alloc_base(boot_pages << PAGE_SHIFT, L1_CACHE_BYTES,
				__pfn_to_phys(end_pfn));

	/*
	 * Initialise the bootmem allocator, handing the
	 * memory banks over to bootmem.
	 */
	node_set_online(0);

	// pglist_data.bdata 의 bootmem_node_data 주소로 설정
	pgdat = NODE_DATA(0);

	// pgdat: ?, __phys_to_pfn(bitmap): ?, start_pfn: 0x20000, end_pfn: 0x4f800
	init_bootmem_node(pgdat, __phys_to_pfn(bitmap), start_pfn, end_pfn);

	/* Free the lowmem regions from memblock into bootmem. */
	for_each_memblock(memory, reg) {
		// start: 0x20000
		unsigned long start = memblock_region_memory_base_pfn(reg);
		// end: 0xA0000
		unsigned long end = memblock_region_memory_end_pfn(reg);

		// end: 0xA0000, end_pfn: 0x4f800
		if (end >= end_pfn)
			// end: 0x4f800
			end = end_pfn;
		// start: 0x20000, end: 0x4f800
		if (start >= end)
			break;

		// __pfn_to_phys(0x20000): 0x20000000, (end - start) << PAGE_SHIFT: 0x2f800000
		free_bootmem(__pfn_to_phys(start), (end - start) << PAGE_SHIFT);
	}

	/* Reserve the lowmem memblock reserved regions in bootmem. */
	for_each_memblock(reserved, reg) {
		// start: 0x40004
		unsigned long start = memblock_region_reserved_base_pfn(reg);
		// end: 0x40008
		unsigned long end = memblock_region_reserved_end_pfn(reg);

		// end: 0x40008, end_pfn: 0x4f800
		if (end >= end_pfn)
			end = end_pfn;
		// start: 0x40004, end: 0x40008
		if (start >= end)
			break;

		// __pfn_to_phys(0x40004): 0x40004000, (end - start) << PAGE_SHIFT: 0x4000
		// BOOTMEM_DEFAULT: 0
		reserve_bootmem(__pfn_to_phys(start),
			        (end - start) << PAGE_SHIFT, BOOTMEM_DEFAULT);
	}
}

#ifdef CONFIG_ZONE_DMA

phys_addr_t arm_dma_zone_size __read_mostly;
EXPORT_SYMBOL(arm_dma_zone_size);

/*
 * The DMA mask corresponding to the maximum bus address allocatable
 * using GFP_DMA.  The default here places no restriction on DMA
 * allocations.  This must be the smallest DMA mask in the system,
 * so a successful GFP_DMA allocation will always satisfy this.
 */
phys_addr_t arm_dma_limit;
unsigned long arm_dma_pfn_limit;

static void __init arm_adjust_dma_zone(unsigned long *size, unsigned long *hole,
	unsigned long dma_size)
{
	if (size[0] <= dma_size)
		return;

	size[ZONE_NORMAL] = size[0] - dma_size;
	size[ZONE_DMA] = dma_size;
	hole[ZONE_NORMAL] = hole[0];
	hole[ZONE_DMA] = 0;
}
#endif

<<<<<<< HEAD
void __init setup_dma_zone(const struct machine_desc *mdesc)
=======
// ARM10C 20131012
void __init setup_dma_zone(struct machine_desc *mdesc)
>>>>>>> 7f3684bc
{
#ifdef CONFIG_ZONE_DMA // CONFIG_ZONE_DMA=n
	if (mdesc->dma_zone_size) {
		arm_dma_zone_size = mdesc->dma_zone_size;
		arm_dma_limit = PHYS_OFFSET + arm_dma_zone_size - 1;
	} else
		arm_dma_limit = 0xffffffff;
	arm_dma_pfn_limit = arm_dma_limit >> PAGE_SHIFT;
#endif
}

// ARM10C 20140111
// min: 0x20000, max_low: 0x4f800, max_high: 0xA0000
static void __init arm_bootmem_free(unsigned long min, unsigned long max_low,
	unsigned long max_high)
{
	unsigned long zone_size[MAX_NR_ZONES], zhole_size[MAX_NR_ZONES];
	struct memblock_region *reg;

	/*
	 * initialise the zones.
	 */
	memset(zone_size, 0, sizeof(zone_size));

	/*
	 * The memory size has already been determined.  If we need
	 * to do anything fancy with the allocation of this memory
	 * to the zones, now is the time to do it.
	 */

	// zone_size[0] = 0x4f800 - 0x20000 = 0x2f800
	zone_size[0] = max_low - min;
#ifdef CONFIG_HIGHMEM	//CONFIG_HIGHMEM = y
	// ZONE_HIGHMEM = 1 
	// zone_size[1] = A0000 - 0x4f800 = 0x50800  
	zone_size[ZONE_HIGHMEM] = max_high - max_low;
#endif

	/*
	 * Calculate the size of the holes.
	 *  holes = node_size - sum(bank_sizes)
	 */
	memcpy(zhole_size, zone_size, sizeof(zhole_size));
	for_each_memblock(memory, reg) {
		// start = 0x20000
		unsigned long start = memblock_region_memory_base_pfn(reg);
		// end = 0xA0000 
		unsigned long end = memblock_region_memory_end_pfn(reg);

		if (start < max_low) {
			// low_end = 0x4f800
			unsigned long low_end = min(end, max_low);
			// zhole_size[0] = 0x2f800 - (0x4f800 - 0x20000) = 0
			zhole_size[0] -= low_end - start;
		}
#ifdef CONFIG_HIGHMEM	// ARM10C CONFIG_HIGHMEM = y 
		if (end > max_low) {
			// high_start = 0x4f800
			unsigned long high_start = max(start, max_low);
			// zhole_size[1] = 0x50800 - (0xA0000 - 0x4f800) = 0
			zhole_size[ZONE_HIGHMEM] -= end - high_start;
		}
#endif
	}

#ifdef CONFIG_ZONE_DMA	// ARM10C CONFIG_ZONE_DMA = n 
	/*
	 * Adjust the sizes according to any special requirements for
	 * this machine type.
	 */
	if (arm_dma_zone_size)
		arm_adjust_dma_zone(zone_size, zhole_size,
			arm_dma_zone_size >> PAGE_SHIFT);
#endif

	//min = 0x20000 
	free_area_init_node(0, zone_size, min, zhole_size);
}

// ARM10C 20140118
#ifdef CONFIG_HAVE_ARCH_PFN_VALID	// Y
// pfn : 0x20000
int pfn_valid(unsigned long pfn)
{
	// __pfn_to_phys(pfn) : 0x20000000
	return memblock_is_memory(__pfn_to_phys(pfn));
}
EXPORT_SYMBOL(pfn_valid);
#endif

#ifndef CONFIG_SPARSEMEM // CONFIG_SPARSEMEM=y
static void __init arm_memory_present(void)
{
}
#else
// ARM10C 20131207
static void __init arm_memory_present(void)
{
	struct memblock_region *reg;

	for_each_memblock(memory, reg)
		// memblock_region_memory_base_pfn(reg): 0x20000
		// memblock_region_memory_end_pfn(reg):  0xA0000
		memory_present(0, memblock_region_memory_base_pfn(reg),
			       memblock_region_memory_end_pfn(reg));
}
#endif

// ARM10C 20131026
static bool arm_memblock_steal_permitted = true;

phys_addr_t __init arm_memblock_steal(phys_addr_t size, phys_addr_t align)
{
	phys_addr_t phys;

	BUG_ON(!arm_memblock_steal_permitted);

	phys = memblock_alloc_base(size, align, MEMBLOCK_ALLOC_ANYWHERE);
	memblock_free(phys, size);
	memblock_remove(phys, size);

	return phys;
}

<<<<<<< HEAD
void __init arm_memblock_init(struct meminfo *mi,
	const struct machine_desc *mdesc)
=======
// ARM10C 20131019
void __init arm_memblock_init(struct meminfo *mi, struct machine_desc *mdesc)
>>>>>>> 7f3684bc
{
	int i;

	// 메모리 영역을 검사 후 추가 혹은 합치는 작업 수행.
	// mi->nr_banks: 2
	for (i = 0; i < mi->nr_banks; i++)
		memblock_add(mi->bank[i].start, mi->bank[i].size);

	/* Register the kernel text, kernel data and initrd with memblock. */
#ifdef CONFIG_XIP_KERNEL // CONFIG_XIP_KERNEL=n
	memblock_reserve(__pa(_sdata), _end - _sdata);
#else
	// kernel이 사용하는 영역으로 reserve 함.
	// _stext: 0xC0008000, __pa(_stext): 0x40008000
	memblock_reserve(__pa(_stext), _end - _stext);
#endif
<<<<<<< HEAD
#ifdef CONFIG_BLK_DEV_INITRD
	/* FDT scan will populate initrd_start */
	if (initrd_start && !phys_initrd_size) {
		phys_initrd_start = __virt_to_phys(initrd_start);
		phys_initrd_size = initrd_end - initrd_start;
	}
	initrd_start = initrd_end = 0;
=======
#ifdef CONFIG_BLK_DEV_INITRD // CONFIG_BLK_DEV_INITRD=y
	// initrd로 넘어온 메모리 영역이 memblock.memory 안에 있는지 체크 
>>>>>>> 7f3684bc
	if (phys_initrd_size &&
	    !memblock_is_region_memory(phys_initrd_start, phys_initrd_size)) {
		pr_err("INITRD: 0x%08llx+0x%08lx is not a memory region - disabling initrd\n",
		       (u64)phys_initrd_start, phys_initrd_size);
		phys_initrd_start = phys_initrd_size = 0;
	}
	// initrd로 넘어온 메모리 영역이 memblock.reserved 안에 있는지 체크 
	if (phys_initrd_size &&
	    memblock_is_region_reserved(phys_initrd_start, phys_initrd_size)) {
		pr_err("INITRD: 0x%08llx+0x%08lx overlaps in-use memory region - disabling initrd\n",
		       (u64)phys_initrd_start, phys_initrd_size);
		phys_initrd_start = phys_initrd_size = 0;
	}
	if (phys_initrd_size) {
		// memblock.reserved 안에 initrd 를 추가
		memblock_reserve(phys_initrd_start, phys_initrd_size);

		/* Now convert initrd to virtual addresses */
		initrd_start = __phys_to_virt(phys_initrd_start);
		initrd_end = initrd_start + phys_initrd_size;
	}
#endif

	// memblock.reserved 안에 page table을 추가
	arm_mm_memblock_reserve();
	// memblock.reserved 안에 dtb을 추가
	arm_dt_memblock_reserve();

	/* reserve any platform specific memblock areas */
	// chip관련 특별한 메모리 영역을 reserve 함
	if (mdesc->reserve)
		mdesc->reserve();

	/*
	 * reserve memory for DMA contigouos allocations,
	 * must come from DMA area inside low memory
	 */
	// arm_dma_limit: 0xFFFFFFFF, arm_lowmem_limit: 0
	//
	// DMA 메모리 영역을 reserve 함 (현재 설정에 따라 해당 사항 없음)
	dma_contiguous_reserve(min(arm_dma_limit, arm_lowmem_limit));

	// 메모리를 할당시 steal 가능여부 설정
	arm_memblock_steal_permitted = false;
	memblock_allow_resize();
	// debug 용도록 메모리 영역의 base, size를 출력
	memblock_dump_all();
}

// ARM10C 20131130
// ARM10C 20131207
void __init bootmem_init(void)
{
	unsigned long min, max_low, max_high;

	max_low = max_high = 0;

	// min: 0x20000, max_low: 0x4f800, max_high: 0xA0000
	find_limits(&min, &max_low, &max_high);

	// min: 0x20000, max_low: 0x4f800
	// memory block을 free, reserved 영역에 맞게 memory bitmap을 생성
	arm_bootmem_init(min, max_low);

	/*
	 * Sparsemem tries to allocate bootmem in memory_present(),
	 * so must be done after the fixed reservations
	 */
	// memory block을 free, reserved 영역에 맞게 memory bitmap을 설정 
	// 200 개의 mem_section 할당 받고 256MB 단위로 8개를 section_mem_map을 1로 마스킹
	arm_memory_present();

	/*
	 * sparse_init() needs the bootmem allocator up and running.
	 */
	// ms->section_mem_map에 256MB를 위한 struct page용 공간 정보 저장
	// ms->pageblock_bitmap : 할당받은 주소 + offset가 저장
	sparse_init();
// 2013/12/21 종료
// 2014/01/11 시작
	
	/*
	 * Now free the memory - free_area_init_node needs
	 * the sparse mem_map arrays initialized by sparse_init()
	 * for memmap_init_zone(), otherwise all PFNs are invalid.
	 */
	// min: 0x20000, max_low: 0x4f800, max_high: 0xA0000
	arm_bootmem_free(min, max_low, max_high);
	// contig_page_data 내부 값을 설정

	/*
	 * This doesn't seem to be used by the Linux memory manager any
	 * more, but is used by ll_rw_block.  If we can get rid of it, we
	 * also get rid of some of the stuff above as well.
	 */
<<<<<<< HEAD
	min_low_pfn = min;
	max_low_pfn = max_low;
	max_pfn = max_high;
=======
	// max_low: 0x4f800, PHYS_PFN_OFFSET : 0x20000
	// max_low_pfn : 0x2F800
	max_low_pfn = max_low - PHYS_PFN_OFFSET;
	// max_high : 0xA0000, PHYS_PFN_OFFSET : 0x20000
	// max_pfn : 0x80000
	max_pfn = max_high - PHYS_PFN_OFFSET;
>>>>>>> 7f3684bc
}

/*
 * Poison init memory with an undefined instruction (ARM) or a branch to an
 * undefined instruction (Thumb).
 */
static inline void poison_init_mem(void *s, size_t count)
{
	u32 *p = (u32 *)s;
	for (; count != 0; count -= 4)
		*p++ = 0xe7fddef0;
}

static inline void
free_memmap(unsigned long start_pfn, unsigned long end_pfn)
{
	struct page *start_pg, *end_pg;
	phys_addr_t pg, pgend;

	/*
	 * Convert start_pfn/end_pfn to a struct page pointer.
	 */
	start_pg = pfn_to_page(start_pfn - 1) + 1;
	end_pg = pfn_to_page(end_pfn - 1) + 1;

	/*
	 * Convert to physical addresses, and
	 * round start upwards and end downwards.
	 */
	pg = PAGE_ALIGN(__pa(start_pg));
	pgend = __pa(end_pg) & PAGE_MASK;

	/*
	 * If there are free pages between these,
	 * free the section of the memmap array.
	 */
	if (pg < pgend)
		free_bootmem(pg, pgend - pg);
}

/*
 * The mem_map array can get very big.  Free the unused area of the memory map.
 */
// ARM10C 20140329
static void __init free_unused_memmap(struct meminfo *mi)
{
	unsigned long bank_start, prev_bank_end = 0;
	unsigned int i;

	/*
	 * This relies on each bank being in address order.
	 * The banks are sorted previously in bootmem_init().
	 */
	// mi: &meminfo, (&meminfo)->nr_banks: 2
	for_each_bank(i, mi) {
	// for (i = 0; i < (&meminfo)->nr_banks; i++)

		struct membank *bank = &mi->bank[i];
		// [1st] bank: &(&meminfo)->bank[0]
		// [2nd] bank: &(&meminfo)->bank[1]

		// [1st] bank_pfn_start(&(&meminfo)->bank[0]): 0x20000
		// [2nd] bank_pfn_start(&(&meminfo)->bank[1]): 0x4f800
		bank_start = bank_pfn_start(bank);
		// [1st] bank_start: 0x20000
		// [2nd] bank_start: 0x4f800

#ifdef CONFIG_SPARSEMEM // CONFIG_SPARSEMEM=y
		/*
		 * Take care not to free memmap entries that don't exist
		 * due to SPARSEMEM sections which aren't present.
		 */
		// [1st] bank_start: 0x20000, prev_bank_end: 0, PAGES_PER_SECTION: 0x10000
		// [1st] ALIGN(0x0, 0x10000): 0x0
		// [2nd] bank_start: 0x4f800, prev_bank_end: 0x4f800, PAGES_PER_SECTION: 0x10000
		// [2nd] ALIGN(0x4f800, 0x10000): 0x50000
		bank_start = min(bank_start,
				 ALIGN(prev_bank_end, PAGES_PER_SECTION));
		// [1st] bank_start: 0
		// [2nd] bank_start: 0x4f800
#else
		/*
		 * Align down here since the VM subsystem insists that the
		 * memmap entries are valid from the bank start aligned to
		 * MAX_ORDER_NR_PAGES.
		 */
		bank_start = round_down(bank_start, MAX_ORDER_NR_PAGES);
#endif
		/*
		 * If we had a previous bank, and there is a space
		 * between the current bank and the previous, free it.
		 */
		// [1st] prev_bank_end: 0, bank_start: 0
		// [2nd] prev_bank_end: 0x4f800, bank_start: 0x4f800
		if (prev_bank_end && prev_bank_end < bank_start)
			free_memmap(prev_bank_end, bank_start);

		/*
		 * Align up here since the VM subsystem insists that the
		 * memmap entries are valid from the bank end aligned to
		 * MAX_ORDER_NR_PAGES.
		 */
		// [1st] bank: &(&meminfo)->bank[0], MAX_ORDER_NR_PAGES: 0x400
		// [1st] bank_pfn_end(&(&meminfo)->bank[0]): 0x4f800
		// [2nd] bank: &(&meminfo)->bank[1], MAX_ORDER_NR_PAGES: 0x400
		// [2nd] bank_pfn_end(&(&meminfo)->bank[1]): 0xa0000
		prev_bank_end = ALIGN(bank_pfn_end(bank), MAX_ORDER_NR_PAGES);
		// [1st] prev_bank_end: 0x4f800
		// [2nd] prev_bank_end: 0xa0000
	}

#ifdef CONFIG_SPARSEMEM // CONFIG_SPARSEMEM=y
	// prev_bank_end: 0xa0000, PAGES_PER_SECTION: 0x10000
	if (!IS_ALIGNED(prev_bank_end, PAGES_PER_SECTION))
		free_memmap(prev_bank_end,
			    ALIGN(prev_bank_end, PAGES_PER_SECTION));
#endif
}

#ifdef CONFIG_HIGHMEM // CONFIG_HIGHMEM=y
// ARM10C 20140419
// start: 0x4F800, res_start: 0x50000
static inline void free_area_high(unsigned long pfn, unsigned long end)
{
	// pfn: 0x4F800, end: 0x50000
	for (; pfn < end; pfn++)
		// pfn_to_page(0x4F800): 0x4F800 (pfn)
		free_highmem_page(pfn_to_page(pfn));
		// page를 order 0 으로 buddy에 추가.
		// totalram_pages, (&(&contig_page_data)->node_zones[1])->managed_pages, totalhigh_pages
		// 변수를 free된 page 만큼 증가
}
#endif

// ARM10C 20140419
static void __init free_highpages(void)
{
<<<<<<< HEAD
#ifdef CONFIG_HIGHMEM
	unsigned long max_low = max_low_pfn;
=======
#ifdef CONFIG_HIGHMEM // CONFIG_HIGHMEM=y
	// max_low_pfn: 0x2F800, PHYS_PFN_OFFSET: 0x20000
	unsigned long max_low = max_low_pfn + PHYS_PFN_OFFSET;
	// max_low: 0x4F800
>>>>>>> 7f3684bc
	struct memblock_region *mem, *res;
	
	/* set highmem page free */
	// memblock.memory.cnt : 1
	for_each_memblock(memory, mem) {
	// for (mem = memblock.memory.regions;
	//      mem < (memblock.memory.regions + memblock.memory.cnt); mem++)

		// mem: memblock.memory.regions
		unsigned long start = memblock_region_memory_base_pfn(mem);
		// start: 0x20000
		// mem: memblock.memory.regions
		unsigned long end = memblock_region_memory_end_pfn(mem);
		// end: 0xA0000

		/* Ignore complete lowmem entries */
		// end: 0xA0000, max_low: 0x4F800
		if (end <= max_low)
			continue;

		/* Truncate partial highmem entries */
		// start: 0x20000, max_low: 0x4F800
		if (start < max_low)
			start = max_low;
			// start: 0x4F800

		/* Find and exclude any reserved regions */
		// res: memblock.reserved.regions, memblock.reserved.cnt: ??(4개 이상)
		for_each_memblock(reserved, res) {
		// for (res = memblock.reserved.regions;
		//      res < (memblock.reserved.regions + memblock.reserved.cnt); res++)
		
			// 현재 highmem은 매핑되지 않았다.
			// 가정: 0x50000 (pfn) ~ 0x50100 (pfn) highmem 영역이 reserved 되어있다.

			unsigned long res_start, res_end;

			// res: memblock.reserved.regions
			res_start = memblock_region_reserved_base_pfn(res);

			// res: memblock.reserved.regions
			res_end = memblock_region_reserved_end_pfn(res);

			// 가정값:
			// res_start: 0x50000 (pfn), res_end: 0x50100 (pfn)

			// res_end: 0x50100, start: 0x4F800
			if (res_end < start)
				continue;
				// lowmem의 reserved 영역은 skip

			// highmem의 reserved 영역만 체크

			// res_start: 0x50000, start: 0x4F800
			if (res_start < start)
				res_start = start;

			// res_start: 0x50000, end: 0xA0000
			if (res_start > end)
				res_start = end;

			// res_end: 0x50100, end: 0xA0000
			if (res_end > end)
				res_end = end;

			// res_start: 0x50000, start: 0x4F800
			if (res_start != start)
				// start: 0x4F800, res_start: 0x50000
				free_area_high(start, res_start);
				// page를 order 0 으로 buddy에 추가.
				// totalram_pages, (&(&contig_page_data)->node_zones[1])->managed_pages, totalhigh_pages
				// 변수를 free된 page 만큼 증가

			// start: 0x4F800, res_end: 0x50100
			start = res_end;
			// start: 0x50100

			// start: 0x50100, end: 0xA0000
			if (start == end)
				break;
		}

		/* And now free anything which remains */
		if (start < end)
			free_area_high(start, end);
			// highmem에 reserved 영역이 없을땐 highmem 영역 전체를 한번에 buddy order 0 에 추가.
	}
#endif
}

/*
 * mem_init() marks the free areas in the mem_map and tells us how much
 * memory is free.  This is done after various parts of the system have
 * claimed their memory after the kernel image.
 */
// ARM10C 20140329
void __init mem_init(void)
{
#ifdef CONFIG_HAVE_TCM // CONFIG_HAVE_TCM=n
	/* These pointers are filled in on TCM detection */
	extern u32 dtcm_end;
	extern u32 itcm_end;
#endif

	// max_pfn : 0x80000, PHYS_PFN_OFFSET: 0x20000, *mem_map: NULL
	// pfn_to_page(0xA0000): page 10번째 section 주소 + 0xA0000
	max_mapnr   = pfn_to_page(max_pfn + PHYS_PFN_OFFSET) - mem_map;
	// max_mapnr: page 10번째 section 주소 + 0xA0000

	/* this will put all unused low memory onto the freelists */
	free_unused_memmap(&meminfo);
	// bank 0, 1에 대해 bank 0, 1 사이에 사용하지 않는 공간이 있거나
	// align이 되어 있지 않으면 free_memmap을 수행

	free_all_bootmem();
	// bootmem으로 관리하던 메모리를 buddy로 이관.

// 2014/04/12 종료
// 2014/04/19 시작

#ifdef CONFIG_SA1111 // CONFIG_SA1111=n
	/* now that our DMA memory is actually so designated, we can free it */
	free_reserved_area(__va(PHYS_OFFSET), swapper_pg_dir, -1, NULL);
#endif

	free_highpages();
	// highmem의 reserved 영역을 제외하고 buddy order 0 에 추가.

	mem_init_print_info(NULL);
	// 각 메모리 섹션의 정보를 구하여 출력.

#define MLK(b, t) b, t, ((t) - (b)) >> 10
#define MLM(b, t) b, t, ((t) - (b)) >> 20
#define MLK_ROUNDUP(b, t) b, t, DIV_ROUND_UP(((t) - (b)), SZ_1K)

	printk(KERN_NOTICE "Virtual kernel memory layout:\n"
			"    vector  : 0x%08lx - 0x%08lx   (%4ld kB)\n"
#ifdef CONFIG_HAVE_TCM // CONFIG_HAVE_TCM=n
			"    DTCM    : 0x%08lx - 0x%08lx   (%4ld kB)\n"
			"    ITCM    : 0x%08lx - 0x%08lx   (%4ld kB)\n"
#endif
			"    fixmap  : 0x%08lx - 0x%08lx   (%4ld kB)\n"
			"    vmalloc : 0x%08lx - 0x%08lx   (%4ld MB)\n"
			"    lowmem  : 0x%08lx - 0x%08lx   (%4ld MB)\n"
#ifdef CONFIG_HIGHMEM // CONFIG_HIGHMEM=y
			"    pkmap   : 0x%08lx - 0x%08lx   (%4ld MB)\n"
#endif
#ifdef CONFIG_MODULES // CONFIG_MODULES=y
			"    modules : 0x%08lx - 0x%08lx   (%4ld MB)\n"
#endif
			"      .text : 0x%p" " - 0x%p" "   (%4d kB)\n"
			"      .init : 0x%p" " - 0x%p" "   (%4d kB)\n"
			"      .data : 0x%p" " - 0x%p" "   (%4d kB)\n"
			"       .bss : 0x%p" " - 0x%p" "   (%4d kB)\n",

			// CONFIG_VECTORS_BASE: 0xffff0000, PAGE_SIZE: 0x1000
			// MLK(0xffff0000UL, 0xffff1000UL): 0xffff0000UL, 0xffff1000UL, 4
			MLK(UL(CONFIG_VECTORS_BASE), UL(CONFIG_VECTORS_BASE) +
				(PAGE_SIZE)),
#ifdef CONFIG_HAVE_TCM // CONFIG_HAVE_TCM=n
			MLK(DTCM_OFFSET, (unsigned long) dtcm_end),
			MLK(ITCM_OFFSET, (unsigned long) itcm_end),
#endif
			// FIXADDR_START: 0xfff00000, FIXADDR_TOP: 0xfffe0000
			MLK(FIXADDR_START, FIXADDR_TOP),

			// VMALLOC_START: 0xf0000000, VMALLOC_END: 0xff000000
			MLM(VMALLOC_START, VMALLOC_END),
			// PAGE_OFFSET: 0xC0000000
			MLM(PAGE_OFFSET, (unsigned long)high_memory),
#ifdef CONFIG_HIGHMEM // CONFIG_HIGHMEM=y
			// PKMAP_BASE: 0xBFE00000, LAST_PKMAP: 512, PAGE_SIZE: 0x1000
			MLM(PKMAP_BASE, (PKMAP_BASE) + (LAST_PKMAP) *
				(PAGE_SIZE)),
#endif
#ifdef CONFIG_MODULES // CONFIG_MODULES=y
			// MODULES_VADDR: 0xBF000000, MODULES_END: 0xBFE00000
			MLM(MODULES_VADDR, MODULES_END),
#endif

			MLK_ROUNDUP(_text, _etext),
			MLK_ROUNDUP(__init_begin, __init_end),
			MLK_ROUNDUP(_sdata, _edata),
			MLK_ROUNDUP(__bss_start, __bss_stop));

#undef MLK
#undef MLM
#undef MLK_ROUNDUP

	/*
	 * Check boundaries twice: Some fundamental inconsistencies can
	 * be detected at build time already.
	 */
#ifdef CONFIG_MMU // CONFIG_MMU=y
	// TASK_SIZE: 0xBF000000, MODULES_VADDR: 0xBF000000
	BUILD_BUG_ON(TASK_SIZE				> MODULES_VADDR);
	BUG_ON(TASK_SIZE 				> MODULES_VADDR);
#endif

#ifdef CONFIG_HIGHMEM // CONFIG_HIGHMEM=y
	// PKMAP_BASE: 0xBFE00000, LAST_PKMAP: 512, PAGE_SIZE: 0x1000, PAGE_OFFSET: 0xC0000000
	BUILD_BUG_ON(PKMAP_BASE + LAST_PKMAP * PAGE_SIZE > PAGE_OFFSET);
	BUG_ON(PKMAP_BASE + LAST_PKMAP * PAGE_SIZE	> PAGE_OFFSET);
#endif
	// PAGE_SIZE: 0x1000 (4096), get_num_physpages(): 0x80000
	if (PAGE_SIZE >= 16384 && get_num_physpages() <= 128) {
		// PAGE_SIZE 가 16K 보다 크고 물리 메모리가 512K 이하면 수행.
		extern int sysctl_overcommit_memory;
		/*
		 * On a machine this small we won't get
		 * anywhere without overcommit, so turn
		 * it on by default.
		 */
		sysctl_overcommit_memory = OVERCOMMIT_ALWAYS;
	}
}

void free_initmem(void)
{
#ifdef CONFIG_HAVE_TCM
	extern char __tcm_start, __tcm_end;

	poison_init_mem(&__tcm_start, &__tcm_end - &__tcm_start);
	free_reserved_area(&__tcm_start, &__tcm_end, -1, "TCM link");
#endif

	poison_init_mem(__init_begin, __init_end - __init_begin);
	if (!machine_is_integrator() && !machine_is_cintegrator())
		free_initmem_default(-1);
}

#ifdef CONFIG_BLK_DEV_INITRD

static int keep_initrd;

void free_initrd_mem(unsigned long start, unsigned long end)
{
	if (!keep_initrd) {
		poison_init_mem((void *)start, PAGE_ALIGN(end) - start);
		free_reserved_area((void *)start, (void *)end, -1, "initrd");
	}
}

static int __init keepinitrd_setup(char *__unused)
{
	keep_initrd = 1;
	return 1;
}

__setup("keepinitrd", keepinitrd_setup);
#endif<|MERGE_RESOLUTION|>--- conflicted
+++ resolved
@@ -1,4 +1,4 @@
-/*
+﻿/*
  *  linux/arch/arm/mm/init.c
  *
  *  Copyright (C) 1995-2005 Russell King
@@ -77,18 +77,6 @@
 
 __tagtable(ATAG_INITRD2, parse_tag_initrd2);
 
-<<<<<<< HEAD
-=======
-#ifdef CONFIG_OF_FLATTREE // CONFIG_OF_FLATTREE=y
-// ARM10C 20131012
-void __init early_init_dt_setup_initrd_arch(unsigned long start, unsigned long end)
-{
-	phys_initrd_start = start;
-	phys_initrd_size = end - start;
-}
-#endif /* CONFIG_OF_FLATTREE */
-
->>>>>>> 7f3684bc
 /*
  * This keeps memory configuration data used by a couple memory
  * initialization functions, as well as show_mem() for the skipping
@@ -281,12 +269,8 @@
 }
 #endif
 
-<<<<<<< HEAD
+// ARM10C 20131012
 void __init setup_dma_zone(const struct machine_desc *mdesc)
-=======
-// ARM10C 20131012
-void __init setup_dma_zone(struct machine_desc *mdesc)
->>>>>>> 7f3684bc
 {
 #ifdef CONFIG_ZONE_DMA // CONFIG_ZONE_DMA=n
 	if (mdesc->dma_zone_size) {
@@ -411,13 +395,9 @@
 	return phys;
 }
 
-<<<<<<< HEAD
+// ARM10C 20131019
 void __init arm_memblock_init(struct meminfo *mi,
 	const struct machine_desc *mdesc)
-=======
-// ARM10C 20131019
-void __init arm_memblock_init(struct meminfo *mi, struct machine_desc *mdesc)
->>>>>>> 7f3684bc
 {
 	int i;
 
@@ -434,18 +414,15 @@
 	// _stext: 0xC0008000, __pa(_stext): 0x40008000
 	memblock_reserve(__pa(_stext), _end - _stext);
 #endif
-<<<<<<< HEAD
-#ifdef CONFIG_BLK_DEV_INITRD
+#ifdef CONFIG_BLK_DEV_INITRD // CONFIG_BLK_DEV_INITRD=y
 	/* FDT scan will populate initrd_start */
 	if (initrd_start && !phys_initrd_size) {
 		phys_initrd_start = __virt_to_phys(initrd_start);
 		phys_initrd_size = initrd_end - initrd_start;
 	}
 	initrd_start = initrd_end = 0;
-=======
-#ifdef CONFIG_BLK_DEV_INITRD // CONFIG_BLK_DEV_INITRD=y
+
 	// initrd로 넘어온 메모리 영역이 memblock.memory 안에 있는지 체크 
->>>>>>> 7f3684bc
 	if (phys_initrd_size &&
 	    !memblock_is_region_memory(phys_initrd_start, phys_initrd_size)) {
 		pr_err("INITRD: 0x%08llx+0x%08lx is not a memory region - disabling initrd\n",
@@ -524,6 +501,7 @@
 	// ms->section_mem_map에 256MB를 위한 struct page용 공간 정보 저장
 	// ms->pageblock_bitmap : 할당받은 주소 + offset가 저장
 	sparse_init();
+
 // 2013/12/21 종료
 // 2014/01/11 시작
 	
@@ -541,18 +519,17 @@
 	 * more, but is used by ll_rw_block.  If we can get rid of it, we
 	 * also get rid of some of the stuff above as well.
 	 */
-<<<<<<< HEAD
+	// min: 0x20000
 	min_low_pfn = min;
+	// min_low_pfn: 0x20000
+
+	// max_low: 0x4f800
 	max_low_pfn = max_low;
+	// max_low_pfn: 0x4f800
+
+	// max_high: 0xA0000
 	max_pfn = max_high;
-=======
-	// max_low: 0x4f800, PHYS_PFN_OFFSET : 0x20000
-	// max_low_pfn : 0x2F800
-	max_low_pfn = max_low - PHYS_PFN_OFFSET;
-	// max_high : 0xA0000, PHYS_PFN_OFFSET : 0x20000
-	// max_pfn : 0x80000
-	max_pfn = max_high - PHYS_PFN_OFFSET;
->>>>>>> 7f3684bc
+	// max_pfn: 0xA0000
 }
 
 /*
@@ -690,15 +667,10 @@
 // ARM10C 20140419
 static void __init free_highpages(void)
 {
-<<<<<<< HEAD
-#ifdef CONFIG_HIGHMEM
+#ifdef CONFIG_HIGHMEM // CONFIG_HIGHMEM=y
+	// max_low_pfn: 0x4F800
 	unsigned long max_low = max_low_pfn;
-=======
-#ifdef CONFIG_HIGHMEM // CONFIG_HIGHMEM=y
-	// max_low_pfn: 0x2F800, PHYS_PFN_OFFSET: 0x20000
-	unsigned long max_low = max_low_pfn + PHYS_PFN_OFFSET;
 	// max_low: 0x4F800
->>>>>>> 7f3684bc
 	struct memblock_region *mem, *res;
 	
 	/* set highmem page free */
