﻿/*
 *  linux/arch/arm/mm/init.c
 *
 *  Copyright (C) 1995-2005 Russell King
 *
 * This program is free software; you can redistribute it and/or modify
 * it under the terms of the GNU General Public License version 2 as
 * published by the Free Software Foundation.
 */
#include <linux/kernel.h>
#include <linux/errno.h>
#include <linux/swap.h>
#include <linux/init.h>
#include <linux/bootmem.h>
#include <linux/mman.h>
#include <linux/export.h>
#include <linux/nodemask.h>
#include <linux/initrd.h>
#include <linux/of_fdt.h>
#include <linux/highmem.h>
#include <linux/gfp.h>
#include <linux/memblock.h>
#include <linux/dma-contiguous.h>
#include <linux/sizes.h>

#include <asm/mach-types.h>
#include <asm/memblock.h>
#include <asm/prom.h>
#include <asm/sections.h>
#include <asm/setup.h>
#include <asm/tlb.h>
#include <asm/fixmap.h>

#include <asm/mach/arch.h>
#include <asm/mach/map.h>

#include "mm.h"

// ARM10C 20131012
// KID 20140311
static phys_addr_t phys_initrd_start __initdata = 0;
// KID 20140311
static unsigned long phys_initrd_size __initdata = 0;

static int __init early_initrd(char *p)
{
	phys_addr_t start;
	unsigned long size;
	char *endp;

	start = memparse(p, &endp);
	if (*endp == ',') {
		size = memparse(endp + 1, NULL);

		phys_initrd_start = start;
		phys_initrd_size = size;
	}
	return 0;
}
early_param("initrd", early_initrd);

static int __init parse_tag_initrd(const struct tag *tag)
{
	printk(KERN_WARNING "ATAG_INITRD is deprecated; "
		"please update your bootloader.\n");
	phys_initrd_start = __virt_to_phys(tag->u.initrd.start);
	phys_initrd_size = tag->u.initrd.size;
	return 0;
}

__tagtable(ATAG_INITRD, parse_tag_initrd);

static int __init parse_tag_initrd2(const struct tag *tag)
{
	phys_initrd_start = tag->u.initrd.start;
	phys_initrd_size = tag->u.initrd.size;
	return 0;
}

__tagtable(ATAG_INITRD2, parse_tag_initrd2);

/*
 * This keeps memory configuration data used by a couple memory
 * initialization functions, as well as show_mem() for the skipping
 * of holes in the memory map.  It is populated by arm_add_memory().
 */
// ARM10C 20131012
// ARM10C 20131207
// KID 20140306
// ARM10C 20140329
// meminfo.nr_banks: 2
// meminfo.bank[0].start: 0x20000000
// meminfo.bank[0].size:  0x2f800000
// meminfo.bank[0].highmem: 0
// meminfo.bank[1].start: 0x4f800000
// meminfo.bank[1].size:  0x50800000
// meminfo.bank[1].highmem: 1
struct meminfo meminfo;

void show_mem(unsigned int filter)
{
	int free = 0, total = 0, reserved = 0;
	int shared = 0, cached = 0, slab = 0, i;
	struct meminfo * mi = &meminfo;

	printk("Mem-info:\n");
	show_free_areas(filter);

	if (filter & SHOW_MEM_FILTER_PAGE_COUNT)
		return;

	for_each_bank (i, mi) {
		struct membank *bank = &mi->bank[i];
		unsigned int pfn1, pfn2;
		struct page *page, *end;

		pfn1 = bank_pfn_start(bank);
		pfn2 = bank_pfn_end(bank);

		page = pfn_to_page(pfn1);
		end  = pfn_to_page(pfn2 - 1) + 1;

		do {
			total++;
			if (PageReserved(page))
				reserved++;
			else if (PageSwapCache(page))
				cached++;
			else if (PageSlab(page))
				slab++;
			else if (!page_count(page))
				free++;
			else
				shared += page_count(page) - 1;
			page++;
		} while (page < end);
	}

	printk("%d pages of RAM\n", total);
	printk("%d free pages\n", free);
	printk("%d reserved pages\n", reserved);
	printk("%d slab pages\n", slab);
	printk("%d pages shared\n", shared);
	printk("%d pages swap cached\n", cached);
}

// ARM10C 20131130
// ARM10C 20131207
static void __init find_limits(unsigned long *min, unsigned long *max_low,
			       unsigned long *max_high)
{
	struct meminfo *mi = &meminfo;
	int i;

	/* This assumes the meminfo array is properly sorted */
	// mi->bank[0].start: 0x20000000, bank_pfn_start(&mi->bank[0]): 0x20000
	// *min: 0x20000
	*min = bank_pfn_start(&mi->bank[0]);

	// #define for_each_bank(i,mi)
	// for (i = 0; i < (mi)->nr_banks; i++)
	//
	// mi->nr_banks: 2, mi->bank[1].highmem: 1
	for_each_bank (i, mi)
		if (mi->bank[i].highmem)
				break;

	// i: 1, mi->bank[0].start: 0x20000000, mi->bank[0].size: 0x2f800000
	// bank_pfn_end(&mi->bank[i - 1]): 0x4f800
	// *max_low: 0x4f800
	*max_low = bank_pfn_end(&mi->bank[i - 1]);

	// mi->bank[1].start: 0x4f800000, mi->bank[1].size: 0x50800000 
	// bank_pfn_end(&mi->bank[mi->nr_banks - 1]): 0xA0000
	// *max_high: 0xA0000
	*max_high = bank_pfn_end(&mi->bank[mi->nr_banks - 1]);
}

// ARM10C 20131207
// min: 0x20000, max_low: 0x4f800
// contig_page_data에 bitmap을 저장한다.
static void __init arm_bootmem_init(unsigned long start_pfn,
	unsigned long end_pfn)
{
	struct memblock_region *reg;
	unsigned int boot_pages;
	phys_addr_t bitmap;
	pg_data_t *pgdat;

	/*
	 * Allocate the bootmem bitmap page.  This must be in a region
	 * of memory which has already been mapped.
	 */
	// start_pfn: 0x20000, end_pfn: 0x4f800, end_pfn - start_pfn: 0x2f800
	// boot_pages: 0x6
	boot_pages = bootmem_bootmap_pages(end_pfn - start_pfn);

	// boot_pages << PAGE_SHIFT: 0x6000, L1_CACHE_BYTES: 64
	// __pfn_to_phys(0x4f800); 0x4f800000
	bitmap = memblock_alloc_base(boot_pages << PAGE_SHIFT, L1_CACHE_BYTES,
				__pfn_to_phys(end_pfn));

	/*
	 * Initialise the bootmem allocator, handing the
	 * memory banks over to bootmem.
	 */
	node_set_online(0);

	// pglist_data.bdata 의 bootmem_node_data 주소로 설정
	pgdat = NODE_DATA(0);

	// pgdat: ?, __phys_to_pfn(bitmap): ?, start_pfn: 0x20000, end_pfn: 0x4f800
	init_bootmem_node(pgdat, __phys_to_pfn(bitmap), start_pfn, end_pfn);

	/* Free the lowmem regions from memblock into bootmem. */
	for_each_memblock(memory, reg) {
		// start: 0x20000
		unsigned long start = memblock_region_memory_base_pfn(reg);
		// end: 0xA0000
		unsigned long end = memblock_region_memory_end_pfn(reg);

		// end: 0xA0000, end_pfn: 0x4f800
		if (end >= end_pfn)
			// end: 0x4f800
			end = end_pfn;
		// start: 0x20000, end: 0x4f800
		if (start >= end)
			break;

		// __pfn_to_phys(0x20000): 0x20000000, (end - start) << PAGE_SHIFT: 0x2f800000
		free_bootmem(__pfn_to_phys(start), (end - start) << PAGE_SHIFT);
	}

	/* Reserve the lowmem memblock reserved regions in bootmem. */
	for_each_memblock(reserved, reg) {
		// start: 0x40004
		unsigned long start = memblock_region_reserved_base_pfn(reg);
		// end: 0x40008
		unsigned long end = memblock_region_reserved_end_pfn(reg);

		// end: 0x40008, end_pfn: 0x4f800
		if (end >= end_pfn)
			end = end_pfn;
		// start: 0x40004, end: 0x40008
		if (start >= end)
			break;

		// __pfn_to_phys(0x40004): 0x40004000, (end - start) << PAGE_SHIFT: 0x4000
		// BOOTMEM_DEFAULT: 0
		reserve_bootmem(__pfn_to_phys(start),
			        (end - start) << PAGE_SHIFT, BOOTMEM_DEFAULT);
	}
}

#ifdef CONFIG_ZONE_DMA

phys_addr_t arm_dma_zone_size __read_mostly;
EXPORT_SYMBOL(arm_dma_zone_size);

/*
 * The DMA mask corresponding to the maximum bus address allocatable
 * using GFP_DMA.  The default here places no restriction on DMA
 * allocations.  This must be the smallest DMA mask in the system,
 * so a successful GFP_DMA allocation will always satisfy this.
 */
phys_addr_t arm_dma_limit;
unsigned long arm_dma_pfn_limit;

static void __init arm_adjust_dma_zone(unsigned long *size, unsigned long *hole,
	unsigned long dma_size)
{
	if (size[0] <= dma_size)
		return;

	size[ZONE_NORMAL] = size[0] - dma_size;
	size[ZONE_DMA] = dma_size;
	hole[ZONE_NORMAL] = hole[0];
	hole[ZONE_DMA] = 0;
}
#endif

// ARM10C 20131012
void __init setup_dma_zone(const struct machine_desc *mdesc)
{
#ifdef CONFIG_ZONE_DMA // CONFIG_ZONE_DMA=n
	if (mdesc->dma_zone_size) {
		arm_dma_zone_size = mdesc->dma_zone_size;
		arm_dma_limit = PHYS_OFFSET + arm_dma_zone_size - 1;
	} else
		arm_dma_limit = 0xffffffff;
	arm_dma_pfn_limit = arm_dma_limit >> PAGE_SHIFT;
#endif
}

// ARM10C 20140111
// min: 0x20000, max_low: 0x4f800, max_high: 0xA0000
static void __init arm_bootmem_free(unsigned long min, unsigned long max_low,
	unsigned long max_high)
{
	unsigned long zone_size[MAX_NR_ZONES], zhole_size[MAX_NR_ZONES];
	struct memblock_region *reg;

	/*
	 * initialise the zones.
	 */
	memset(zone_size, 0, sizeof(zone_size));

	/*
	 * The memory size has already been determined.  If we need
	 * to do anything fancy with the allocation of this memory
	 * to the zones, now is the time to do it.
	 */

	// zone_size[0] = 0x4f800 - 0x20000 = 0x2f800
	zone_size[0] = max_low - min;
#ifdef CONFIG_HIGHMEM	//CONFIG_HIGHMEM = y
	// ZONE_HIGHMEM = 1 
	// zone_size[1] = A0000 - 0x4f800 = 0x50800  
	zone_size[ZONE_HIGHMEM] = max_high - max_low;
#endif

	/*
	 * Calculate the size of the holes.
	 *  holes = node_size - sum(bank_sizes)
	 */
	memcpy(zhole_size, zone_size, sizeof(zhole_size));
	for_each_memblock(memory, reg) {
		// start = 0x20000
		unsigned long start = memblock_region_memory_base_pfn(reg);
		// end = 0xA0000 
		unsigned long end = memblock_region_memory_end_pfn(reg);

		if (start < max_low) {
			// low_end = 0x4f800
			unsigned long low_end = min(end, max_low);
			// zhole_size[0] = 0x2f800 - (0x4f800 - 0x20000) = 0
			zhole_size[0] -= low_end - start;
		}
#ifdef CONFIG_HIGHMEM	// ARM10C CONFIG_HIGHMEM = y 
		if (end > max_low) {
			// high_start = 0x4f800
			unsigned long high_start = max(start, max_low);
			// zhole_size[1] = 0x50800 - (0xA0000 - 0x4f800) = 0
			zhole_size[ZONE_HIGHMEM] -= end - high_start;
		}
#endif
	}

#ifdef CONFIG_ZONE_DMA	// ARM10C CONFIG_ZONE_DMA = n 
	/*
	 * Adjust the sizes according to any special requirements for
	 * this machine type.
	 */
	if (arm_dma_zone_size)
		arm_adjust_dma_zone(zone_size, zhole_size,
			arm_dma_zone_size >> PAGE_SHIFT);
#endif

	//min = 0x20000 
	free_area_init_node(0, zone_size, min, zhole_size);
}

// ARM10C 20140118
#ifdef CONFIG_HAVE_ARCH_PFN_VALID	// Y
// pfn : 0x20000
int pfn_valid(unsigned long pfn)
{
	// __pfn_to_phys(pfn) : 0x20000000
	return memblock_is_memory(__pfn_to_phys(pfn));
}
EXPORT_SYMBOL(pfn_valid);
#endif

#ifndef CONFIG_SPARSEMEM // CONFIG_SPARSEMEM=y
static void __init arm_memory_present(void)
{
}
#else
// ARM10C 20131207
static void __init arm_memory_present(void)
{
	struct memblock_region *reg;

	for_each_memblock(memory, reg)
		// memblock_region_memory_base_pfn(reg): 0x20000
		// memblock_region_memory_end_pfn(reg):  0xA0000
		memory_present(0, memblock_region_memory_base_pfn(reg),
			       memblock_region_memory_end_pfn(reg));
}
#endif

// ARM10C 20131026
// KID 20140311
// arm_memblock_steal_permitted: 0
static bool arm_memblock_steal_permitted = true;

phys_addr_t __init arm_memblock_steal(phys_addr_t size, phys_addr_t align)
{
	phys_addr_t phys;

	BUG_ON(!arm_memblock_steal_permitted);

	phys = memblock_alloc_base(size, align, MEMBLOCK_ALLOC_ANYWHERE);
	memblock_free(phys, size);
	memblock_remove(phys, size);

	return phys;
}

// ARM10C 20131019
<<<<<<< HEAD
// KID 20140307
// &meminfo, mdesc: __mach_desc_EXYNOS5_DT
=======
>>>>>>> c43e50c2
void __init arm_memblock_init(struct meminfo *mi,
	const struct machine_desc *mdesc)
{
	int i;

	// 메모리 영역을 검사 후 추가 혹은 합치는 작업 수행.
	// mi: &meminfo  mi->nr_banks: meminfo.nr_banks: 2
	for (i = 0; i < mi->nr_banks; i++)
		// i: 0, mi->bank[0].start: 0x20000000, mi->bank[0].size: 0x2f800000
		// i: 1, mi->bank[1].start: 0x4f800000, mi->bank[1].size: 0x50800000
		memblock_add(mi->bank[i].start, mi->bank[i].size);

	/* Register the kernel text, kernel data and initrd with memblock. */
#ifdef CONFIG_XIP_KERNEL // CONFIG_XIP_KERNEL=n
	memblock_reserve(__pa(_sdata), _end - _sdata);
#else
	// kernel이 사용하는 영역으로 reserve 함.
	// _stext: 0xC0008000, __pa(_stext): 0x20008000, _end: 0xC0526D20 (compile map 결과)
	// _end - _stext: 0xC0526D20 - 0xC0008000: 0x0051ED20
	memblock_reserve(__pa(_stext), _end - _stext);
#endif
#ifdef CONFIG_BLK_DEV_INITRD // CONFIG_BLK_DEV_INITRD=y
<<<<<<< HEAD
	// initrd로 넘어온 메모리 영역이 memblock.memory 안에 있는지 체크

=======
>>>>>>> c43e50c2
	/* FDT scan will populate initrd_start */
	if (initrd_start && !phys_initrd_size) {
		phys_initrd_start = __virt_to_phys(initrd_start);
		phys_initrd_size = initrd_end - initrd_start;
	}
	initrd_start = initrd_end = 0;
<<<<<<< HEAD
=======

	// initrd로 넘어온 메모리 영역이 memblock.memory 안에 있는지 체크 
>>>>>>> c43e50c2
	if (phys_initrd_size &&
	    !memblock_is_region_memory(phys_initrd_start, phys_initrd_size)) {
		pr_err("INITRD: 0x%08llx+0x%08lx is not a memory region - disabling initrd\n",
		       (u64)phys_initrd_start, phys_initrd_size);
		phys_initrd_start = phys_initrd_size = 0;
	}
	// initrd로 넘어온 메모리 영역이 memblock.reserved 안에 있는지 체크 
	if (phys_initrd_size &&
	    memblock_is_region_reserved(phys_initrd_start, phys_initrd_size)) {
		pr_err("INITRD: 0x%08llx+0x%08lx overlaps in-use memory region - disabling initrd\n",
		       (u64)phys_initrd_start, phys_initrd_size);
		phys_initrd_start = phys_initrd_size = 0;
	}
	if (phys_initrd_size) {
		// memblock.reserved 안에 initrd 를 추가
		memblock_reserve(phys_initrd_start, phys_initrd_size);

		/* Now convert initrd to virtual addresses */
		initrd_start = __phys_to_virt(phys_initrd_start);
		initrd_end = initrd_start + phys_initrd_size;
	}
#endif

	// memblock.reserved 안에 page table을 추가
	arm_mm_memblock_reserve();

	// memblock.reserved 안에 dtb을 추가
	arm_dt_memblock_reserve();

	/* reserve any platform specific memblock areas */
	// chip관련 특별한 메모리 영역을 reserve 함
	// mdesc->reserve: __mach_desc_EXYNOS5_DT.exynos5_reserve
	if (mdesc->reserve)
		// mdesc->reserve: __mach_desc_EXYNOS5_DT.exynos5_reserve
		mdesc->reserve();

	/*
	 * reserve memory for DMA contigouos allocations,
	 * must come from DMA area inside low memory
	 */
	// arm_dma_limit: 0xFFFFFFFF, arm_lowmem_limit: 0
	// DMA 메모리 영역을 reserve 함 (현재 설정에 따라 해당 사항 없음)
	dma_contiguous_reserve(min(arm_dma_limit, arm_lowmem_limit)); // null function

	// 메모리를 할당시 steal 가능여부 설정
	arm_memblock_steal_permitted = false;
	memblock_allow_resize();

	// debug 용도록 메모리 영역의 base, size를 출력
	memblock_dump_all();
}

// ARM10C 20131130
// ARM10C 20131207
void __init bootmem_init(void)
{
	unsigned long min, max_low, max_high;

	max_low = max_high = 0;

	// min: 0x20000, max_low: 0x4f800, max_high: 0xA0000
	find_limits(&min, &max_low, &max_high);

	// min: 0x20000, max_low: 0x4f800
	// memory block을 free, reserved 영역에 맞게 memory bitmap을 생성
	arm_bootmem_init(min, max_low);

	/*
	 * Sparsemem tries to allocate bootmem in memory_present(),
	 * so must be done after the fixed reservations
	 */
	// memory block을 free, reserved 영역에 맞게 memory bitmap을 설정 
	// 200 개의 mem_section 할당 받고 256MB 단위로 8개를 section_mem_map을 1로 마스킹
	arm_memory_present();

	/*
	 * sparse_init() needs the bootmem allocator up and running.
	 */
	// ms->section_mem_map에 256MB를 위한 struct page용 공간 정보 저장
	// ms->pageblock_bitmap : 할당받은 주소 + offset가 저장
	sparse_init();

// 2013/12/21 종료
// 2014/01/11 시작
	
	/*
	 * Now free the memory - free_area_init_node needs
	 * the sparse mem_map arrays initialized by sparse_init()
	 * for memmap_init_zone(), otherwise all PFNs are invalid.
	 */
	// min: 0x20000, max_low: 0x4f800, max_high: 0xA0000
	arm_bootmem_free(min, max_low, max_high);
	// contig_page_data 내부 값을 설정

	/*
	 * This doesn't seem to be used by the Linux memory manager any
	 * more, but is used by ll_rw_block.  If we can get rid of it, we
	 * also get rid of some of the stuff above as well.
	 */
<<<<<<< HEAD
	min_low_pfn = min;
	max_low_pfn = max_low;
	max_pfn = max_high;
=======
	// min: 0x20000
	min_low_pfn = min;
	// min_low_pfn: 0x20000

	// max_low: 0x4f800
	max_low_pfn = max_low;
	// max_low_pfn: 0x4f800

	// max_high: 0xA0000
	max_pfn = max_high;
	// max_pfn: 0xA0000
>>>>>>> c43e50c2
}

/*
 * Poison init memory with an undefined instruction (ARM) or a branch to an
 * undefined instruction (Thumb).
 */
static inline void poison_init_mem(void *s, size_t count)
{
	u32 *p = (u32 *)s;
	for (; count != 0; count -= 4)
		*p++ = 0xe7fddef0;
}

static inline void
free_memmap(unsigned long start_pfn, unsigned long end_pfn)
{
	struct page *start_pg, *end_pg;
	phys_addr_t pg, pgend;

	/*
	 * Convert start_pfn/end_pfn to a struct page pointer.
	 */
	start_pg = pfn_to_page(start_pfn - 1) + 1;
	end_pg = pfn_to_page(end_pfn - 1) + 1;

	/*
	 * Convert to physical addresses, and
	 * round start upwards and end downwards.
	 */
	pg = PAGE_ALIGN(__pa(start_pg));
	pgend = __pa(end_pg) & PAGE_MASK;

	/*
	 * If there are free pages between these,
	 * free the section of the memmap array.
	 */
	if (pg < pgend)
		free_bootmem(pg, pgend - pg);
}

/*
 * The mem_map array can get very big.  Free the unused area of the memory map.
 */
// ARM10C 20140329
static void __init free_unused_memmap(struct meminfo *mi)
{
	unsigned long bank_start, prev_bank_end = 0;
	unsigned int i;

	/*
	 * This relies on each bank being in address order.
	 * The banks are sorted previously in bootmem_init().
	 */
	// mi: &meminfo, (&meminfo)->nr_banks: 2
	for_each_bank(i, mi) {
	// for (i = 0; i < (&meminfo)->nr_banks; i++)

		struct membank *bank = &mi->bank[i];
		// [1st] bank: &(&meminfo)->bank[0]
		// [2nd] bank: &(&meminfo)->bank[1]

		// [1st] bank_pfn_start(&(&meminfo)->bank[0]): 0x20000
		// [2nd] bank_pfn_start(&(&meminfo)->bank[1]): 0x4f800
		bank_start = bank_pfn_start(bank);
		// [1st] bank_start: 0x20000
		// [2nd] bank_start: 0x4f800

#ifdef CONFIG_SPARSEMEM // CONFIG_SPARSEMEM=y
		/*
		 * Take care not to free memmap entries that don't exist
		 * due to SPARSEMEM sections which aren't present.
		 */
		// [1st] bank_start: 0x20000, prev_bank_end: 0, PAGES_PER_SECTION: 0x10000
		// [1st] ALIGN(0x0, 0x10000): 0x0
		// [2nd] bank_start: 0x4f800, prev_bank_end: 0x4f800, PAGES_PER_SECTION: 0x10000
		// [2nd] ALIGN(0x4f800, 0x10000): 0x50000
		bank_start = min(bank_start,
				 ALIGN(prev_bank_end, PAGES_PER_SECTION));
		// [1st] bank_start: 0
		// [2nd] bank_start: 0x4f800
#else
		/*
		 * Align down here since the VM subsystem insists that the
		 * memmap entries are valid from the bank start aligned to
		 * MAX_ORDER_NR_PAGES.
		 */
		bank_start = round_down(bank_start, MAX_ORDER_NR_PAGES);
#endif
		/*
		 * If we had a previous bank, and there is a space
		 * between the current bank and the previous, free it.
		 */
		// [1st] prev_bank_end: 0, bank_start: 0
		// [2nd] prev_bank_end: 0x4f800, bank_start: 0x4f800
		if (prev_bank_end && prev_bank_end < bank_start)
			free_memmap(prev_bank_end, bank_start);

		/*
		 * Align up here since the VM subsystem insists that the
		 * memmap entries are valid from the bank end aligned to
		 * MAX_ORDER_NR_PAGES.
		 */
		// [1st] bank: &(&meminfo)->bank[0], MAX_ORDER_NR_PAGES: 0x400
		// [1st] bank_pfn_end(&(&meminfo)->bank[0]): 0x4f800
		// [2nd] bank: &(&meminfo)->bank[1], MAX_ORDER_NR_PAGES: 0x400
		// [2nd] bank_pfn_end(&(&meminfo)->bank[1]): 0xa0000
		prev_bank_end = ALIGN(bank_pfn_end(bank), MAX_ORDER_NR_PAGES);
		// [1st] prev_bank_end: 0x4f800
		// [2nd] prev_bank_end: 0xa0000
	}

#ifdef CONFIG_SPARSEMEM // CONFIG_SPARSEMEM=y
	// prev_bank_end: 0xa0000, PAGES_PER_SECTION: 0x10000
	if (!IS_ALIGNED(prev_bank_end, PAGES_PER_SECTION))
		free_memmap(prev_bank_end,
			    ALIGN(prev_bank_end, PAGES_PER_SECTION));
#endif
}

#ifdef CONFIG_HIGHMEM // CONFIG_HIGHMEM=y
// ARM10C 20140419
// start: 0x4F800, res_start: 0x50000
static inline void free_area_high(unsigned long pfn, unsigned long end)
{
	// pfn: 0x4F800, end: 0x50000
	for (; pfn < end; pfn++)
		// pfn_to_page(0x4F800): 0x4F800 (pfn)
		free_highmem_page(pfn_to_page(pfn));
		// page를 order 0 으로 buddy에 추가.
		// totalram_pages, (&(&contig_page_data)->node_zones[1])->managed_pages, totalhigh_pages
		// 변수를 free된 page 만큼 증가
}
#endif

// ARM10C 20140419
static void __init free_highpages(void)
{
<<<<<<< HEAD
#ifdef CONFIG_HIGHMEM
	unsigned long max_low = max_low_pfn;
=======
#ifdef CONFIG_HIGHMEM // CONFIG_HIGHMEM=y
	// max_low_pfn: 0x4F800
	unsigned long max_low = max_low_pfn;
	// max_low: 0x4F800
>>>>>>> c43e50c2
	struct memblock_region *mem, *res;
	
	/* set highmem page free */
	// memblock.memory.cnt : 1
	for_each_memblock(memory, mem) {
	// for (mem = memblock.memory.regions;
	//      mem < (memblock.memory.regions + memblock.memory.cnt); mem++)

		// mem: memblock.memory.regions
		unsigned long start = memblock_region_memory_base_pfn(mem);
		// start: 0x20000
		// mem: memblock.memory.regions
		unsigned long end = memblock_region_memory_end_pfn(mem);
		// end: 0xA0000

		/* Ignore complete lowmem entries */
		// end: 0xA0000, max_low: 0x4F800
		if (end <= max_low)
			continue;

		/* Truncate partial highmem entries */
		// start: 0x20000, max_low: 0x4F800
		if (start < max_low)
			start = max_low;
			// start: 0x4F800

		/* Find and exclude any reserved regions */
		// res: memblock.reserved.regions, memblock.reserved.cnt: ??(4개 이상)
		for_each_memblock(reserved, res) {
		// for (res = memblock.reserved.regions;
		//      res < (memblock.reserved.regions + memblock.reserved.cnt); res++)
		
			// 현재 highmem은 매핑되지 않았다.
			// 가정: 0x50000 (pfn) ~ 0x50100 (pfn) highmem 영역이 reserved 되어있다.

			unsigned long res_start, res_end;

			// res: memblock.reserved.regions
			res_start = memblock_region_reserved_base_pfn(res);

			// res: memblock.reserved.regions
			res_end = memblock_region_reserved_end_pfn(res);

			// 가정값:
			// res_start: 0x50000 (pfn), res_end: 0x50100 (pfn)

			// res_end: 0x50100, start: 0x4F800
			if (res_end < start)
				continue;
				// lowmem의 reserved 영역은 skip

			// highmem의 reserved 영역만 체크

			// res_start: 0x50000, start: 0x4F800
			if (res_start < start)
				res_start = start;

			// res_start: 0x50000, end: 0xA0000
			if (res_start > end)
				res_start = end;

			// res_end: 0x50100, end: 0xA0000
			if (res_end > end)
				res_end = end;

			// res_start: 0x50000, start: 0x4F800
			if (res_start != start)
				// start: 0x4F800, res_start: 0x50000
				free_area_high(start, res_start);
				// page를 order 0 으로 buddy에 추가.
				// totalram_pages, (&(&contig_page_data)->node_zones[1])->managed_pages, totalhigh_pages
				// 변수를 free된 page 만큼 증가

			// start: 0x4F800, res_end: 0x50100
			start = res_end;
			// start: 0x50100

			// start: 0x50100, end: 0xA0000
			if (start == end)
				break;
		}

		/* And now free anything which remains */
		if (start < end)
			free_area_high(start, end);
			// highmem에 reserved 영역이 없을땐 highmem 영역 전체를 한번에 buddy order 0 에 추가.
	}
#endif
}

/*
 * mem_init() marks the free areas in the mem_map and tells us how much
 * memory is free.  This is done after various parts of the system have
 * claimed their memory after the kernel image.
 */
// ARM10C 20140329
void __init mem_init(void)
{
#ifdef CONFIG_HAVE_TCM // CONFIG_HAVE_TCM=n
	/* These pointers are filled in on TCM detection */
	extern u32 dtcm_end;
	extern u32 itcm_end;
#endif

	// max_pfn : 0x80000, PHYS_PFN_OFFSET: 0x20000, *mem_map: NULL
	// pfn_to_page(0xA0000): page 10번째 section 주소 + 0xA0000
	max_mapnr   = pfn_to_page(max_pfn + PHYS_PFN_OFFSET) - mem_map;
	// max_mapnr: page 10번째 section 주소 + 0xA0000

	/* this will put all unused low memory onto the freelists */
	free_unused_memmap(&meminfo);
	// bank 0, 1에 대해 bank 0, 1 사이에 사용하지 않는 공간이 있거나
	// align이 되어 있지 않으면 free_memmap을 수행

	free_all_bootmem();
	// bootmem으로 관리하던 메모리를 buddy로 이관.

// 2014/04/12 종료
// 2014/04/19 시작

#ifdef CONFIG_SA1111 // CONFIG_SA1111=n
	/* now that our DMA memory is actually so designated, we can free it */
	free_reserved_area(__va(PHYS_OFFSET), swapper_pg_dir, -1, NULL);
#endif

	free_highpages();
	// highmem의 reserved 영역을 제외하고 buddy order 0 에 추가.

	mem_init_print_info(NULL);
	// 각 메모리 섹션의 정보를 구하여 출력.

#define MLK(b, t) b, t, ((t) - (b)) >> 10
#define MLM(b, t) b, t, ((t) - (b)) >> 20
#define MLK_ROUNDUP(b, t) b, t, DIV_ROUND_UP(((t) - (b)), SZ_1K)

	printk(KERN_NOTICE "Virtual kernel memory layout:\n"
			"    vector  : 0x%08lx - 0x%08lx   (%4ld kB)\n"
#ifdef CONFIG_HAVE_TCM // CONFIG_HAVE_TCM=n
			"    DTCM    : 0x%08lx - 0x%08lx   (%4ld kB)\n"
			"    ITCM    : 0x%08lx - 0x%08lx   (%4ld kB)\n"
#endif
			"    fixmap  : 0x%08lx - 0x%08lx   (%4ld kB)\n"
			"    vmalloc : 0x%08lx - 0x%08lx   (%4ld MB)\n"
			"    lowmem  : 0x%08lx - 0x%08lx   (%4ld MB)\n"
#ifdef CONFIG_HIGHMEM // CONFIG_HIGHMEM=y
			"    pkmap   : 0x%08lx - 0x%08lx   (%4ld MB)\n"
#endif
#ifdef CONFIG_MODULES // CONFIG_MODULES=y
			"    modules : 0x%08lx - 0x%08lx   (%4ld MB)\n"
#endif
			"      .text : 0x%p" " - 0x%p" "   (%4d kB)\n"
			"      .init : 0x%p" " - 0x%p" "   (%4d kB)\n"
			"      .data : 0x%p" " - 0x%p" "   (%4d kB)\n"
			"       .bss : 0x%p" " - 0x%p" "   (%4d kB)\n",

			// CONFIG_VECTORS_BASE: 0xffff0000, PAGE_SIZE: 0x1000
			// MLK(0xffff0000UL, 0xffff1000UL): 0xffff0000UL, 0xffff1000UL, 4
			MLK(UL(CONFIG_VECTORS_BASE), UL(CONFIG_VECTORS_BASE) +
				(PAGE_SIZE)),
#ifdef CONFIG_HAVE_TCM // CONFIG_HAVE_TCM=n
			MLK(DTCM_OFFSET, (unsigned long) dtcm_end),
			MLK(ITCM_OFFSET, (unsigned long) itcm_end),
#endif
			// FIXADDR_START: 0xfff00000, FIXADDR_TOP: 0xfffe0000
			MLK(FIXADDR_START, FIXADDR_TOP),

			// VMALLOC_START: 0xf0000000, VMALLOC_END: 0xff000000
			MLM(VMALLOC_START, VMALLOC_END),
			// PAGE_OFFSET: 0xC0000000
			MLM(PAGE_OFFSET, (unsigned long)high_memory),
#ifdef CONFIG_HIGHMEM // CONFIG_HIGHMEM=y
			// PKMAP_BASE: 0xBFE00000, LAST_PKMAP: 512, PAGE_SIZE: 0x1000
			MLM(PKMAP_BASE, (PKMAP_BASE) + (LAST_PKMAP) *
				(PAGE_SIZE)),
#endif
#ifdef CONFIG_MODULES // CONFIG_MODULES=y
			// MODULES_VADDR: 0xBF000000, MODULES_END: 0xBFE00000
			MLM(MODULES_VADDR, MODULES_END),
#endif

			MLK_ROUNDUP(_text, _etext),
			MLK_ROUNDUP(__init_begin, __init_end),
			MLK_ROUNDUP(_sdata, _edata),
			MLK_ROUNDUP(__bss_start, __bss_stop));

#undef MLK
#undef MLM
#undef MLK_ROUNDUP

	/*
	 * Check boundaries twice: Some fundamental inconsistencies can
	 * be detected at build time already.
	 */
#ifdef CONFIG_MMU // CONFIG_MMU=y
	// TASK_SIZE: 0xBF000000, MODULES_VADDR: 0xBF000000
	BUILD_BUG_ON(TASK_SIZE				> MODULES_VADDR);
	BUG_ON(TASK_SIZE 				> MODULES_VADDR);
#endif

#ifdef CONFIG_HIGHMEM // CONFIG_HIGHMEM=y
	// PKMAP_BASE: 0xBFE00000, LAST_PKMAP: 512, PAGE_SIZE: 0x1000, PAGE_OFFSET: 0xC0000000
	BUILD_BUG_ON(PKMAP_BASE + LAST_PKMAP * PAGE_SIZE > PAGE_OFFSET);
	BUG_ON(PKMAP_BASE + LAST_PKMAP * PAGE_SIZE	> PAGE_OFFSET);
#endif
	// PAGE_SIZE: 0x1000 (4096), get_num_physpages(): 0x80000
	if (PAGE_SIZE >= 16384 && get_num_physpages() <= 128) {
		// PAGE_SIZE 가 16K 보다 크고 물리 메모리가 512K 이하면 수행.
		extern int sysctl_overcommit_memory;
		/*
		 * On a machine this small we won't get
		 * anywhere without overcommit, so turn
		 * it on by default.
		 */
		sysctl_overcommit_memory = OVERCOMMIT_ALWAYS;
	}
}

void free_initmem(void)
{
#ifdef CONFIG_HAVE_TCM
	extern char __tcm_start, __tcm_end;

	poison_init_mem(&__tcm_start, &__tcm_end - &__tcm_start);
	free_reserved_area(&__tcm_start, &__tcm_end, -1, "TCM link");
#endif

	poison_init_mem(__init_begin, __init_end - __init_begin);
	if (!machine_is_integrator() && !machine_is_cintegrator())
		free_initmem_default(-1);
}

#ifdef CONFIG_BLK_DEV_INITRD

static int keep_initrd;

void free_initrd_mem(unsigned long start, unsigned long end)
{
	if (!keep_initrd) {
		poison_init_mem((void *)start, PAGE_ALIGN(end) - start);
		free_reserved_area((void *)start, (void *)end, -1, "initrd");
	}
}

static int __init keepinitrd_setup(char *__unused)
{
	keep_initrd = 1;
	return 1;
}

__setup("keepinitrd", keepinitrd_setup);
#endif<|MERGE_RESOLUTION|>--- conflicted
+++ resolved
@@ -408,11 +408,8 @@
 }
 
 // ARM10C 20131019
-<<<<<<< HEAD
 // KID 20140307
 // &meminfo, mdesc: __mach_desc_EXYNOS5_DT
-=======
->>>>>>> c43e50c2
 void __init arm_memblock_init(struct meminfo *mi,
 	const struct machine_desc *mdesc)
 {
@@ -435,22 +432,14 @@
 	memblock_reserve(__pa(_stext), _end - _stext);
 #endif
 #ifdef CONFIG_BLK_DEV_INITRD // CONFIG_BLK_DEV_INITRD=y
-<<<<<<< HEAD
-	// initrd로 넘어온 메모리 영역이 memblock.memory 안에 있는지 체크
-
-=======
->>>>>>> c43e50c2
 	/* FDT scan will populate initrd_start */
 	if (initrd_start && !phys_initrd_size) {
 		phys_initrd_start = __virt_to_phys(initrd_start);
 		phys_initrd_size = initrd_end - initrd_start;
 	}
 	initrd_start = initrd_end = 0;
-<<<<<<< HEAD
-=======
 
 	// initrd로 넘어온 메모리 영역이 memblock.memory 안에 있는지 체크 
->>>>>>> c43e50c2
 	if (phys_initrd_size &&
 	    !memblock_is_region_memory(phys_initrd_start, phys_initrd_size)) {
 		pr_err("INITRD: 0x%08llx+0x%08lx is not a memory region - disabling initrd\n",
@@ -550,11 +539,6 @@
 	 * more, but is used by ll_rw_block.  If we can get rid of it, we
 	 * also get rid of some of the stuff above as well.
 	 */
-<<<<<<< HEAD
-	min_low_pfn = min;
-	max_low_pfn = max_low;
-	max_pfn = max_high;
-=======
 	// min: 0x20000
 	min_low_pfn = min;
 	// min_low_pfn: 0x20000
@@ -566,7 +550,6 @@
 	// max_high: 0xA0000
 	max_pfn = max_high;
 	// max_pfn: 0xA0000
->>>>>>> c43e50c2
 }
 
 /*
@@ -704,15 +687,10 @@
 // ARM10C 20140419
 static void __init free_highpages(void)
 {
-<<<<<<< HEAD
-#ifdef CONFIG_HIGHMEM
-	unsigned long max_low = max_low_pfn;
-=======
 #ifdef CONFIG_HIGHMEM // CONFIG_HIGHMEM=y
 	// max_low_pfn: 0x4F800
 	unsigned long max_low = max_low_pfn;
 	// max_low: 0x4F800
->>>>>>> c43e50c2
 	struct memblock_region *mem, *res;
 	
 	/* set highmem page free */
