/*
 *  linux/arch/arm/mm/mmu.c
 *
 *  Copyright (C) 1995-2005 Russell King
 *
 * This program is free software; you can redistribute it and/or modify
 * it under the terms of the GNU General Public License version 2 as
 * published by the Free Software Foundation.
 */
#include <linux/module.h>
#include <linux/kernel.h>
#include <linux/errno.h>
#include <linux/init.h>
#include <linux/mman.h>
#include <linux/nodemask.h>
#include <linux/memblock.h>
#include <linux/fs.h>
#include <linux/vmalloc.h>
#include <linux/sizes.h>

#include <asm/cp15.h>
#include <asm/cputype.h>
#include <asm/sections.h>
#include <asm/cachetype.h>
#include <asm/setup.h>
#include <asm/smp_plat.h>
#include <asm/tlb.h>
#include <asm/highmem.h>
#include <asm/system_info.h>
#include <asm/traps.h>
#include <asm/procinfo.h>
#include <asm/memory.h>

#include <asm/mach/arch.h>
#include <asm/mach/map.h>
#include <asm/mach/pci.h>

#include "mm.h"
#include "tcm.h"

/*
 * empty_zero_page is a special page that is used for
 * zero-initialized data and COW.
 */
struct page *empty_zero_page;
EXPORT_SYMBOL(empty_zero_page);

/*
 * The pmd table for the upper-most set of pages.
 */
// ARM10C 20131130
pmd_t *top_pmd;

#define CPOLICY_UNCACHED	0
#define CPOLICY_BUFFERED	1
#define CPOLICY_WRITETHROUGH	2
// KID 20140321
#define CPOLICY_WRITEBACK	3
#define CPOLICY_WRITEALLOC	4

// KID 20140321
// CPOLICY_WRITEBACK: 3
// cachepolicy: 4
static unsigned int cachepolicy __initdata = CPOLICY_WRITEBACK;
// ARM10C 20131102
// KID 20140326
static unsigned int ecc_mask __initdata = 0;
// ARM10C 20131102
// KID 20140326
// pgprot_user: L_PTE_PRESENT | L_PTE_YOUNG | L_PTE_MT_WRITEALLOC | L_PTE_SHARED (0x41F)
pgprot_t pgprot_user;
// ARM10C 20131102
// KID 20140326
// pgprot_kernel: L_PTE_PRESENT | L_PTE_YOUNG | L_PTE_DIRTY | L_PTE_MT_WRITEALLOC | L_PTE_SHARED (0x45f)
pgprot_t pgprot_kernel;
// KID 20140326
// pgprot_hyp_device: L_PTE_PRESENT | L_PTE_YOUNG | L_PTE_DIRTY | L_PTE_XN |
//		      L_PTE_MT_DEV_SHARED | L_PTE_SHARED, (0x653)
pgprot_t pgprot_hyp_device;
// ARM10C 20131102
// KID 20140326
// pgprot_s2: L_PTE_PRESENT | L_PTE_YOUNG | L_PTE_SHARED (0x403)
pgprot_t pgprot_s2;
// KID 20140326
// pgprot_s2_device: L_PTE_PRESENT | L_PTE_YOUNG | L_PTE_DIRTY | L_PTE_XN |
//		     L_PTE_MT_DEV_SHARED | L_PTE_SHARED, (0x653)
pgprot_t pgprot_s2_device;

EXPORT_SYMBOL(pgprot_user);
EXPORT_SYMBOL(pgprot_kernel);

// ARM10C 20131026
// KID 20140320
struct cachepolicy {
	const char	policy[16];
	unsigned int	cr_mask;
	pmdval_t	pmd;
	pteval_t	pte;
	pteval_t	pte_s2;
};

#ifdef CONFIG_ARM_LPAE // CONFIG_ARM_LPAE=n
#define s2_policy(policy)	policy
#else
// ARM10C 20131026
#define s2_policy(policy)	0
#endif

// ARM10C 20131026
// KID 20140321
// KID 20140325
// PMD_SECT_WB: (PMD_SECT_CACHEABLE | PMD_SECT_BUFFERABLE)
// PMD_SECT_WBWA: (PMD_SECT_TEX(1) | PMD_SECT_CACHEABLE | PMD_SECT_BUFFERABLE)
//
// CR_C: 0x4, CR_W: 0x8	
// PMD_SECT_UNCACHED: 0x0, PMD_SECT_BUFFERED: 0x4, PMD_SECT_WT: 0x8
// PMD_SECT_WB: 0xC, PMD_SECT_WBWA: 0x100C
// L_PTE_MT_UNCACHED: 0x0, L_PTE_MT_BUFFERABLE: 0x4, L_PTE_MT_WRITETHROUGH: 0x8
// L_PTE_MT_WRITEBACK: 0xC, L_PTE_MT_WRITEALLOC: 0x1C
//
//
// CPOLICY_UNCACHED: 0
// cache_policies[CPOLICY_UNCACHED] =
// {
//	.policy		= "uncached",
//	.cr_mask	= CR_W|CR_C, (0xC)
//	.pmd		= PMD_SECT_UNCACHED, (0x0)
//	.pte		= L_PTE_MT_UNCACHED, (0x0)
//	.pte_s2		= 0,
// }
//
// CPOLICY_BUFFERED: 1
// cache_policies[CPOLICY_BUFFERED] =
// {
//	.policy		= "buffered",
//	.cr_mask	= CR_C, (0x4)
//	.pmd		= PMD_SECT_BUFFERED, (0x4)
//	.pte		= L_PTE_MT_BUFFERABLE, (0x4)
//	.pte_s2		= 0,
// }
//
// CPOLICY_WRITETHROUGH: 2
// cache_policies[CPOLICY_WRITETHROUGH] =
// {
//	.policy		= "writethrough",
//	.cr_mask	= 0,
//	.pmd		= PMD_SECT_WT, (0x8)
//	.pte		= L_PTE_MT_WRITETHROUGH, (0x8)
//	.pte_s2		= 0,
// }
//
// CPOLICY_WRITEBACK: 3
// cache_policies[CPOLICY_WRITEBACK] =
// {
//	.policy		= "writeback",
//	.cr_mask	= 0,
//	.pmd		= PMD_SECT_CACHEABLE | PMD_SECT_BUFFERABLE, (0xC)
//	.pte		= L_PTE_MT_WRITEBACK, (0xC)
//	.pte_s2		= 0,
// }
//
// CPOLICY_WRITEALLOC: 4
// cache_policies[CPOLICY_WRITEALLOC] =
// {
//	.policy		= "writealloc",
//	.cr_mask	= 0,
//	.pmd		= PMD_SECT_TEX(1) | PMD_SECT_CACHEABLE | PMD_SECT_BUFFERABLE, (0x100C)
//	.pte		= L_PTE_MT_WRITEALLOC, (0x1C)
//	.pte_s2		= 0,
// }
//
static struct cachepolicy cache_policies[] __initdata = {
	{
		.policy		= "uncached",
		.cr_mask	= CR_W|CR_C,
		.pmd		= PMD_SECT_UNCACHED,
		.pte		= L_PTE_MT_UNCACHED,
		.pte_s2		= s2_policy(L_PTE_S2_MT_UNCACHED),
	}, {
		.policy		= "buffered",
		.cr_mask	= CR_C,
		.pmd		= PMD_SECT_BUFFERED,
		.pte		= L_PTE_MT_BUFFERABLE,
		.pte_s2		= s2_policy(L_PTE_S2_MT_UNCACHED),
	}, {
		.policy		= "writethrough",
		.cr_mask	= 0,
		.pmd		= PMD_SECT_WT,
		.pte		= L_PTE_MT_WRITETHROUGH,
		.pte_s2		= s2_policy(L_PTE_S2_MT_WRITETHROUGH),
	}, {
		.policy		= "writeback",
		.cr_mask	= 0,
		.pmd		= PMD_SECT_WB,
		.pte		= L_PTE_MT_WRITEBACK,
		.pte_s2		= s2_policy(L_PTE_S2_MT_WRITEBACK),
	}, {
		.policy		= "writealloc",
		.cr_mask	= 0,
// ARM10C 20131102
// PMD_SECT_WBWA: (PMD_SECT_TEX(1) | PMD_SECT_CACHEABLE | PMD_SECT_BUFFERABLE)
		.pmd		= PMD_SECT_WBWA,
		.pte		= L_PTE_MT_WRITEALLOC,
		.pte_s2		= s2_policy(L_PTE_S2_MT_WRITEBACK),
	}
};

#ifdef CONFIG_CPU_CP15
/*
 * These are useful for identifying cache coherency
 * problems by allowing the cache or the cache and
 * writebuffer to be turned off.  (Note: the write
 * buffer should not be on and the cache off).
 */
static int __init early_cachepolicy(char *p)
{
	int i;

	for (i = 0; i < ARRAY_SIZE(cache_policies); i++) {
		int len = strlen(cache_policies[i].policy);

		if (memcmp(p, cache_policies[i].policy, len) == 0) {
			cachepolicy = i;
			cr_alignment &= ~cache_policies[i].cr_mask;
			cr_no_alignment &= ~cache_policies[i].cr_mask;
			break;
		}
	}
	if (i == ARRAY_SIZE(cache_policies))
		printk(KERN_ERR "ERROR: unknown or unsupported cache policy\n");
	/*
	 * This restriction is partly to do with the way we boot; it is
	 * unpredictable to have memory mapped using two different sets of
	 * memory attributes (shared, type, and cache attribs).  We can not
	 * change these attributes once the initial assembly has setup the
	 * page tables.
	 */
	if (cpu_architecture() >= CPU_ARCH_ARMv6) {
		printk(KERN_WARNING "Only cachepolicy=writeback supported on ARMv6 and later\n");
		cachepolicy = CPOLICY_WRITEBACK;
	}
	flush_cache_all();
	set_cr(cr_alignment);
	return 0;
}
early_param("cachepolicy", early_cachepolicy);

static int __init early_nocache(char *__unused)
{
	char *p = "buffered";
	printk(KERN_WARNING "nocache is deprecated; use cachepolicy=%s\n", p);
	early_cachepolicy(p);
	return 0;
}
early_param("nocache", early_nocache);

static int __init early_nowrite(char *__unused)
{
	char *p = "uncached";
	printk(KERN_WARNING "nowb is deprecated; use cachepolicy=%s\n", p);
	early_cachepolicy(p);
	return 0;
}
early_param("nowb", early_nowrite);

#ifndef CONFIG_ARM_LPAE
static int __init early_ecc(char *p)
{
	if (memcmp(p, "on", 2) == 0)
		ecc_mask = PMD_PROTECTION;
	else if (memcmp(p, "off", 3) == 0)
		ecc_mask = 0;
	return 0;
}
early_param("ecc", early_ecc);
#endif

static int __init noalign_setup(char *__unused)
{
	cr_alignment &= ~CR_A;
	cr_no_alignment &= ~CR_A;
	set_cr(cr_alignment);
	return 1;
}
__setup("noalign", noalign_setup);

#ifndef CONFIG_SMP
void adjust_cr(unsigned long mask, unsigned long set)
{
	unsigned long flags;

	mask &= ~CR_A;

	set &= mask;

	local_irq_save(flags);

	cr_no_alignment = (cr_no_alignment & ~mask) | set;
	cr_alignment = (cr_alignment & ~mask) | set;

	set_cr((get_cr() & ~mask) | set);

	local_irq_restore(flags);
}
#endif

#else /* ifdef CONFIG_CPU_CP15 */

static int __init early_cachepolicy(char *p)
{
	pr_warning("cachepolicy kernel parameter not supported without cp15\n");
}
early_param("cachepolicy", early_cachepolicy);

static int __init noalign_setup(char *__unused)
{
	pr_warning("noalign kernel parameter not supported without cp15\n");
}
__setup("noalign", noalign_setup);

#endif /* ifdef CONFIG_CPU_CP15 / else */

// KID 20140321
// L_PTE_PRESENT: 0x1, L_PTE_YOUNG: 0x2, L_PTE_DIRTY: 0x40, L_PTE_XN: 0x200
// PROT_PTE_DEVICE: 0x243
#define PROT_PTE_DEVICE		L_PTE_PRESENT|L_PTE_YOUNG|L_PTE_DIRTY|L_PTE_XN
<<<<<<< HEAD
#define PROT_PTE_S2_DEVICE	PROT_PTE_DEVICE
=======
// KID 20140321
// PMD_TYPE_SECT: 0x2, PMD_SECT_AP_WRITE: 0x400
// PROT_SECT_DEVICE: 0x402
>>>>>>> d30ea7a8
#define PROT_SECT_DEVICE	PMD_TYPE_SECT|PMD_SECT_AP_WRITE

// ARM10C 20131026
// KID 20140320
// PROT_PTE_DEVICE: 0x243,
// L_PTE_PRESENT: 0x1, L_PTE_YOUNG: 0x2, L_PTE_DIRTY: 0x40, L_PTE_XN: 0x200
// L_PTE_MT_DEV_SHARED: 0x10, L_PTE_SHARED: 0x400 L_PTE_MT_DEV_NONSHARED: 0x30,
// L_PTE_MT_DEV_CACHED: 0x2c, L_PTE_MT_DEV_WC: 0x24, L_PTE_RDONLY: 0x80, L_PTE_USER: 0x100
// L_PTE_MT_BUFFERABLE: 0x4, L_PTE_MT_UNCACHED: 0x0
// PMD_TYPE_SECT: 0x2, PMD_SECT_AP_WRITE: 0x400
// PMD_TYPE_TABLE: 0x1, PROT_SECT_DEVICE: 0x402, PMD_SECT_S: 0x10000, 
// PMD_SECT_WB: 0xC, PMD_SECT_XN: 0x10, PMD_SECT_UNCACHED: 0x0, PMD_SECT_MINICACHE: 0x1008
// DOMAIN_KERNEL: 0, DOMAIN_USER: 0x1, DOMAIN_IO: 0x2
// PMD_DOMAIN(DOMAIN_KERNEL): 0x0, PMD_DOMAIN(DOMAIN_USER): 0x20, PMD_DOMAIN(DOMAIN_IO): 0x40
//
// [Strongly ordered / ARMv6 shared device] - MT_DEVICE: 0
// mem_types[MT_DEVICE] =
// {
// 	.prot_pte	= L_PTE_PRESENT | L_PTE_YOUNG | L_PTE_DIRTY | L_PTE_XN |
//			  L_PTE_MT_DEV_SHARED | L_PTE_SHARED, (0x653)
// 	.prot_l1	= PMD_TYPE_TABLE | PMD_DOMAIN(DOMAIN_IO), (0x41)
// 	.prot_sect	= PMD_TYPE_SECT | PMD_SECT_AP_WRITE | PMD_SECT_S | PMD_SECT_XN |
//			  PMD_SECT_TEX(1) | PMD_DOMAIN(DOMAIN_IO), (0x11452)
// 	.domain		= DOMAIN_IO, (0x2)
// }
//
// [ ARMv6 non-shared device ] - MT_DEVICE_NONSHARED: 1
// mem_types[MT_DEVICE_NONSHARED] =
// {
// 	.prot_pte	= L_PTE_PRESENT | L_PTE_YOUNG | L_PTE_DIRTY | L_PTE_XN |
//			  L_PTE_MT_DEV_NONSHARED, (0x273)
// 	.prot_l1	= PMD_TYPE_TABLE | PMD_DOMAIN(DOMAIN_IO), (0x41)
// 	.prot_sect	= PMD_TYPE_SECT | PMD_SECT_AP_WRITE | PMD_SECT_XN | PMD_SECT_TEX(1) |
//			  PMD_DOMAIN(DOMAIN_IO), (0x1452)
// 	.domain		= DOMAIN_IO, (0x2)
// }
//
// [ ioremap_cached ] - MT_DEVICE_CACHED: 2
// mem_types[MT_DEVICE_CACHED] =
// {
// 	.prot_pte	= L_PTE_PRESENT | L_PTE_YOUNG | L_PTE_DIRTY | L_PTE_XN |
//			  L_PTE_MT_DEV_CACHED | L_PTE_SHARED, (0x66F)
// 	.prot_l1	= PMD_TYPE_TABLE | PMD_DOMAIN(DOMAIN_IO), (0x41)
// 	.prot_sect	= PMD_TYPE_SECT | PMD_SECT_AP_WRITE | PMD_SECT_WB | PMD_SECT_XN |
//			  PMD_SECT_S | PMD_DOMAIN(DOMAIN_IO), (0x1045e)
// 	.domain		= DOMAIN_IO, (0x2)
// }
//
// [ ioremap_wc ] - MT_DEVICE_WC: 3
// mem_types[MT_DEVICE_WC] =
// {
// 	.prot_pte	= L_PTE_PRESENT | L_PTE_YOUNG | L_PTE_DIRTY | L_PTE_XN |
//			  L_PTE_MT_DEV_WC | L_PTE_SHARED, (0x667)
// 	.prot_l1	= PMD_TYPE_TABLE | PMD_DOMAIN(DOMAIN_IO), (0x41)
// 	.prot_sect	= PMD_TYPE_SECT | PMD_SECT_AP_WRITE | PMD_SECT_XN |
//			  PMD_SECT_BUFFERABLE | PMD_SECT_S | PMD_DOMAIN(DOMAIN_IO), (0x10456)
// 	.domain		= DOMAIN_IO, (0x2)
// }
//
// MT_UNCACHED: 4
// mem_types[MT_UNCACHED] =
// {
// 	.prot_pte	= L_PTE_PRESENT | L_PTE_YOUNG | L_PTE_DIRTY | L_PTE_XN, (0x243)
// 	.prot_l1	= PMD_TYPE_TABLE | PMD_DOMAIN(DOMAIN_IO), (0x41)
// 	.prot_sect	= PMD_TYPE_SECT | PMD_SECT_XN | PMD_DOMAIN(DOMAIN_IO), (0x52)
// 	.domain		= DOMAIN_IO, (0x2)
// }
//
// MT_CACHECLEAN: 5
// mem_types[MT_CACHECLEAN] =
// {
// 	.prot_l1	= PMD_DOMAIN(DOMAIN_KERNEL), (0x0)
// 	.prot_sect	= PMD_TYPE_SECT | PMD_SECT_XN | PMD_SECT_APX | PMD_SECT_AP_WRITE |
//			  PMD_SECT_CACHEABLE | PMD_SECT_BUFFERABLE | PMD_DOMAIN(DOMAIN_KERNEL), (0x841e)
// 	.domain		= DOMAIN_KERNEL, (0x0)
// }
//
// MT_MINICLEAN: 6
// mem_types[MT_MINICLEAN] =
// {
// 	.prot_l1	= PMD_DOMAIN(DOMAIN_KERNEL), (0x0)
//	.prot_sect	= PMD_TYPE_SECT | PMD_SECT_XN | PMD_SECT_MINICACHE |
//			  PMD_SECT_APX | PMD_SECT_AP_WRITE | PMD_DOMAIN(DOMAIN_KERNEL), (0x901a)
// 	.domain		= DOMAIN_KERNEL, (0x0)
// }
//
// MT_LOW_VECTORS: 7
// mem_types[MT_LOW_VECTORS] =
// {
//	.prot_pte	= L_PTE_PRESENT | L_PTE_YOUNG | L_PTE_DIRTY | L_PTE_RDONLY | L_PTE_MT_WRITEALLOC |
//			  L_PTE_SHARED, (0x4df)
// 	.prot_l1	= PMD_TYPE_TABLE | PMD_DOMAIN(DOMAIN_USER), (0x21)
//	.prot_sect	= PMD_DOMAIN(DOMAIN_USER), (0x20)
//	.domain		= DOMAIN_USER, (0x1)
// }
//
// MT_HIGH_VECTORS: 8
// mem_types[MT_HIGH_VECTORS] =
// {
//	.prot_pte	= L_PTE_PRESENT | L_PTE_YOUNG | L_PTE_DIRTY | L_PTE_USER |
//			  L_PTE_RDONLY, (0x1c3)
// 	.prot_l1	= PMD_TYPE_TABLE | PMD_DOMAIN(DOMAIN_USER), (0x21)
//	.prot_sect	= PMD_DOMAIN(DOMAIN_USER), (0x20)
//	.domain		= DOMAIN_USER, (0x1)
// }
//
// MT_MEMORY: 9
// mem_types[MT_MEMORY] =
// {
//	.prot_pte	= L_PTE_PRESENT | L_PTE_YOUNG | L_PTE_DIRTY | L_PTE_SHARED |
//			  L_PTE_MT_WRITEALLOC, (0x45f)
// 	.prot_l1	= PMD_TYPE_TABLE | PMD_DOMAIN(DOMAIN_KERNEL), (0x1)
//	.prot_sect	= PMD_TYPE_SECT | PMD_SECT_AP_WRITE | PMD_SECT_S | PMD_SECT_TEX(1) |
//			  PMD_SECT_CACHEABLE | PMD_SECT_BUFFERABLE | PMD_DOMAIN(DOMAIN_KERNEL), (0x1140e)
//	.domain		= DOMAIN_KERNEL, (0x0)
// }
//
// MT_ROM: 10
// mem_types[MT_ROM] =
// {
// 	.prot_l1	= PMD_DOMAIN(DOMAIN_KERNEL), (0x0)
//	.prot_sect	= PMD_TYPE_SECT | PMD_SECT_APX | PMD_SECT_AP_WRITE | PMD_SECT_TEX(1) |
//			  PMD_SECT_CACHEABLE | PMD_SECT_BUFFERABLE | PMD_DOMAIN(DOMAIN_KERNEL), (0x940e)
//	.domain		= DOMAIN_KERNEL, (0x0)
// }
//
// MT_MEMORY_NONCACHED: 11
// mem_types[MT_MEMORY_NONCACHED] =
// {
//	.prot_pte	= L_PTE_PRESENT | L_PTE_YOUNG | L_PTE_DIRTY |
//			  L_PTE_MT_BUFFERABLE | L_PTE_SHARED, (0x447)
// 	.prot_l1	= PMD_TYPE_TABLE | PMD_DOMAIN(DOMAIN_KERNEL), (0x1)
//	.prot_sect	= PMD_TYPE_SECT | PMD_SECT_AP_WRITE | PMD_SECT_S |
//			  PMD_SECT_BUFFERED | PMD_DOMAIN(DOMAIN_KERNEL), (0x10406)
//	.domain		= DOMAIN_KERNEL, (0x0)
// }
//
// MT_MEMORY_DTCM: 12
// mem_types[MT_MEMORY_DTCM] =
// {
//	.prot_pte	= L_PTE_PRESENT | L_PTE_YOUNG | L_PTE_DIRTY | L_PTE_XN, (0x243)
// 	.prot_l1	= PMD_TYPE_TABLE | PMD_DOMAIN(DOMAIN_KERNEL), (0x1)
//	.prot_sect	= PMD_TYPE_SECT | PMD_SECT_XN | PMD_DOMAIN(DOMAIN_KERNEL), (0x12)
//	.domain		= DOMAIN_KERNEL, (0x0)
// }
//
// MT_MEMORY_ITCM: 13
// mem_types[MT_MEMORY_ITCM] =
// {
//	.prot_pte	= L_PTE_PRESENT | L_PTE_YOUNG | L_PTE_DIRTY, (0x43)
// 	.prot_l1	= PMD_TYPE_TABLE | PMD_DOMAIN(DOMAIN_KERNEL), (0x1)
//	.prot_sect	= PMD_DOMAIN(DOMAIN_KERNEL), (0x0)
//	.domain		= DOMAIN_KERNEL, (0x0)
// }
//
// MT_MEMORY_SO: 14
// mem_types[MT_MEMORY_SO] =
// {
//	.prot_pte	= L_PTE_PRESENT | L_PTE_YOUNG | L_PTE_DIRTY | L_PTE_MT_UNCACHED |
//			  L_PTE_XN, (0x243)
// 	.prot_l1	= PMD_TYPE_TABLE | PMD_DOMAIN(DOMAIN_KERNEL), (0x1)
//	.prot_sect	= PMD_TYPE_SECT | PMD_SECT_AP_WRITE | PMD_SECT_S |
//			  PMD_SECT_UNCACHED | PMD_SECT_XN | PMD_DOMAIN(DOMAIN_KERNEL), (0x10412)
//	.domain		= DOMAIN_KERNEL, (0x0)
// }
//
// MT_MEMORY_DMA_READY: 15
// mem_types[MT_MEMORY_DMA_READY] =
// {
//	.prot_pte	= L_PTE_PRESENT | L_PTE_YOUNG | L_PTE_DIRTY | L_PTE_SHARED |
//			  L_PTE_MT_WRITEALLOC, (0x45f)
// 	.prot_l1	= PMD_TYPE_TABLE | PMD_DOMAIN(DOMAIN_KERNEL), (0x1)
//	.prot_sect	= PMD_DOMAIN(DOMAIN_KERNEL), (0x0)
//	.domain		= DOMAIN_KERNEL, (0x0)
// }
static struct mem_type mem_types[] = {
	[MT_DEVICE] = {		  /* Strongly ordered / ARMv6 shared device */
		.prot_pte	= PROT_PTE_DEVICE | L_PTE_MT_DEV_SHARED |
				  L_PTE_SHARED,
		.prot_pte_s2	= s2_policy(PROT_PTE_S2_DEVICE) |
				  s2_policy(L_PTE_S2_MT_DEV_SHARED) |
				  L_PTE_SHARED,
		.prot_l1	= PMD_TYPE_TABLE,
		.prot_sect	= PROT_SECT_DEVICE | PMD_SECT_S,
		.domain		= DOMAIN_IO,
	},
	[MT_DEVICE_NONSHARED] = { /* ARMv6 non-shared device */
		.prot_pte	= PROT_PTE_DEVICE | L_PTE_MT_DEV_NONSHARED,
		.prot_l1	= PMD_TYPE_TABLE,
		.prot_sect	= PROT_SECT_DEVICE,
		.domain		= DOMAIN_IO,
	},
	[MT_DEVICE_CACHED] = {	  /* ioremap_cached */
		.prot_pte	= PROT_PTE_DEVICE | L_PTE_MT_DEV_CACHED,
		.prot_l1	= PMD_TYPE_TABLE,
		.prot_sect	= PROT_SECT_DEVICE | PMD_SECT_WB,
		.domain		= DOMAIN_IO,
	},
	// 쓰기 버퍼 및 cache 미사용 device
	[MT_DEVICE_WC] = {	/* ioremap_wc */
		.prot_pte	= PROT_PTE_DEVICE | L_PTE_MT_DEV_WC,
		.prot_l1	= PMD_TYPE_TABLE,
		.prot_sect	= PROT_SECT_DEVICE,
		.domain		= DOMAIN_IO,
	},
	[MT_UNCACHED] = {
		.prot_pte	= PROT_PTE_DEVICE,
		.prot_l1	= PMD_TYPE_TABLE,
		.prot_sect	= PMD_TYPE_SECT | PMD_SECT_XN,
		.domain		= DOMAIN_IO,
	},
	[MT_CACHECLEAN] = {
		.prot_sect = PMD_TYPE_SECT | PMD_SECT_XN,
		.domain    = DOMAIN_KERNEL,
	},
#ifndef CONFIG_ARM_LPAE // CONFIG_ARM_LPAE=n
	[MT_MINICLEAN] = {
		.prot_sect = PMD_TYPE_SECT | PMD_SECT_XN | PMD_SECT_MINICACHE,
		.domain    = DOMAIN_KERNEL,
	},
#endif
	[MT_LOW_VECTORS] = {
		.prot_pte  = L_PTE_PRESENT | L_PTE_YOUNG | L_PTE_DIRTY |
				L_PTE_RDONLY,
		.prot_l1   = PMD_TYPE_TABLE,
		.domain    = DOMAIN_USER,
	},
	[MT_HIGH_VECTORS] = {
		.prot_pte  = L_PTE_PRESENT | L_PTE_YOUNG | L_PTE_DIRTY |
				L_PTE_USER | L_PTE_RDONLY,
		.prot_l1   = PMD_TYPE_TABLE,
		.domain    = DOMAIN_USER,
	},
	[MT_MEMORY] = {
		.prot_pte  = L_PTE_PRESENT | L_PTE_YOUNG | L_PTE_DIRTY,
		.prot_l1   = PMD_TYPE_TABLE,
		.prot_sect = PMD_TYPE_SECT | PMD_SECT_AP_WRITE,
		.domain    = DOMAIN_KERNEL,
	},
	[MT_ROM] = {
		.prot_sect = PMD_TYPE_SECT,
		.domain    = DOMAIN_KERNEL,
	},
	[MT_MEMORY_NONCACHED] = {
		.prot_pte  = L_PTE_PRESENT | L_PTE_YOUNG | L_PTE_DIRTY |
				L_PTE_MT_BUFFERABLE,
		.prot_l1   = PMD_TYPE_TABLE,
		.prot_sect = PMD_TYPE_SECT | PMD_SECT_AP_WRITE,
		.domain    = DOMAIN_KERNEL,
	},
	[MT_MEMORY_DTCM] = {
		.prot_pte  = L_PTE_PRESENT | L_PTE_YOUNG | L_PTE_DIRTY |
				L_PTE_XN,
		.prot_l1   = PMD_TYPE_TABLE,
		.prot_sect = PMD_TYPE_SECT | PMD_SECT_XN,
		.domain    = DOMAIN_KERNEL,
	},
	[MT_MEMORY_ITCM] = {
		.prot_pte  = L_PTE_PRESENT | L_PTE_YOUNG | L_PTE_DIRTY,
		.prot_l1   = PMD_TYPE_TABLE,
		.domain    = DOMAIN_KERNEL,
	},
	[MT_MEMORY_SO] = {
		.prot_pte  = L_PTE_PRESENT | L_PTE_YOUNG | L_PTE_DIRTY |
				L_PTE_MT_UNCACHED | L_PTE_XN,
		.prot_l1   = PMD_TYPE_TABLE,
		.prot_sect = PMD_TYPE_SECT | PMD_SECT_AP_WRITE | PMD_SECT_S |
				PMD_SECT_UNCACHED | PMD_SECT_XN,
		.domain    = DOMAIN_KERNEL,
	},
	[MT_MEMORY_DMA_READY] = {
		.prot_pte  = L_PTE_PRESENT | L_PTE_YOUNG | L_PTE_DIRTY,
		.prot_l1   = PMD_TYPE_TABLE,
		.domain    = DOMAIN_KERNEL,
	},
};

const struct mem_type *get_mem_type(unsigned int type)
{
	return type < ARRAY_SIZE(mem_types) ? &mem_types[type] : NULL;
}
EXPORT_SYMBOL(get_mem_type);

/*
 * Adjust the PMD section entries according to the CPU in use.
 */
// ARM10C 20131026
// KID 20140320
static void __init build_mem_type_table(void)
{
	struct cachepolicy *cp;
	unsigned int cr = get_cr(); // cr = system control register.
	// cr: 0x70c7387d
	pteval_t user_pgprot, kern_pgprot, vecs_pgprot;
	pteval_t hyp_device_pgprot, s2_pgprot, s2_device_pgprot;
	int cpu_arch = cpu_architecture();
	// cpu_arch: CPU_ARCH_ARMv7: 9
	int i;

	// cpu_arch: CPU_ARCH_ARMv7: 9, CPU_ARCH_ARMv6: 8
	if (cpu_arch < CPU_ARCH_ARMv6) {
#if defined(CONFIG_CPU_DCACHE_DISABLE) // CONFIG_CPU_DCACHE_DISABLE=n
		if (cachepolicy > CPOLICY_BUFFERED)
			cachepolicy = CPOLICY_BUFFERED;
#elif defined(CONFIG_CPU_DCACHE_WRITETHROUGH) // CONFIG_CPU_DCACHE_WRITETHROUGH=n
		if (cachepolicy > CPOLICY_WRITETHROUGH)
			cachepolicy = CPOLICY_WRITETHROUGH;
#endif
	}

	// cpu_arch: CPU_ARCH_ARMv7: 9, CPU_ARCH_ARMv5: 4
	if (cpu_arch < CPU_ARCH_ARMv5) {
		if (cachepolicy >= CPOLICY_WRITEALLOC)
			cachepolicy = CPOLICY_WRITEBACK;
		ecc_mask = 0;
	}

	// is_smp(): 1
	if (is_smp())
		// CPOLICY_WRITEALLOC: 4
		cachepolicy = CPOLICY_WRITEALLOC;
		// cachepolicy: 4

	/*
	 * Strip out features not present on earlier architectures.
	 * Pre-ARMv5 CPUs don't have TEX bits.  Pre-ARMv6 CPUs or those
	 * without extended page tables don't have the 'Shared' bit.
	 */
	// cpu_arch: CPU_ARCH_ARMv7: 9, CPU_ARCH_ARMv5: 4
	if (cpu_arch < CPU_ARCH_ARMv5)
		for (i = 0; i < ARRAY_SIZE(mem_types); i++)
			mem_types[i].prot_sect &= ~PMD_SECT_TEX(7);

	// cr: 0x70c7387d, CR_XP: 0x800000, (cr & CR_XP): 0x800000, cpu_is_xsc3(): 0
	// CR_XP는 reserved 되어 있어서 for에 안들어 감.
	if ((cpu_arch < CPU_ARCH_ARMv6 || !(cr & CR_XP)) && !cpu_is_xsc3())
		for (i = 0; i < ARRAY_SIZE(mem_types); i++)
			mem_types[i].prot_sect &= ~PMD_SECT_S;

	/*
	 * ARMv5 and lower, bit 4 must be set for page tables (was: cache
	 * "update-able on write" bit on ARM610).  However, Xscale and
	 * Xscale3 require this bit to be cleared.
	 */

	// cpu_is_xscale(): 0, cpu_is_xsc3(): 0, cpu_arch: CPU_ARCH_ARMv7: 9, CPU_ARCH_ARMv6: 8
	if (cpu_is_xscale() || cpu_is_xsc3()) {
		for (i = 0; i < ARRAY_SIZE(mem_types); i++) {
			mem_types[i].prot_sect &= ~PMD_BIT4;
			mem_types[i].prot_l1 &= ~PMD_BIT4;
		}
	} else if (cpu_arch < CPU_ARCH_ARMv6) {
		for (i = 0; i < ARRAY_SIZE(mem_types); i++) {
			if (mem_types[i].prot_l1)
				mem_types[i].prot_l1 |= PMD_BIT4;
			if (mem_types[i].prot_sect)
				mem_types[i].prot_sect |= PMD_BIT4;
		}
	}

	/*
	 * Mark the device areas according to the CPU/architecture.
	 */
	// A.R.M: B4.1.130 - SCTLR, System Control Register, VMSA
	// CR_XP: 0x800000 - Extended page tables
	// cr: 0x70c7387d, (cr & CR_XP): 0x800000
	// cpu_arch: CPU_ARCH_ARMv7: 9, CPU_ARCH_ARMv6: 8
	// v7_crval:
	//	.word 0x2120c302  (r5) (clear)
	//	.word 0x10c03c7d  (r6) (mmuset)
	if (cpu_is_xsc3() || (cpu_arch >= CPU_ARCH_ARMv6 && (cr & CR_XP))) {
		// cpu_is_xsc3(): 0
		if (!cpu_is_xsc3()) {
			/*
			 * Mark device regions on ARMv6+ as execute-never
			 * to prevent speculative instruction fetches.
			 */
			// XN: execute-never
			// MT_DEVICE: 0, PMD_SECT_XN: 0x10,
			// mem_types[MT_DEVICE].prot_sect: 0x10402
			mem_types[MT_DEVICE].prot_sect |= PMD_SECT_XN;
			// mem_types[MT_DEVICE].prot_sect: 0x10412

			// MT_DEVICE_NONSHARED: 1, PMD_SECT_XN: 0x10,
			// mem_types[MT_DEVICE_NONSHARED].prot_sect: 0x402
			mem_types[MT_DEVICE_NONSHARED].prot_sect |= PMD_SECT_XN;
			// mem_types[MT_DEVICE_NONSHARED].prot_sect: 0x412

			// MT_DEVICE_CACHED: 2, PMD_SECT_XN: 0x10,
			// mem_types[MT_DEVICE_CACHED].prot_sect: 0x40e
			mem_types[MT_DEVICE_CACHED].prot_sect |= PMD_SECT_XN;
			// mem_types[MT_DEVICE_CACHED].prot_sect: 0x41e

			// MT_DEVICE_WC: 3, PMD_SECT_XN: 0x10,
			// mem_types[MT_DEVICE_WC].prot_sect: 0x402
			mem_types[MT_DEVICE_WC].prot_sect |= PMD_SECT_XN;
			// mem_types[MT_DEVICE_WC].prot_sect: 0x412
		}

		// cpu_arch: CPU_ARCH_ARMv7: 9, CR_TRE: 0x10000000 - TEX remap enable
		// cr: 0x70c7387d, (cr & CR_TRE): 0x10000000
		if (cpu_arch >= CPU_ARCH_ARMv7 && (cr & CR_TRE)) {
			/*
			 * For ARMv7 with TEX remapping,
			 * - shared device is SXCB=1100
			 * - nonshared device is SXCB=0100
			 * - write combine device mem is SXCB=0001
			 * (Uncached Normal memory)
			 */
			// SXCB: S - shared, X - TEX[0], C - cachable, B - bufferable
			// PMD_SECT_TEX(x) (_AT(pmdval_t, (x)) << 12)

			// MT_DEVICE: 0, PMD_SECT_TEX(1): 0x1000
			// mem_types[MT_DEVICE].prot_sect: 0x10412
			mem_types[MT_DEVICE].prot_sect |= PMD_SECT_TEX(1);
			// mem_types[MT_DEVICE].prot_sect: 0x11412

			// MT_DEVICE_NONSHARED: 1, PMD_SECT_TEX(1): 0x1000
			// mem_types[MT_DEVICE_NONSHARED].prot_sect: 0x412
			mem_types[MT_DEVICE_NONSHARED].prot_sect |= PMD_SECT_TEX(1);
			// mem_types[MT_DEVICE_NONSHARED].prot_sect: 0x1412

			// MT_DEVICE_WC: 3, PMD_SECT_BUFFERABLE: 0x4
			// mem_types[MT_DEVICE_WC].prot_sect: 0x412
			mem_types[MT_DEVICE_WC].prot_sect |= PMD_SECT_BUFFERABLE;
			// mem_types[MT_DEVICE_WC].prot_sect: 0x416
		} else if (cpu_is_xsc3()) {
			/*
			 * For Xscale3,
			 * - shared device is TEXCB=00101
			 * - nonshared device is TEXCB=01000
			 * - write combine device mem is TEXCB=00100
			 * (Inner/Outer Uncacheable in xsc3 parlance)
			 */
			mem_types[MT_DEVICE].prot_sect |= PMD_SECT_TEX(1) | PMD_SECT_BUFFERED;
			mem_types[MT_DEVICE_NONSHARED].prot_sect |= PMD_SECT_TEX(2);
			mem_types[MT_DEVICE_WC].prot_sect |= PMD_SECT_TEX(1);
		} else {
			/*
			 * For ARMv6 and ARMv7 without TEX remapping,
			 * - shared device is TEXCB=00001
			 * - nonshared device is TEXCB=01000
			 * - write combine device mem is TEXCB=00100
			 * (Uncached Normal in ARMv6 parlance).
			 */
			mem_types[MT_DEVICE].prot_sect |= PMD_SECT_BUFFERED;
			mem_types[MT_DEVICE_NONSHARED].prot_sect |= PMD_SECT_TEX(2);
			mem_types[MT_DEVICE_WC].prot_sect |= PMD_SECT_TEX(1);
		}
	} else {
		/*
		 * On others, write combining is "Uncached/Buffered"
		 */
		mem_types[MT_DEVICE_WC].prot_sect |= PMD_SECT_BUFFERABLE;
	}

	/*
	 * Now deal with the memory-type mappings
	 */
	// cachepolicy: 4 - CPOLICY_WRITEALLOC
	cp = &cache_policies[cachepolicy];

	// cp->pte: cache_policies[CPOLICY_WRITEALLOC].pte: L_PTE_MT_WRITEALLOC (0x1C)
	vecs_pgprot = kern_pgprot = user_pgprot = cp->pte;
	// vecs_pgprot: L_PTE_MT_WRITEALLOC (0x1C), kern_pgprot: L_PTE_MT_WRITEALLOC (0x1C),
	// user_pgprot: L_PTE_MT_WRITEALLOC (0x1C)

	// cp->pte_s2: cache_policies[CPOLICY_WRITEALLOC].pte_s2: 0
	s2_pgprot = cp->pte_s2;
<<<<<<< HEAD
	hyp_device_pgprot = mem_types[MT_DEVICE].prot_pte;
	s2_device_pgprot = mem_types[MT_DEVICE].prot_pte_s2;
=======
	// s2_pgprot: 0

	// mem_types[MT_DEVICE].prot_pte: L_PTE_PRESENT | L_PTE_YOUNG | L_PTE_DIRTY | L_PTE_XN |
	//				  L_PTE_MT_DEV_SHARED | L_PTE_SHARED, (0x653)
	hyp_device_pgprot = s2_device_pgprot = mem_types[MT_DEVICE].prot_pte;
	// hyp_device_pgprot: L_PTE_PRESENT | L_PTE_YOUNG | L_PTE_DIRTY | L_PTE_XN |
	//		      L_PTE_MT_DEV_SHARED | L_PTE_SHARED, (0x653)
	// s2_device_pgprot: L_PTE_PRESENT | L_PTE_YOUNG | L_PTE_DIRTY | L_PTE_XN |
	//		     L_PTE_MT_DEV_SHARED | L_PTE_SHARED, (0x653)
>>>>>>> d30ea7a8

	/*
	 * ARMv6 and above have extended page tables.
	 */
	// cr: 0x70c7387d, (cr & CR_XP): 0x800000
	// cpu_arch: CPU_ARCH_ARMv7: 9, CPU_ARCH_ARMv6: 8
	if (cpu_arch >= CPU_ARCH_ARMv6 && (cr & CR_XP)) {
#ifndef CONFIG_ARM_LPAE // CONFIG_ARM_LPAE=n
		/*
		 * Mark cache clean areas and XIP ROM read only
		 * from SVC mode and no access from userspace.
		 */
		// A.R.M: B3.7 Memory access control
		// PMD_SECT_APX - Access permission
		// PMD_SECT_APX: 0x8000, PMD_SECT_AP_WRITE: 0x400
		// mem_types[MT_ROM].prot_sect: PMD_TYPE_SECT (0x2)
		mem_types[MT_ROM].prot_sect |= PMD_SECT_APX|PMD_SECT_AP_WRITE;
		// mem_types[MT_ROM].prot_sect: PMD_TYPE_SECT | PMD_SECT_APX | PMD_SECT_AP_WRITE (0x8402)

		// mem_types[MT_MINICLEAN].prot_sect: PMD_TYPE_SECT | PMD_SECT_XN | PMD_SECT_MINICACHE (0x101a)
		mem_types[MT_MINICLEAN].prot_sect |= PMD_SECT_APX|PMD_SECT_AP_WRITE;
		// mem_types[MT_MINICLEAN].prot_sect: PMD_TYPE_SECT | PMD_SECT_XN | PMD_SECT_MINICACHE |
		//				      PMD_SECT_APX | PMD_SECT_AP_WRITE (0x901a)

		// mem_types[MT_CACHECLEAN].prot_sect: PMD_TYPE_SECT | PMD_SECT_XN (0x12)
		mem_types[MT_CACHECLEAN].prot_sect |= PMD_SECT_APX|PMD_SECT_AP_WRITE;
		// mem_types[MT_CACHECLEAN].prot_sect: PMD_TYPE_SECT | PMD_SECT_XN |
		//				       PMD_SECT_APX | PMD_SECT_AP_WRITE (0x8412)
#endif

		// is_smp(): 1
		if (is_smp()) {
			/*
			 * Mark memory with the "shared" attribute
			 * for SMP systems
			 */
			// L_PTE_SHARED: 0x400, PMD_SECT_S: 0x10000
			// L_PTE_SHARED, PMD_SECT_S 설정

			// user_pgprot: L_PTE_MT_WRITEALLOC (0x1C)
			user_pgprot |= L_PTE_SHARED;
			// user_pgprot: L_PTE_MT_WRITEALLOC | L_PTE_SHARED (0x41C)

			// kern_pgprot: L_PTE_MT_WRITEALLOC (0x1C)
			kern_pgprot |= L_PTE_SHARED;
			// kern_pgprot: L_PTE_MT_WRITEALLOC | L_PTE_SHARED (0x41C)

			// vecs_pgprot: L_PTE_MT_WRITEALLOC (0x1C)
			vecs_pgprot |= L_PTE_SHARED;
			// vecs_pgprot: L_PTE_MT_WRITEALLOC | L_PTE_SHARED (0x41C)

			// s2_pgprot: 0
			s2_pgprot |= L_PTE_SHARED;
			// s2_pgprot: L_PTE_SHARED (0x400)

			// mem_types[MT_DEVICE_WC].prot_sect: PMD_TYPE_SECT | PMD_SECT_AP_WRITE | PMD_SECT_XN |
			//				      PMD_SECT_BUFFERABLE (0x416)
			mem_types[MT_DEVICE_WC].prot_sect |= PMD_SECT_S;
			// mem_types[MT_DEVICE_WC].prot_sect: PMD_TYPE_SECT | PMD_SECT_AP_WRITE | PMD_SECT_XN |
			//				      PMD_SECT_BUFFERABLE | PMD_SECT_S (0x10416)

			// mem_types[MT_DEVICE_WC].prot_pte: L_PTE_PRESENT | L_PTE_YOUNG | L_PTE_DIRTY | L_PTE_XN |
			//				     L_PTE_MT_DEV_WC (0x267)
			mem_types[MT_DEVICE_WC].prot_pte |= L_PTE_SHARED;
			// mem_types[MT_DEVICE_WC].prot_pte: L_PTE_PRESENT | L_PTE_YOUNG | L_PTE_DIRTY | L_PTE_XN |
			//				     L_PTE_MT_DEV_WC | L_PTE_SHARED (0x667)

			// mem_types[MT_DEVICE_CACHED].prot_sect: PMD_TYPE_SECT | PMD_SECT_AP_WRITE | PMD_SECT_WB |
			//					  PMD_SECT_XN (0x41e)
			mem_types[MT_DEVICE_CACHED].prot_sect |= PMD_SECT_S;
			// mem_types[MT_DEVICE_CACHED].prot_sect: PMD_TYPE_SECT | PMD_SECT_AP_WRITE | PMD_SECT_WB |
			//					  PMD_SECT_XN | PMD_SECT_S (0x1041e)

			// mem_types[MT_DEVICE_CACHED].prot_pte: L_PTE_PRESENT | L_PTE_YOUNG | L_PTE_DIRTY | L_PTE_XN |
			//					 L_PTE_MT_DEV_CACHED (0x26F)
			mem_types[MT_DEVICE_CACHED].prot_pte |= L_PTE_SHARED;
			// mem_types[MT_DEVICE_CACHED].prot_pte: L_PTE_PRESENT | L_PTE_YOUNG | L_PTE_DIRTY | L_PTE_XN |
			//					 L_PTE_MT_DEV_CACHED | L_PTE_SHARED (0x66F)

			// mem_types[MT_MEMORY].prot_sect: PMD_TYPE_SECT | PMD_SECT_AP_WRITE (0x402)
			mem_types[MT_MEMORY].prot_sect |= PMD_SECT_S;
			// mem_types[MT_MEMORY].prot_sect: PMD_TYPE_SECT | PMD_SECT_AP_WRITE | PMD_SECT_S (0x10402)

			// mem_types[MT_MEMORY].prot_pte: L_PTE_PRESENT | L_PTE_YOUNG | L_PTE_DIRTY (0x43)
			mem_types[MT_MEMORY].prot_pte |= L_PTE_SHARED;
			// mem_types[MT_MEMORY].prot_pte: L_PTE_PRESENT | L_PTE_YOUNG | L_PTE_DIRTY |
			//				  L_PTE_SHARED (0x443)

			// mem_types[MT_MEMORY_DMA_READY].prot_pte: L_PTE_PRESENT | L_PTE_YOUNG | L_PTE_DIRTY (0x43)
			mem_types[MT_MEMORY_DMA_READY].prot_pte |= L_PTE_SHARED;
			// mem_types[MT_MEMORY_DMA_READY].prot_pte: L_PTE_PRESENT | L_PTE_YOUNG | L_PTE_DIRTY |
			//					    L_PTE_SHARED (0x443)

			// mem_types[MT_MEMORY_NONCACHED].prot_sect: PMD_TYPE_SECT | PMD_SECT_AP_WRITE (0x402)
			mem_types[MT_MEMORY_NONCACHED].prot_sect |= PMD_SECT_S;
			// mem_types[MT_MEMORY_NONCACHED].prot_sect: PMD_TYPE_SECT | PMD_SECT_AP_WRITE |
			//					     PMD_SECT_S (0x10402)

			// mem_types[MT_MEMORY_NONCACHED].prot_pte: L_PTE_PRESENT | L_PTE_YOUNG | L_PTE_DIRTY |
			//					    L_PTE_MT_BUFFERABLE (0x47)
			mem_types[MT_MEMORY_NONCACHED].prot_pte |= L_PTE_SHARED;
			// mem_types[MT_MEMORY_NONCACHED].prot_pte: L_PTE_PRESENT | L_PTE_YOUNG | L_PTE_DIRTY |
			//					    L_PTE_MT_BUFFERABLE | L_PTE_SHARED (0x447)
		}
	}

	/*
	 * Non-cacheable Normal - intended for memory areas that must
	 * not cause dirty cache line writebacks when used
	 */
	// cpu_arch: CPU_ARCH_ARMv7: 9, CPU_ARCH_ARMv6: 8
	if (cpu_arch >= CPU_ARCH_ARMv6) {
		// cpu_arch: CPU_ARCH_ARMv7: 9, CR_TRE: 0x10000000 - TEX remap enable
		// cr: 0x70c7387d, (cr & CR_TRE): 0x10000000
		if (cpu_arch >= CPU_ARCH_ARMv7 && (cr & CR_TRE)) {
			/* Non-cacheable Normal is XCB = 001 */
			// PMD_SECT_BUFFERED: 0x4
			// mem_types[MT_MEMORY_NONCACHED].prot_sect: PMD_TYPE_SECT | PMD_SECT_AP_WRITE |
			//					     PMD_SECT_S (0x10402)
			mem_types[MT_MEMORY_NONCACHED].prot_sect |=
				PMD_SECT_BUFFERED;
			// mem_types[MT_MEMORY_NONCACHED].prot_sect: PMD_TYPE_SECT | PMD_SECT_AP_WRITE |
			//					     PMD_SECT_S | PMD_SECT_BUFFERED (0x10406)
		} else {
			/* For both ARMv6 and non-TEX-remapping ARMv7 */
			mem_types[MT_MEMORY_NONCACHED].prot_sect |=
				PMD_SECT_TEX(1);
		}
	} else {
		mem_types[MT_MEMORY_NONCACHED].prot_sect |= PMD_SECT_BUFFERABLE;
	}

#ifdef CONFIG_ARM_LPAE // CONFIG_ARM_LPAE=n
	/*
	 * Do not generate access flag faults for the kernel mappings.
	 */
	for (i = 0; i < ARRAY_SIZE(mem_types); i++) {
		mem_types[i].prot_pte |= PTE_EXT_AF;
		if (mem_types[i].prot_sect)
			mem_types[i].prot_sect |= PMD_SECT_AF;
	}
	kern_pgprot |= PTE_EXT_AF;
	vecs_pgprot |= PTE_EXT_AF;
#endif

	// user page protection 설정값 추가
	for (i = 0; i < 16; i++) {
		pteval_t v = pgprot_val(protection_map[i]);
		// user_pgprot: L_PTE_MT_WRITEALLOC | L_PTE_SHARED (0x41C)
		protection_map[i] = __pgprot(v | user_pgprot);
	}

// 2013/10/26 종료
// 2013/11/02 시작

	// vecs_pgprot: L_PTE_MT_WRITEALLOC | L_PTE_SHARED (0x41C)
	// mem_types[MT_LOW_VECTORS].prot_pte: L_PTE_PRESENT | L_PTE_YOUNG | L_PTE_DIRTY | L_PTE_RDONLY (0xc3)
	mem_types[MT_LOW_VECTORS].prot_pte |= vecs_pgprot;
	// mem_types[MT_LOW_VECTORS].prot_pte: L_PTE_PRESENT | L_PTE_YOUNG | L_PTE_DIRTY | L_PTE_RDONLY |
	//				       L_PTE_MT_WRITEALLOC | L_PTE_SHARED, (0x4df)

	// vecs_pgprot: L_PTE_MT_WRITEALLOC | L_PTE_SHARED (0x41C)
	// mem_types[MT_HIGH_VECTORS].prot_pte: L_PTE_PRESENT | L_PTE_YOUNG | L_PTE_DIRTY | L_PTE_USER |
	//					L_PTE_RDONLY (0x1c3)
	mem_types[MT_HIGH_VECTORS].prot_pte |= vecs_pgprot;
	// mem_types[MT_HIGH_VECTORS].prot_pte: L_PTE_PRESENT | L_PTE_YOUNG | L_PTE_DIRTY | L_PTE_USER |
	//					L_PTE_RDONLY | L_PTE_MT_WRITEALLOC | L_PTE_SHARED (0x5df)

	// L_PTE_PRESENT: 0x1, L_PTE_YOUNG: 0x2
	// user_pgprot: L_PTE_MT_WRITEALLOC | L_PTE_SHARED (0x41C)
	pgprot_user   = __pgprot(L_PTE_PRESENT | L_PTE_YOUNG | user_pgprot);
	// pgprot_user: L_PTE_PRESENT | L_PTE_YOUNG | L_PTE_MT_WRITEALLOC | L_PTE_SHARED (0x41F)

	// L_PTE_PRESENT: 0x1, L_PTE_YOUNG: 0x2, L_PTE_DIRTY: 0x40
	// kern_pgprot: L_PTE_MT_WRITEALLOC | L_PTE_SHARED (0x41C)
	pgprot_kernel = __pgprot(L_PTE_PRESENT | L_PTE_YOUNG |
				 L_PTE_DIRTY | kern_pgprot);
	// pgprot_kernel: L_PTE_PRESENT | L_PTE_YOUNG | L_PTE_DIRTY | L_PTE_MT_WRITEALLOC | L_PTE_SHARED (0x45f)

	// L_PTE_PRESENT: 0x1, L_PTE_YOUNG: 0x2
	// s2_pgprot: L_PTE_SHARED (0x400)
	pgprot_s2  = __pgprot(L_PTE_PRESENT | L_PTE_YOUNG | s2_pgprot);
	// pgprot_s2: L_PTE_PRESENT | L_PTE_YOUNG | L_PTE_SHARED (0x403)

	// s2_device_pgprot: L_PTE_PRESENT | L_PTE_YOUNG | L_PTE_DIRTY | L_PTE_XN |
	//		     L_PTE_MT_DEV_SHARED | L_PTE_SHARED (0x653)
	pgprot_s2_device  = __pgprot(s2_device_pgprot);
	// pgprot_s2_device: L_PTE_PRESENT | L_PTE_YOUNG | L_PTE_DIRTY | L_PTE_XN |
	//		     L_PTE_MT_DEV_SHARED | L_PTE_SHARED (0x653)

	// hyp_device_pgprot: L_PTE_PRESENT | L_PTE_YOUNG | L_PTE_DIRTY | L_PTE_XN |
	//		      L_PTE_MT_DEV_SHARED | L_PTE_SHARED (0x653)
	pgprot_hyp_device  = __pgprot(hyp_device_pgprot);
	// pgprot_hyp_device: L_PTE_PRESENT | L_PTE_YOUNG | L_PTE_DIRTY | L_PTE_XN |
	//		      L_PTE_MT_DEV_SHARED | L_PTE_SHARED (0x653)

	// mem_types[MT_LOW_VECTORS].prot_l1: PMD_TYPE_TABLE (0x1), ecc_mask: 0
	mem_types[MT_LOW_VECTORS].prot_l1 |= ecc_mask;
	// mem_types[MT_LOW_VECTORS].prot_l1: PMD_TYPE_TABLE (0x1)

	// mem_types[MT_HIGH_VECTORS].prot_l1: PMD_TYPE_TABLE (0x1), ecc_mask: 0
	mem_types[MT_HIGH_VECTORS].prot_l1 |= ecc_mask;
	// mem_types[MT_HIGH_VECTORS].prot_l1: PMD_TYPE_TABLE (0x1)

	// mem_types[MT_MEMORY].prot_sect: PMD_TYPE_SECT | PMD_SECT_AP_WRITE | PMD_SECT_S, (0x10402)
	// ecc_mask: 0
	// cp->pmd: cache_policies[CPOLICY_WRITEALLOC].pmd:
	// PMD_SECT_WBWA: PMD_SECT_TEX(1) | PMD_SECT_CACHEABLE | PMD_SECT_BUFFERABLE (0x100C)
	mem_types[MT_MEMORY].prot_sect |= ecc_mask | cp->pmd;
	// mem_types[MT_MEMORY].prot_sect: PMD_TYPE_SECT | PMD_SECT_AP_WRITE | PMD_SECT_S |
	//				   PMD_SECT_TEX(1) | PMD_SECT_CACHEABLE | PMD_SECT_BUFFERABLE (0x1140e)

	// mem_types[MT_MEMORY].prot_pte: L_PTE_PRESENT | L_PTE_YOUNG | L_PTE_DIRTY | L_PTE_SHARED (0x443)
	// kern_pgprot: L_PTE_MT_WRITEALLOC | L_PTE_SHARED (0x41C)
	mem_types[MT_MEMORY].prot_pte |= kern_pgprot;
	// mem_types[MT_MEMORY].prot_pte: L_PTE_PRESENT | L_PTE_YOUNG | L_PTE_DIRTY | L_PTE_SHARED |
	//				  L_PTE_MT_WRITEALLOC (0x45f)

	// mem_types[MT_MEMORY_DMA_READY].prot_pte: L_PTE_PRESENT | L_PTE_YOUNG | L_PTE_DIRTY | L_PTE_SHARED (0x443)
	// kern_pgprot: L_PTE_MT_WRITEALLOC | L_PTE_SHARED (0x41C)
	mem_types[MT_MEMORY_DMA_READY].prot_pte |= kern_pgprot;
	// mem_types[MT_MEMORY_DMA_READY].prot_pte: L_PTE_PRESENT | L_PTE_YOUNG | L_PTE_DIRTY | L_PTE_SHARED |
	//					    L_PTE_MT_WRITEALLOC (0x45f)

	// mem_types[MT_MEMORY_NONCACHED].prot_sect: PMD_TYPE_SECT | PMD_SECT_AP_WRITE | PMD_SECT_S |
	//					     PMD_SECT_BUFFERED (0x10406)
	// ecc_mask: 0
	mem_types[MT_MEMORY_NONCACHED].prot_sect |= ecc_mask;
	// mem_types[MT_MEMORY_NONCACHED].prot_sect: PMD_TYPE_SECT | PMD_SECT_AP_WRITE | PMD_SECT_S |
	//					     PMD_SECT_BUFFERED (0x10406)

	// mem_types[MT_ROM].prot_sect: PMD_TYPE_SECT | PMD_SECT_APX | PMD_SECT_AP_WRITE (0x8402)
	// cp->pmd: cache_policies[CPOLICY_WRITEALLOC].pmd:
	// PMD_SECT_WBWA: PMD_SECT_TEX(1) | PMD_SECT_CACHEABLE | PMD_SECT_BUFFERABLE (0x100C)
	mem_types[MT_ROM].prot_sect |= cp->pmd;
	// mem_types[MT_ROM].prot_sect: PMD_TYPE_SECT | PMD_SECT_APX | PMD_SECT_AP_WRITE |
	//				PMD_SECT_TEX(1) | PMD_SECT_CACHEABLE | PMD_SECT_BUFFERABLE (0x940e)


	// cp->pmd: cache_policies[CPOLICY_WRITEALLOC].pmd:
	// PMD_SECT_WBWA: PMD_SECT_TEX(1) | PMD_SECT_CACHEABLE | PMD_SECT_BUFFERABLE (0x100C)
	switch (cp->pmd) {
	case PMD_SECT_WT:
		mem_types[MT_CACHECLEAN].prot_sect |= PMD_SECT_WT;
		break;
	case PMD_SECT_WB:
	case PMD_SECT_WBWA:
		// mem_types[MT_CACHECLEAN].prot_sect: PMD_TYPE_SECT | PMD_SECT_XN | PMD_SECT_APX |
		//				       PMD_SECT_AP_WRITE (0x8412)
		// PMD_SECT_WB: PMD_SECT_CACHEABLE | PMD_SECT_BUFFERABLE (0xC)
		mem_types[MT_CACHECLEAN].prot_sect |= PMD_SECT_WB;
		// mem_types[MT_CACHECLEAN].prot_sect: PMD_TYPE_SECT | PMD_SECT_XN | PMD_SECT_APX | PMD_SECT_AP_WRITE |
		//				       PMD_SECT_CACHEABLE | PMD_SECT_BUFFERABLE (0x841e)
		break;
	}
<<<<<<< HEAD
	pr_info("Memory policy: %sData cache %s\n",
		ecc_mask ? "ECC enabled, " : "", cp->policy);
=======

	//  ecc_mask: 0, cp->palicy: cache_policies[CPOLICY_WRITEALLOC].palicy: "writealloc"
	printk("Memory policy: ECC %sabled, Data cache %s\n",
		ecc_mask ? "en" : "dis", cp->policy);
>>>>>>> d30ea7a8

	// ARRAY_SIZE(mem_types): 16
	for (i = 0; i < ARRAY_SIZE(mem_types); i++) {
		struct mem_type *t = &mem_types[i];
		// PMD_DOMAIN(DOMAIN_KERNEL): 0x0, PMD_DOMAIN(DOMAIN_USER): 0x20, PMD_DOMAIN(DOMAIN_IO): 0x40
		if (t->prot_l1)
			t->prot_l1 |= PMD_DOMAIN(t->domain);
		if (t->prot_sect)
			t->prot_sect |= PMD_DOMAIN(t->domain);
		// 각 mem_types의 prot_l1, prot_sect에 PMD_DOMAIN 값을 추가함
	}
}

#ifdef CONFIG_ARM_DMA_MEM_BUFFERABLE
pgprot_t phys_mem_access_prot(struct file *file, unsigned long pfn,
			      unsigned long size, pgprot_t vma_prot)
{
	if (!pfn_valid(pfn))
		return pgprot_noncached(vma_prot);
	else if (file->f_flags & O_SYNC)
		return pgprot_writecombine(vma_prot);
	return vma_prot;
}
EXPORT_SYMBOL(phys_mem_access_prot);
#endif

// ARM10C 20131102
// KID 20140418
// vectors_high(): 0x2000
// vectors_base(): 0xffff0000
#define vectors_base()	(vectors_high() ? 0xffff0000 : 0)

// ARM10C 20131109
// ARM10C 20131116
// sz: 0x00002000, sz: 0x00002000
// ARM10C 20131123
// sz: 0x00001000, sz: 0x00001000
static void __init *early_alloc_aligned(unsigned long sz, unsigned long align)
{
	// sz: 0x00002000, align: 0x00002000
	// memblock_alloc(sz, align): 0x4F7FE000
	// ptr: __va(0x4F7FE000): 0xEF7FE000
	//
	// sz: 0x00001000, sz: 0x00001000
	// memblock_alloc(sz, align): 0x4F7FD000
	// ptr: __va(0x4F7FD000): 0xEF7FD000
	void *ptr = __va(memblock_alloc(sz, align));
	memset(ptr, 0, sz);
	return ptr;
}

// ARM10C 20131123
// PTE_HWTABLE_OFF + PTE_HWTABLE_SIZE: 4096
static void __init *early_alloc(unsigned long sz)
{
	return early_alloc_aligned(sz, sz);
}

// ARM10C 20131123
// pmd: 0xc0007FF8, addr: 0xffff0000
static pte_t * __init early_pte_alloc(pmd_t *pmd, unsigned long addr, unsigned long prot)
{
	// pmd: 0xc0007FF8, pmd_none(*pmd): 0
	if (pmd_none(*pmd)) {
		// PTE_HWTABLE_OFF: 2048, PTE_HWTABLE_SIZE: 2048
		// pte: 0xEF7FD000
		// 2차 table에서 사용할 공간 할당받음.
		pte_t *pte = early_alloc(PTE_HWTABLE_OFF + PTE_HWTABLE_SIZE);
		// pmd: 0xc0007FF8, __pa(pte): 0x4F7FD000,
		// 1차 table 내에 할당받은 2차 table 시작 주소 매핑 
		__pmd_populate(pmd, __pa(pte), prot);
	}
	// pmd_bad(*pmd): 0
	BUG_ON(pmd_bad(*pmd));

	// __pmd_populate에서 pmd 값을 바꿈
	// pmd: 0x6F7FD8XX, addr: 0xffff0000
	// pte_offset_kernel(0x4F7FD8XX, 0xffff0000): 0xEF7FD1F0
	return pte_offset_kernel(pmd, addr);
}

// ARM10C 20131123
// pmd: 0xc0007FF8, addr: 0xffff0000, next: 0xffff1000, __phys_to_pfn(phys): 0x4F7FE
static void __init alloc_init_pte(pmd_t *pmd, unsigned long addr,
				  unsigned long end, unsigned long pfn,
				  const struct mem_type *type)
{
	// pmd: 0xc0007FF8, addr: 0xffff0000
	// pte: 0xEF7FD1F0
	pte_t *pte = early_pte_alloc(pmd, addr, type->prot_l1);
	do {
		// pte: 0xEF7FD1F0, pfn: 0x4F7FE
		// pfn_pte(0x4F7FE, __pgprot(type->prot_pte)): 0x4F7FEXXX
		set_pte_ext(pte, pfn_pte(pfn, __pgprot(type->prot_pte)), 0);
		pfn++;
	} while (pte++, addr += PAGE_SIZE, addr != end);
}

// ARM10C 20131109
// pmd: 0xc0007000, addr: 0xC0000000, next: 0xC0200000, phys: 0x20000000
static void __init __map_init_section(pmd_t *pmd, unsigned long addr,
			unsigned long end, phys_addr_t phys,
			const struct mem_type *type)
{
	// p: 0xc0007000
	pmd_t *p = pmd;

#ifndef CONFIG_ARM_LPAE // CONFIG_ARM_LPAE=n
	/*
	 * In classic MMU format, puds and pmds are folded in to
	 * the pgds. pmd_offset gives the PGD entry. PGDs refer to a
	 * group of L1 entries making up one logical pointer to
	 * an L2 table (2MB), where as PMDs refer to the individual
	 * L1 entries (1MB). Hence increment to get the correct
	 * offset for odd 1MB sections.
	 * (See arch/arm/include/asm/pgtable-2level.h)
	 */
	// addr: 0xC0000000, SECTION_SIZE: 0x00100000
	if (addr & SECTION_SIZE)
		pmd++;
#endif
	do {
		// phys: 0x20000000, type->prot_sect: 미리 넣어준 값들.
		// *pmd: 0xc0007000 <- (phys | type->prot_sect)을 넣어줌
		*pmd = __pmd(phys | type->prot_sect);

		// phys: 0x20000000
		phys += SECTION_SIZE;
	} while (pmd++, addr += SECTION_SIZE, addr != end);

	// p: 0xc0007000
	flush_pmd_entry(p);
}

// ARM10C 20131109
// pud: 0xc0007000, addr: 0xC0000000, next: 0xC0200000, phys: 0x20000000
// ARM10C 20131123
// pud: 0xc0007FF8, addr: 0xffff0000, next: 0xffff1000, phys: 0x4F7FE000
static void __init alloc_init_pmd(pud_t *pud, unsigned long addr,
				      unsigned long end, phys_addr_t phys,
				      const struct mem_type *type)
{
	// pmd: 0xc0007000
	// pmd: 0xc0007FF8
	pmd_t *pmd = pmd_offset(pud, addr);
	unsigned long next;

	do {
		/*
		 * With LPAE, we must loop over to map
		 * all the pmds for the given range.
		 */
		// next: 0xC0200000
		// next: 0xffff1000
		next = pmd_addr_end(addr, end);

		/*
		 * Try a section mapping - addr, next and phys must all be
		 * aligned to a section boundary.
		 */
		// addr: 0xC0000000, next: 0xC0200000, phys: 0x20000000
		// addr: 0xffff0000, next: 0xffff1000, phys: 0x4F7FE000
		// SECTION_MASK: 0xFFF00000, ~SECTION_MASK: 0x000FFFFF
		if (type->prot_sect &&
				((addr | next | phys) & ~SECTION_MASK) == 0) {
			// pmd: 0xc0007000, addr: 0xC0000000, next: 0xC0200000, phys: 0x20000000
			__map_init_section(pmd, addr, next, phys, type);
		} else {
			// pmd: 0xc0007FF8, addr: 0xffff0000, next: 0xffff1000, __phys_to_pfn(phys): 0x4F7FE
			alloc_init_pte(pmd, addr, next,
						__phys_to_pfn(phys), type);
		}

		// addr: 0xC0000000, next: 0xC0200000, phys: 0x20000000
		// phys: 0x20000000 + 200000
		phys += next - addr;

	} while (pmd++, addr = next, addr != end);
}

// ARM10C 20131109
// pgd: 0xc0007000, addr: 0xC0000000, next: 0xC0200000, phys: 0x20000000
// ARM10C 20131123
// pgd: 0xc0007FF8, addr: 0xffff0000, next: 0xffff1000, phys: 0x4F7FE000
static void __init alloc_init_pud(pgd_t *pgd, unsigned long addr,
				  unsigned long end, phys_addr_t phys,
				  const struct mem_type *type)
{
	// pud: 0xc0007000
	// pud: 0xc0007FF8
	pud_t *pud = pud_offset(pgd, addr);
	unsigned long next;

	do {
		// addr: 0xC0000000, end: 0xC0200000, next: 0xC0200000
		// addr: 0xffff0000, end: 0xffff1000, next: 0xffff1000
		next = pud_addr_end(addr, end);
		// pud: 0xc0007000, addr: 0xC0000000, next: 0xC0200000, phys: 0x20000000
		// pud: 0xc0007FF8, addr: 0xffff0000, next: 0xffff1000, phys: 0x4F7FE000
		alloc_init_pmd(pud, addr, next, phys, type);
		// phys: 0x20000000 + 0x200000
		// phys: 0x4F7FE000 + 0x1000
		phys += next - addr;
	} while (pud++, addr = next, addr != end);
}

#ifndef CONFIG_ARM_LPAE
static void __init create_36bit_mapping(struct map_desc *md,
					const struct mem_type *type)
{
	unsigned long addr, length, end;
	phys_addr_t phys;
	pgd_t *pgd;

	addr = md->virtual;
	phys = __pfn_to_phys(md->pfn);
	length = PAGE_ALIGN(md->length);

	if (!(cpu_architecture() >= CPU_ARCH_ARMv6 || cpu_is_xsc3())) {
		printk(KERN_ERR "MM: CPU does not support supersection "
		       "mapping for 0x%08llx at 0x%08lx\n",
		       (long long)__pfn_to_phys((u64)md->pfn), addr);
		return;
	}

	/* N.B.	ARMv6 supersections are only defined to work with domain 0.
	 *	Since domain assignments can in fact be arbitrary, the
	 *	'domain == 0' check below is required to insure that ARMv6
	 *	supersections are only allocated for domain 0 regardless
	 *	of the actual domain assignments in use.
	 */
	if (type->domain) {
		printk(KERN_ERR "MM: invalid domain in supersection "
		       "mapping for 0x%08llx at 0x%08lx\n",
		       (long long)__pfn_to_phys((u64)md->pfn), addr);
		return;
	}

	if ((addr | length | __pfn_to_phys(md->pfn)) & ~SUPERSECTION_MASK) {
		printk(KERN_ERR "MM: cannot create mapping for 0x%08llx"
		       " at 0x%08lx invalid alignment\n",
		       (long long)__pfn_to_phys((u64)md->pfn), addr);
		return;
	}

	/*
	 * Shift bits [35:32] of address into bits [23:20] of PMD
	 * (See ARMv6 spec).
	 */
	phys |= (((md->pfn >> (32 - PAGE_SHIFT)) & 0xF) << 20);

	pgd = pgd_offset_k(addr);
	end = addr + length;
	do {
		pud_t *pud = pud_offset(pgd, addr);
		pmd_t *pmd = pmd_offset(pud, addr);
		int i;

		for (i = 0; i < 16; i++)
			*pmd++ = __pmd(phys | type->prot_sect | PMD_SECT_SUPER);

		addr += SUPERSECTION_SIZE;
		phys += SUPERSECTION_SIZE;
		pgd += SUPERSECTION_SIZE >> PGDIR_SHIFT;
	} while (addr != end);
}
#endif	/* !CONFIG_ARM_LPAE */

/*
 * Create the page directory entries and any necessary
 * page tables for the mapping specified by `md'.  We
 * are able to cope here with varying sizes and address
 * offsets, and we take full advantage of sections and
 * supersections.
 */
// ARM10C 20131102
// KID 20140418
// map.pfn: 0x20000
// map.virtual: 0xC0000000
// map.length: 0x2f800000
// map.type: MT_MEMORY
//
// ARM10C 20131123
// map.pfn: 0x4F7FE
// map.virtual: 0xffff0000;
// map.length: 0x1000, PAGE_SIZE: 0x1000
// map.type = MT_HIGH_VECTORS
static void __init create_mapping(struct map_desc *md)
{
	unsigned long addr, length, end;
	phys_addr_t phys;
	const struct mem_type *type;
	pgd_t *pgd;

	// md->virtual: 0xC0000000, vectors_base(): 0xffff0000, TASK_SIZE: 0xBF000000
	// md->virtual: 0xffff0000, vectors_base(): 0xffff0000, TASK_SIZE: 0xBF000000
	if (md->virtual != vectors_base() && md->virtual < TASK_SIZE) {
		printk(KERN_WARNING "BUG: not creating mapping for 0x%08llx"
		       " at 0x%08lx in user region\n",
		       (long long)__pfn_to_phys((u64)md->pfn), md->virtual);
		return;
	}

	// PAGE_OFFSET: 0xC0000000, VMALLOC_START: 0xf0000000, VMALLOC_END: 0xff000000
	// md->type: MT_MEMORY, md->virtual: 0xC0000000
	// md->type: MT_HIGH_VECTORS, md->virtual: 0xffff0000
	if ((md->type == MT_DEVICE || md->type == MT_ROM) &&
	    md->virtual >= PAGE_OFFSET &&
	    (md->virtual < VMALLOC_START || md->virtual >= VMALLOC_END)) {
		printk(KERN_WARNING "BUG: mapping for 0x%08llx"
		       " at 0x%08lx out of vmalloc space\n",
		       (long long)__pfn_to_phys((u64)md->pfn), md->virtual);
	}

	// md->type: MT_MEMORY
	// md->type: MT_HIGH_VECTORS
	type = &mem_types[md->type];
	// type: &mem_types[MT_MEMORY]
	// type: &mem_types[MT_HIGH_VECTORS]

#ifndef CONFIG_ARM_LPAE // CONFIG_ARM_LPAE=n
	/*
	 * Catch 36-bit addresses
	 */
	// md->pfn: 0x20000
	// md->pfn: 0x4F7FE
	if (md->pfn >= 0x100000) {
		create_36bit_mapping(md, type);
		return;
	}
#endif

	// md->virtual: 0xC0000000, PAGE_MASK: 0xFFFFF000
	// md->virtual: 0xffff0000, PAGE_MASK: 0xFFFFF000
	addr = md->virtual & PAGE_MASK;
	// addr: 0xC0000000
	// addr: 0xffff0000

	// md->pfn: 0x20000, __pfn_to_phys(0x20000): 0x20000000
	// md->pfn: 0x4F7FE, __pfn_to_phys(0x4F7FE): 0x4F7FE000
	phys = __pfn_to_phys(md->pfn);
	// phys: 0x20000000
	// phys: 0x4F7FE000

	// md->length: 0x2f800000, md->virtual: 0xC0000000, PAGE_MASK: 0xFFFFF000
	// md->length: 0x1000, md->virtual: 0xffff0000, PAGE_MASK: 0xFFFFF000
	length = PAGE_ALIGN(md->length + (md->virtual & ~PAGE_MASK));
	// length: 0x2f800000
	// length: 0x1000

	// type->prot_l1: mem_types[MT_MEMORY].prot_l1: PMD_TYPE_TABLE | PMD_DOMAIN(DOMAIN_KERNEL), (0x1)
	// addr: 0xC0000000, phys: 0x20000000, length: 0x2f800000, SECTION_MASK: 0xFFF00000
	// type->prot_l1: mem_types[MT_HIGH_VECTORS].prot_l1: PMD_TYPE_TABLE | PMD_DOMAIN(DOMAIN_USER), (0x21)
	// addr: 0xffff0000, phys: 0x4F7FE000, length: 0x1000, SECTION_MASK: 0xFFF00000
	if (type->prot_l1 == 0 && ((addr | phys | length) & ~SECTION_MASK)) {
		printk(KERN_WARNING "BUG: map for 0x%08llx at 0x%08lx can not "
		       "be mapped using pages, ignoring.\n",
		       (long long)__pfn_to_phys(md->pfn), addr);
		return;
	}

	// (*8)을 하는 이유? 
	// typedef struct { pmdval_t pgd[2]; } pgd_t; 로 선언되어 pmdval_t이 4byte,
	// 그래서 주소 계산시 8byte 곱해준다.
	//
	// addr: 0xC0000000, pgd_offset_k(0xC0000000): 0xC0004000 + 0x600 * 8
	// addr: 0xffff0000, pgd_offset_k(0xffff0000): 0xC0004000 + 0x7FF * 8
	pgd = pgd_offset_k(addr);
	// pgd: 0xC0007000
	// pgd: 0xC0007FF8

	// addr: 0xC0000000, length: 0x2f800000
	// addr: 0xffff0000, length: 0x1000
	end = addr + length;
	// end: 0xef800000
	// end: 0xffff1000
	do {
		// addr: 0xC0000000, end: 0xef800000, pgd_addr_end(0xC0000000, 0xef800000):
		// addr: 0xffff0000, end: 0xffff1000, pgd_addr_end(0xffff0000, 0xffff1000):
		unsigned long next = pgd_addr_end(addr, end);
		// next: 0xC0200000
		// next: 0xffff1000

// 2014/04/18 KID 종료

		// pgd: 0xc0007000, addr: 0xC0000000, next: 0xC0200000, phys: 0x20000000
		// pgd: 0xc0007FF8, addr: 0xffff0000, next: 0xffff1000, phys: 0x4F7FE000
		alloc_init_pud(pgd, addr, next, phys, type);

		// phys: 0x20000000 + 0x200000
		// phys: 0x4F7FE000 + 0x1000
		phys += next - addr;
		// addr: 0xC0200000
		// addr: 0xffff1000
		addr = next;
	} while (pgd++, addr != end);
}

/*
 * Create the architecture specific mappings
 */
// ARM10C 20131116
// iodesc.pfn: 0x10000
// iodesc.length: 0xFF
// iodesc.virtual: 0xF8000000
// iodesc.type = MT_DEVICE;
// nr: 1
//
// S3C_VA_SYS
// iodesc.pfn: __phys_to_pfn(EXYNOS5_PA_SYSCON): 0x10050
// iodesc.length: SZ_64K: 0x10000
// iodesc.virtual: S3C_VA_SYS : 0xF6100000
// iodesc.type = MT_DEVICE;
void __init iotable_init(struct map_desc *io_desc, int nr)
{
	struct map_desc *md;
	struct vm_struct *vm;
	struct static_vm *svm;

	if (!nr)
		return;

	// svm 크기만큼 가상 메모리 공간 확보
	svm = early_alloc_aligned(sizeof(*svm) * nr, __alignof__(*svm));

	for (md = io_desc; nr; md++, nr--) {
// 2013/11/23 종료
// 2013/11/30 시작
		// io 영역을 highmem에 mapping 함
		create_mapping(md);

		vm = &svm->vm;
		// md->virtual: 0xF8000000,  PAGE_MASK: 0xFFFFF000, vm->addr: 0xF8000000
		// md->virtual: 0xF6100000,  PAGE_MASK: 0xFFFFF000, vm->addr: 0xF6100000
		vm->addr = (void *)(md->virtual & PAGE_MASK);
		// md->length: 0xFF, vm->size: 0x1000
		// md->length: 0x10000, vm->size: 0x10000
		vm->size = PAGE_ALIGN(md->length + (md->virtual & ~PAGE_MASK));
		// md->pfn: 0x10000, vm->phys_addr: 0x10000000
		// md->pfn: 0x10050, vm->phys_addr: 0x10050000
		vm->phys_addr = __pfn_to_phys(md->pfn);
		// VM_IOREMAP: 0x00000001, VM_ARM_STATIC_MAPPING: 0x40000000, vm->flags: 0x40000001
		// VM_IOREMAP: 0x00000001, VM_ARM_STATIC_MAPPING: 0x40000000, vm->flags: 0x40000001
		vm->flags = VM_IOREMAP | VM_ARM_STATIC_MAPPING;
		// md->type = MT_DEVICE, VM_ARM_MTYPE(md->type): 0x0
		// md->type = MT_DEVICE, VM_ARM_MTYPE(md->type): 0x0
		vm->flags |= VM_ARM_MTYPE(md->type);
		vm->caller = iotable_init;
		// vm->addr: 0xF8000000, vm->size: 0x1000, vm->phys_addr: 0x10000000, vm->flags: 0x40000001
		// vm->addr: 0xF6100000, vm->size: 0x10000, vm->phys_addr: 0x10050000, vm->flags: 0x40000001
		add_static_vm_early(svm++);
	}
}

// ARM10C 20131130
void __init vm_reserve_area_early(unsigned long addr, unsigned long size,
				  void *caller)
{
	struct vm_struct *vm;
	struct static_vm *svm;

	svm = early_alloc_aligned(sizeof(*svm), __alignof__(*svm));

	vm = &svm->vm;
	vm->addr = (void *)addr;
	vm->size = size;
	// VM_ARM_EMPTY_MAPPING: 0x20000000
	vm->flags = VM_IOREMAP | VM_ARM_EMPTY_MAPPING;
	vm->caller = caller;
	add_static_vm_early(svm);
}

#ifndef CONFIG_ARM_LPAE // CONFIG_ARM_LPAE=n

/*
 * The Linux PMD is made of two consecutive section entries covering 2MB
 * (see definition in include/asm/pgtable-2level.h).  However a call to
 * create_mapping() may optimize static mappings by using individual
 * 1MB section mappings.  This leaves the actual PMD potentially half
 * initialized if the top or bottom section entry isn't used, leaving it
 * open to problems if a subsequent ioremap() or vmalloc() tries to use
 * the virtual space left free by that unused section entry.
 *
 * Let's avoid the issue by inserting dummy vm entries covering the unused
 * PMD halves once the static mappings are in place.
 */

// ARM10C 20131130
static void __init pmd_empty_section_gap(unsigned long addr)
{
	vm_reserve_area_early(addr, SECTION_SIZE, pmd_empty_section_gap);
}

// ARM10C 20131130
// SYSC: 0xf6100000 +  64kB   PA:0x10050000
static void __init fill_pmd_gaps(void)
{
	struct static_vm *svm;
	struct vm_struct *vm;
	unsigned long addr, next = 0;
	pmd_t *pmd;

	list_for_each_entry(svm, &static_vmlist, list) {
		vm = &svm->vm;
		// addr: 0xf6100000
		addr = (unsigned long)vm->addr;
		if (addr < next)
			continue;

		/*
		 * Check if this vm starts on an odd section boundary.
		 * If so and the first section entry for this PMD is free
		 * then we block the corresponding virtual address.
		 */
		// pmd 의 첫번째 section
		// addr: 0xf6100000, PMD_MASK: 0xFFE00000, (addr & ~PMD_MASK): 0x00100000
		// SECTION_SIZE: 0x00100000
		if ((addr & ~PMD_MASK) == SECTION_SIZE) {
			pmd = pmd_off_k(addr);
			// pmd_none(*pmd): 0
			if (pmd_none(*pmd))
				pmd_empty_section_gap(addr & PMD_MASK);
		}

		/*
		 * Then check if this vm ends on an odd section boundary.
		 * If so and the second section entry for this PMD is empty
		 * then we block the corresponding virtual address.
		 */
		// vm->size: 0x10000, addr: 0xf6110000
		addr += vm->size;

		// pmd 의 두번째 section
		// addr: 0xf6110000, PMD_MASK: 0xFFE00000, (addr & ~PMD_MASK): 0x00100000
		// SECTION_SIZE: 0x00100000
		if ((addr & ~PMD_MASK) == SECTION_SIZE) {
			pmd = pmd_off_k(addr) + 1;
			if (pmd_none(*pmd))
				pmd_empty_section_gap(addr);
		}

		/* no need to look at any vm entry until we hit the next PMD */
		// addr: 0xf6110000, PMD_SIZE: 0x00200000, PMD_MASK: 0xFFE00000
		// next: 0xf6200000
		next = (addr + PMD_SIZE - 1) & PMD_MASK;
	}
}

#else
#define fill_pmd_gaps() do { } while (0)
#endif

#if defined(CONFIG_PCI) && !defined(CONFIG_NEED_MACH_IO_H) // CONFIG_PCI=n, CONFIG_NEED_MACH_IO_H=n
static void __init pci_reserve_io(void)
{
	struct static_vm *svm;

	svm = find_static_vm_vaddr((void *)PCI_IO_VIRT_BASE);
	if (svm)
		return;

	vm_reserve_area_early(PCI_IO_VIRT_BASE, SZ_2M, pci_reserve_io);
}
#else
// ARM10C 20131130
#define pci_reserve_io() do { } while (0)
#endif

#ifdef CONFIG_DEBUG_LL
void __init debug_ll_io_init(void)
{
	struct map_desc map;

	debug_ll_addr(&map.pfn, &map.virtual);
	if (!map.pfn || !map.virtual)
		return;
	map.pfn = __phys_to_pfn(map.pfn);
	map.virtual &= PAGE_MASK;
	map.length = PAGE_SIZE;
	map.type = MT_DEVICE;
	iotable_init(&map, 1);
}
#endif

// ARM10C 20131019
// VMALLOC_END: 0xff000000, VMALLOC_OFFSET: (8*1024*1024)=0x00800000
// (240 << 20): 0x0f000000
// vmalloc_min: 0xef800000
// KID 20140306
static void * __initdata vmalloc_min =
	(void *)(VMALLOC_END - (240 << 20) - VMALLOC_OFFSET);

/*
 * vmalloc=size forces the vmalloc area to be exactly 'size'
 * bytes. This can be used to increase (or decrease) the vmalloc
 * area - the default is 240m.
 */
static int __init early_vmalloc(char *arg)
{
	unsigned long vmalloc_reserve = memparse(arg, NULL);

	if (vmalloc_reserve < SZ_16M) {
		vmalloc_reserve = SZ_16M;
		printk(KERN_WARNING
			"vmalloc area too small, limiting to %luMB\n",
			vmalloc_reserve >> 20);
	}

	if (vmalloc_reserve > VMALLOC_END - (PAGE_OFFSET + SZ_32M)) {
		vmalloc_reserve = VMALLOC_END - (PAGE_OFFSET + SZ_32M);
		printk(KERN_WARNING
			"vmalloc area is too big, limiting to %luMB\n",
			vmalloc_reserve >> 20);
	}

	vmalloc_min = (void *)(VMALLOC_END - vmalloc_reserve);
	return 0;
}
early_param("vmalloc", early_vmalloc);

// ARM10C 20131019
// KID 20140307
// KID 20140328
// arm_lowmem_limit: 0x4f800000
phys_addr_t arm_lowmem_limit __initdata = 0;

// ARM10C 20131019
// KID 20140306
void __init sanity_check_meminfo(void)
{
	phys_addr_t memblock_limit = 0;
	int i, j, highmem = 0;
	// vmalloc_min: 0xef800000, __pa(0xef800000 - 1): 0x4f7fffff
	phys_addr_t vmalloc_limit = __pa(vmalloc_min - 1) + 1;
	// vmalloc_limit: 0x4f800000

	// meminfo.nr_banks = 1
	for (i = 0, j = 0; i < meminfo.nr_banks; i++) {
		// j: 0
		struct membank *bank = &meminfo.bank[j];
		// bank: &meminfo.bank[0]
		phys_addr_t size_limit;

		// bank: &meminfo.bank[0], i: 0
		*bank = meminfo.bank[i];
		// *bank: meminfo.bank[0]

		// bank->size: 0x80000000
		size_limit = bank->size;
		// size_limit: 0x80000000

		// bank->start: 0x20000000, vmalloc_limit: 0x4f800000
		if (bank->start >= vmalloc_limit)
			highmem = 1;
		else
			// vmalloc_limit: 0x4f800000, bank->start: 0x20000000
			size_limit = vmalloc_limit - bank->start;
			// size_limit: 0x2f800000

		// bank->highmem: 0, highmem: 0
		bank->highmem = highmem;
		// bank->highmem: 0

#ifdef CONFIG_HIGHMEM // CONFIG_HIGHMEM=y
		/*
		 * Split those memory banks which are partially overlapping
		 * the vmalloc area greatly simplifying things later.
		 */

		// highmem: 0, bank->size: 0x80000000, size_limit: 0x2f800000
		if (!highmem && bank->size > size_limit) {
			// meminfo.nr_banks: 1, NR_BANKS: 8
			if (meminfo.nr_banks >= NR_BANKS) {
				printk(KERN_CRIT "NR_BANKS too low, "
						 "ignoring high memory\n");
			} else {
				// bank+1: &meminfo.bank[1], bank: &meminfo.bank[0]
				// meminfo.nr_banks: 1, i: 0, sizeof(*bank): 12
				memmove(bank + 1, bank,
					(meminfo.nr_banks - i) * sizeof(*bank));

				// meminfo.nr_banks: 1
				meminfo.nr_banks++;
				// meminfo.nr_banks: 2

				// i: 0
				i++;
				// i: 1

				// bank[1].size: 0x80000000, size_limit: 0x2f800000
				bank[1].size -= size_limit;
				// bank[1].size: 0x50800000

				// bank[1].start: 0x20000000, vmalloc_limit: 0x4f800000
				bank[1].start = vmalloc_limit;
				// bank[1].start: 0x4f800000

				// bank[1].highmem: 0, highmem: 0
				bank[1].highmem = highmem = 1;
				// bank[1].highmem: 1, highmem: 1

				// j: 0
				j++;
				// j: 1
			}

			// bank->size: 0x80000000, size_limit: 0x2f800000
			bank->size = size_limit;
			// bank->size: 0x2f800000 (bank[0])
		}
#else
		/*
		 * Highmem banks not allowed with !CONFIG_HIGHMEM.
		 */
		if (highmem) {
			printk(KERN_NOTICE "Ignoring RAM at %.8llx-%.8llx "
			       "(!CONFIG_HIGHMEM).\n",
			       (unsigned long long)bank->start,
			       (unsigned long long)bank->start + bank->size - 1);
			continue;
		}

		/*
		 * Check whether this memory bank would partially overlap
		 * the vmalloc area.
		 */
		if (bank->size > size_limit) {
			printk(KERN_NOTICE "Truncating RAM at %.8llx-%.8llx "
			       "to -%.8llx (vmalloc region overlap).\n",
			       (unsigned long long)bank->start,
			       (unsigned long long)bank->start + bank->size - 1,
			       (unsigned long long)bank->start + size_limit - 1);
			bank->size = size_limit;
		}
#endif
		// bank->highmem: 0
		if (!bank->highmem) {
			// bank->start: 0x20000000, bank->size: 0x2f800000
			phys_addr_t bank_end = bank->start + bank->size;
			// bank_end: 0x4f800000

			// arm_lowmem_limit: 0
			if (bank_end > arm_lowmem_limit)
				// bank_end: 0x4f800000
				arm_lowmem_limit = bank_end;
				// arm_lowmem_limit: 0x4f800000

			/*
			 * Find the first non-section-aligned page, and point
			 * memblock_limit at it. This relies on rounding the
			 * limit down to be section-aligned, which happens at
			 * the end of this function.
			 *
			 * With this algorithm, the start or end of almost any
			 * bank can be non-section-aligned. The only exception
			 * is that the start of the bank 0 must be section-
			 * aligned, since otherwise memory would need to be
			 * allocated when mapping the start of bank 0, which
			 * occurs before any free memory is mapped.
			 */
			// memblock_limit: 0
			if (!memblock_limit) {
				// bank->start: 0x20000000, bank_end: 0x4f800000
				// SECTION_SIZE: 0x00100000
				// IS_ALIGNED(0x20000000, 0x00100000): 1
				// IS_ALIGNED(0x4f800000, 0x00100000): 1
				if (!IS_ALIGNED(bank->start, SECTION_SIZE))
					memblock_limit = bank->start;
				else if (!IS_ALIGNED(bank_end, SECTION_SIZE))
					memblock_limit = bank_end;
			}
		}
		// j: 1
		j++;
		// j: 2
	}
	// i: 2, j: 2

#ifdef CONFIG_HIGHMEM // CONFIG_HIGHMEM=y
	// highmem: 1
	if (highmem) {
		const char *reason = NULL;

		// pipt
		// cache_is_vipt_aliasing(): 0
		if (cache_is_vipt_aliasing()) {
			/*
			 * Interactions between kmap and other mappings
			 * make highmem support with aliasing VIPT caches
			 * rather difficult.
			 */
			reason = "with VIPT aliasing cache";
		}

		// reason: NULL
		if (reason) {
			printk(KERN_CRIT "HIGHMEM is not supported %s, ignoring high memory\n",
				reason);
			while (j > 0 && meminfo.bank[j - 1].highmem)
				j--;
		}
	}
#endif
	// meminfo.nr_banks: 2, j: 2
	meminfo.nr_banks = j;
	// meminfo.nr_banks: 2

	// arm_lowmem_limit: 0x4f800000, __va(0x4f800000 - 1): 0xef7fffff
	high_memory = __va(arm_lowmem_limit - 1) + 1;
	// high_memory: 0xef800000

	/*
	 * Round the memblock limit down to a section size.  This
	 * helps to ensure that we will allocate memory from the
	 * last full section, which should be mapped.
	 */
	// memblock_limit: 0
	if (memblock_limit)
		memblock_limit = round_down(memblock_limit, SECTION_SIZE);

	// memblock_limit: 0
	if (!memblock_limit)
		// arm_lowmem_limit: 0x4f800000
		memblock_limit = arm_lowmem_limit;
		// memblock_limit: 0x4f800000

	// memblock_limit: 0x4f800000
	memblock_set_current_limit(memblock_limit);
}

// ARM10C 20131102
// KID 20140327
static inline void prepare_page_table(void)
{
	unsigned long addr;
	phys_addr_t end;

	/*
	 * Clear out all the mappings below the kernel image.
	 */
	// 페이지테이블영역: 0xC0004000 ~ 0xC0006FC7
	// Virtual Address 0 ~ MODULES_VADDR까지 영역에 대한 페이지테이블 영역 Clear
	// 0 ~ 0xBF000000 까지 클리어 (유저 영역)
	// MODULES_VADDR: 0xBF000000, PMD_SIZE: 0x200000
	for (addr = 0; addr < MODULES_VADDR; addr += PMD_SIZE)
		pmd_clear(pmd_off_k(addr));

#ifdef CONFIG_XIP_KERNEL // CONFIG_XIP_KERNEL=n
	/* The XIP kernel is mapped in the module area -- skip over it */
	addr = ((unsigned long)_etext + PMD_SIZE - 1) & PMD_MASK;
#endif

	// 0xBF000000 ~ 0xC0000000 까지 클리어 (모듈 영역)
	// PAGE_OFFSET: 0xC0000000, PMD_SIZE: 0x200000
	for ( ; addr < PAGE_OFFSET; addr += PMD_SIZE)
		pmd_clear(pmd_off_k(addr));

	/*
	 * Find the end of the first block of lowmem.
	 */
	// memblock.memory.regions[0].base: 0x20000000
	// memblock.memory.regions[0].size: 0x80000000
	end = memblock.memory.regions[0].base + memblock.memory.regions[0].size;
	// end: 0xA0000000

	// end: 0xA0000000, arm_lowmem_limit: 0x4f800000
	if (end >= arm_lowmem_limit)
		end = arm_lowmem_limit;
		// end: 0x4f800000

	/*
	 * Clear out all the kernel space mappings, except for the first
	 * memory bank, up to the vmalloc region.
	 */
	// 0xEF800000 ~ 0xF0000000 까지 클리어
	// addr: 0xef800000, VMALLOC_START: 0xf0000000
	for (addr = __phys_to_virt(end);
	     addr < VMALLOC_START; addr += PMD_SIZE)
		pmd_clear(pmd_off_k(addr));
}

#ifdef CONFIG_ARM_LPAE // CONFIG_ARM_LPAE=n
/* the first page is reserved for pgd */
#define SWAPPER_PG_DIR_SIZE	(PAGE_SIZE + \
				 PTRS_PER_PGD * PTRS_PER_PMD * sizeof(pmd_t))
#else
// ARM10C 20131026
// PTRS_PER_PGD: 2048, sizeof(pgd_t): 8 byte
// SWAPPER_PG_DIR_SIZE: 0x4000 - 16 Kbytes
// KID 20140311
#define SWAPPER_PG_DIR_SIZE	(PTRS_PER_PGD * sizeof(pgd_t))
#endif

/*
 * Reserve the special regions of memory
 */
// ARM10C 20131026
// KID 20140311
void __init arm_mm_memblock_reserve(void)
{
	/*
	 * Reserve the page tables.  These are already in use,
	 * and can only be in node 0.
	 */
	// mmu가 사용하는 page table 있는 위치
	// swapper_pg_dir: 0xc0004000, __pa(swapper_pg_dir); 0x20004000
	// SWAPPER_PG_DIR_SIZE: 0x4000
	memblock_reserve(__pa(swapper_pg_dir), SWAPPER_PG_DIR_SIZE);

#ifdef CONFIG_SA1111 // CONFIG_SA1111=n
	/*
	 * Because of the SA1111 DMA bug, we want to preserve our
	 * precious DMA-able memory...
	 */
	memblock_reserve(PHYS_OFFSET, __pa(swapper_pg_dir) - PHYS_OFFSET);
#endif
}

/*
 * Set up the device mappings.  Since we clear out the page tables for all
 * mappings above VMALLOC_START, we will remove any debug device mappings.
 * This means you have to be careful how you debug this function, or any
 * called function.  This means you can't use any function or debugging
 * method which may touch any device, otherwise the kernel _will_ crash.
 */
<<<<<<< HEAD
static void __init devicemaps_init(const struct machine_desc *mdesc)
=======
// ARM10C 20131109
static void __init devicemaps_init(struct machine_desc *mdesc)
>>>>>>> d30ea7a8
{
	struct map_desc map;
	unsigned long addr;
	void *vectors;

	/*
	 * Allocate the vector page early.
	 */
	// PAGE_SIZE: 0x00001000
	// early_alloc(PAGE_SIZE * 2): 0xEF7FE000
	vectors = early_alloc(PAGE_SIZE * 2);

// 2013/11/09 종료
// 2013/11/16 시작

	// 0xEF7FE000에 vector, stub, kuserhelper 설정
	early_trap_init(vectors);

	// VMALLOC_START: 0xf0000000, PMD_SIZE: 0x00200000
	// 0xF0000000 ~ 0xFFFFFFFF의 pgd를 clear함
	for (addr = VMALLOC_START; addr; addr += PMD_SIZE)
		pmd_clear(pmd_off_k(addr));

	/*
	 * Map the kernel if it is XIP.
	 * It is always first in the modulearea.
	 */
#ifdef CONFIG_XIP_KERNEL // CONFIG_XIP_KERNEL=n
	map.pfn = __phys_to_pfn(CONFIG_XIP_PHYS_ADDR & SECTION_MASK);
	map.virtual = MODULES_VADDR;
	map.length = ((unsigned long)_etext - map.virtual + ~SECTION_MASK) & SECTION_MASK;
	map.type = MT_ROM;
	create_mapping(&map);
#endif

	/*
	 * Map the cache flushing regions.
	 */
#ifdef FLUSH_BASE // undefined
	map.pfn = __phys_to_pfn(FLUSH_BASE_PHYS);
	map.virtual = FLUSH_BASE;
	map.length = SZ_1M;
	map.type = MT_CACHECLEAN;
	create_mapping(&map);
#endif
#ifdef FLUSH_BASE_MINICACHE // undefined
	map.pfn = __phys_to_pfn(FLUSH_BASE_PHYS + SZ_1M);
	map.virtual = FLUSH_BASE_MINICACHE;
	map.length = SZ_1M;
	map.type = MT_MINICLEAN;
	create_mapping(&map);
#endif

	/*
	 * Create a mapping for the machine vectors at the high-vectors
	 * location (0xffff0000).  If we aren't using high-vectors, also
	 * create a mapping at the low-vectors virtual address.
	 */
	// vectors: 0xEF7FE000, virt_to_phys(vectors): 0x4F7FE000
	// map.pfn: 0x4F7FE
	map.pfn = __phys_to_pfn(virt_to_phys(vectors));
	map.virtual = 0xffff0000;
	// map.length: 0x1000, PAGE_SIZE: 0x1000
	map.length = PAGE_SIZE;
#ifdef CONFIG_KUSER_HELPERS // CONFIG_KUSER_HELPERS=y
	map.type = MT_HIGH_VECTORS;
#else
	map.type = MT_LOW_VECTORS;
#endif
	// MT_HIGH_VECTORS 의 메모리를 mapping
	create_mapping(&map);

	if (!vectors_high()) {
		map.virtual = 0;
		map.length = PAGE_SIZE * 2;
		map.type = MT_LOW_VECTORS;
		create_mapping(&map);
	}

	/* Now create a kernel read-only mapping */
	// map.pfn: 0X4F7FF
	map.pfn += 1;
	// map.virtual: 0xffff1000
	// stub가 있는 곳 
	map.virtual = 0xffff0000 + PAGE_SIZE;
	map.length = PAGE_SIZE;
	map.type = MT_LOW_VECTORS;

	// MT_LOW_VECTORS 의 메모리를 mapping
	create_mapping(&map);

	/*
	 * Ask the machine support to map in the statically mapped devices.
	 */
// 2013/11/16 종료
// 2013/11/23 시작
	if (mdesc->map_io)
		// exynos_init_io 함수를 호출
		mdesc->map_io();
	else
		debug_ll_io_init();

	// section 단위로 pgd 할당시 사용 section이 갯수가 홀수인경우 안쓰도록 리저브함
	fill_pmd_gaps();

	/* Reserve fixed i/o space in VMALLOC region */
	pci_reserve_io();

	/*
	 * Finally flush the caches and tlb to ensure that we're in a
	 * consistent state wrt the writebuffer.  This also ensures that
	 * any write-allocated cache lines in the vector page are written
	 * back.  After this point, we can start to touch devices again.
	 */
	local_flush_tlb_all();
	flush_cache_all();
}

// ARM10C 20131130
static void __init kmap_init(void)
{
#ifdef CONFIG_HIGHMEM // CONFIG_HIGHMEM=y
	// PKMAP_BASE: 0xBFE00000,  _PAGE_KERNEL_TABLE: 0x11
	pkmap_page_table = early_pte_alloc(pmd_off_k(PKMAP_BASE),
		PKMAP_BASE, _PAGE_KERNEL_TABLE);
#endif
}

// ARM10C 20131102
// region 중 lowmem영역을 추출하여 create_mapping 수행
// create_mapping: 가상 0xC0000000~0xEF800000을 1M 단위로 물리 0x20000000 부터 매핑하면서 
// mem_type을 MT_MEMORY 값으로 설정.(cache 정책 access permission 등이 들어가 있다.
// KID 20140418
static void __init map_lowmem(void)
{
	struct memblock_region *reg;

	/* Map all the lowmem memory banks. */
	for_each_memblock(memory, reg) {
	// for (reg = memblock.memory.regions;
	//      reg < (memblock.memory.regions + memblock.memory.cnt); reg++)

		// reg->base: memblock.memory.regions[0].base: 0x20000000
		phys_addr_t start = reg->base;
		// start: 0x20000000
		// reg->size: memblock.memory.regions[0].size: 0x80000000
		phys_addr_t end = start + reg->size;
		// end: 0xA0000000
		struct map_desc map;

		// end: 0xA0000000, arm_lowmem_limit: 0x4f800000
		if (end > arm_lowmem_limit)
			// end: 0xA0000000
			end = arm_lowmem_limit;
			// end: 0x4f800000

		// start: 0x20000000, end: 0x4f800000
		if (start >= end)
			break;

		// start: 0x20000000, __phys_to_pfn(0x20000000): 0x20000
		map.pfn = __phys_to_pfn(start);
		// map.pfn: 0x20000

		// start: 0x20000000, __phys_to_virt(0x20000000): 0xC0000000
		map.virtual = __phys_to_virt(start);
		// map.virtual: 0xC0000000

		// end: 0x4f800000, start: 0x20000000
		map.length = end - start;
		// map.length: 0x2f800000

		// MT_MEMORY: 9
		map.type = MT_MEMORY;
		// map.type: 9 

// 2013/11/02 종료
// 2013/11/09 시작

		create_mapping(&map);
	}
}

#ifdef CONFIG_ARM_LPAE
/*
 * early_paging_init() recreates boot time page table setup, allowing machines
 * to switch over to a high (>4G) address space on LPAE systems
 */
void __init early_paging_init(const struct machine_desc *mdesc,
			      struct proc_info_list *procinfo)
{
	pmdval_t pmdprot = procinfo->__cpu_mm_mmu_flags;
	unsigned long map_start, map_end;
	pgd_t *pgd0, *pgdk;
	pud_t *pud0, *pudk, *pud_start;
	pmd_t *pmd0, *pmdk;
	phys_addr_t phys;
	int i;

	if (!(mdesc->init_meminfo))
		return;

	/* remap kernel code and data */
	map_start = init_mm.start_code;
	map_end   = init_mm.brk;

	/* get a handle on things... */
	pgd0 = pgd_offset_k(0);
	pud_start = pud0 = pud_offset(pgd0, 0);
	pmd0 = pmd_offset(pud0, 0);

	pgdk = pgd_offset_k(map_start);
	pudk = pud_offset(pgdk, map_start);
	pmdk = pmd_offset(pudk, map_start);

	mdesc->init_meminfo();

	/* Run the patch stub to update the constants */
	fixup_pv_table(&__pv_table_begin,
		(&__pv_table_end - &__pv_table_begin) << 2);

	/*
	 * Cache cleaning operations for self-modifying code
	 * We should clean the entries by MVA but running a
	 * for loop over every pv_table entry pointer would
	 * just complicate the code.
	 */
	flush_cache_louis();
	dsb();
	isb();

	/* remap level 1 table */
	for (i = 0; i < PTRS_PER_PGD; pud0++, i++) {
		set_pud(pud0,
			__pud(__pa(pmd0) | PMD_TYPE_TABLE | L_PGD_SWAPPER));
		pmd0 += PTRS_PER_PMD;
	}

	/* remap pmds for kernel mapping */
	phys = __pa(map_start) & PMD_MASK;
	do {
		*pmdk++ = __pmd(phys | pmdprot);
		phys += PMD_SIZE;
	} while (phys < map_end);

	flush_cache_all();
	cpu_switch_mm(pgd0, &init_mm);
	cpu_set_ttbr(1, __pa(pgd0) + TTBR1_OFFSET);
	local_flush_bp_all();
	local_flush_tlb_all();
}

#else

void __init early_paging_init(const struct machine_desc *mdesc,
			      struct proc_info_list *procinfo)
{
	if (mdesc->init_meminfo)
		mdesc->init_meminfo();
}

#endif

/*
 * paging_init() sets up the page tables, initialises the zone memory
 * maps, and sets up the zero page, bad page and bad page tables.
 */
<<<<<<< HEAD
void __init paging_init(const struct machine_desc *mdesc)
=======
// ARM10C 20131026
// KID 20140312
// KID 20140320
// mdesc: __mach_desc_EXYNOS5_DT
void __init paging_init(struct machine_desc *mdesc)
>>>>>>> d30ea7a8
{
	void *zero_page;

	// 아키텍처 버전에 따른 메모리 타입 설정
	build_mem_type_table();

	// page table 초기화
	// 0 ~ 0xBF000000, 0xBF000000 ~ 0xC0000000, 0xEF800000 ~ 0xF0000000
	// 영역을 2M 단위로 section table entry를 clear
	prepare_page_table();

	// low memory영역에 page table 속성값과physical memory mapping 값 갱신
	// region 중 lowmem영역을 추출하여 create_mapping 수행
	// create_mapping: 가상 0xC0000000~0xEF800000을 1M 단위로 물리 0x20000000 부터 매핑하면서 
	// mem_type을 MT_MEMORY 값으로 설정.(cache 정책 access permission 등이 들어가 있다.
	map_lowmem();

	// dma contiguous 는 사용안함
	dma_contiguous_remap();

// 2013/11/09 종료
// 2013/11/16 시작

	// vectors, io memory map 설정
	devicemaps_init(mdesc);

	// kmap을 위한 4k 공간을 0xBFE00000 에 맞는 2nd page tabel에 할당
	kmap_init();

	// tcm: tightly coupled memory.
	tcm_init();//Empty function

	// high vector가 최상위 pmd section index임
	top_pmd = pmd_off_k(0xffff0000);

	/* allocate the zero page. */
	// PAGE_SIZE: 0x1000
	// zero_page에 4k 메모리 할당
	zero_page = early_alloc(PAGE_SIZE);

// 2013/11/30 종료
// 2013/12/07 시작
	// contig_page_data 내부 값을 설정
	bootmem_init();

	// empty_zero_page : ??, low_mem에 있으므로 zone normal 영역에 존재 (0)
	empty_zero_page = virt_to_page(zero_page);

// 2014/01/18 종료
// 2014/01/25 시작

	// empty_zero_page: ??
	__flush_dcache_page(NULL, empty_zero_page);
	// empty_zero_page를 dcache flush 수행함
}<|MERGE_RESOLUTION|>--- conflicted
+++ resolved
@@ -324,13 +324,10 @@
 // L_PTE_PRESENT: 0x1, L_PTE_YOUNG: 0x2, L_PTE_DIRTY: 0x40, L_PTE_XN: 0x200
 // PROT_PTE_DEVICE: 0x243
 #define PROT_PTE_DEVICE		L_PTE_PRESENT|L_PTE_YOUNG|L_PTE_DIRTY|L_PTE_XN
-<<<<<<< HEAD
 #define PROT_PTE_S2_DEVICE	PROT_PTE_DEVICE
-=======
 // KID 20140321
 // PMD_TYPE_SECT: 0x2, PMD_SECT_AP_WRITE: 0x400
 // PROT_SECT_DEVICE: 0x402
->>>>>>> d30ea7a8
 #define PROT_SECT_DEVICE	PMD_TYPE_SECT|PMD_SECT_AP_WRITE
 
 // ARM10C 20131026
@@ -800,20 +797,16 @@
 
 	// cp->pte_s2: cache_policies[CPOLICY_WRITEALLOC].pte_s2: 0
 	s2_pgprot = cp->pte_s2;
-<<<<<<< HEAD
-	hyp_device_pgprot = mem_types[MT_DEVICE].prot_pte;
-	s2_device_pgprot = mem_types[MT_DEVICE].prot_pte_s2;
-=======
 	// s2_pgprot: 0
 
 	// mem_types[MT_DEVICE].prot_pte: L_PTE_PRESENT | L_PTE_YOUNG | L_PTE_DIRTY | L_PTE_XN |
 	//				  L_PTE_MT_DEV_SHARED | L_PTE_SHARED, (0x653)
-	hyp_device_pgprot = s2_device_pgprot = mem_types[MT_DEVICE].prot_pte;
+	hyp_device_pgprot = mem_types[MT_DEVICE].prot_pte;
 	// hyp_device_pgprot: L_PTE_PRESENT | L_PTE_YOUNG | L_PTE_DIRTY | L_PTE_XN |
 	//		      L_PTE_MT_DEV_SHARED | L_PTE_SHARED, (0x653)
 	// s2_device_pgprot: L_PTE_PRESENT | L_PTE_YOUNG | L_PTE_DIRTY | L_PTE_XN |
 	//		     L_PTE_MT_DEV_SHARED | L_PTE_SHARED, (0x653)
->>>>>>> d30ea7a8
+	s2_device_pgprot = mem_types[MT_DEVICE].prot_pte_s2;
 
 	/*
 	 * ARMv6 and above have extended page tables.
@@ -1069,15 +1062,10 @@
 		//				       PMD_SECT_CACHEABLE | PMD_SECT_BUFFERABLE (0x841e)
 		break;
 	}
-<<<<<<< HEAD
+
+	//  ecc_mask: 0, cp->palicy: cache_policies[CPOLICY_WRITEALLOC].palicy: "writealloc"
 	pr_info("Memory policy: %sData cache %s\n",
 		ecc_mask ? "ECC enabled, " : "", cp->policy);
-=======
-
-	//  ecc_mask: 0, cp->palicy: cache_policies[CPOLICY_WRITEALLOC].palicy: "writealloc"
-	printk("Memory policy: ECC %sabled, Data cache %s\n",
-		ecc_mask ? "en" : "dis", cp->policy);
->>>>>>> d30ea7a8
 
 	// ARRAY_SIZE(mem_types): 16
 	for (i = 0; i < ARRAY_SIZE(mem_types); i++) {
@@ -2003,12 +1991,8 @@
  * called function.  This means you can't use any function or debugging
  * method which may touch any device, otherwise the kernel _will_ crash.
  */
-<<<<<<< HEAD
+// ARM10C 20131109
 static void __init devicemaps_init(const struct machine_desc *mdesc)
-=======
-// ARM10C 20131109
-static void __init devicemaps_init(struct machine_desc *mdesc)
->>>>>>> d30ea7a8
 {
 	struct map_desc map;
 	unsigned long addr;
@@ -2276,15 +2260,11 @@
  * paging_init() sets up the page tables, initialises the zone memory
  * maps, and sets up the zero page, bad page and bad page tables.
  */
-<<<<<<< HEAD
-void __init paging_init(const struct machine_desc *mdesc)
-=======
 // ARM10C 20131026
 // KID 20140312
 // KID 20140320
 // mdesc: __mach_desc_EXYNOS5_DT
-void __init paging_init(struct machine_desc *mdesc)
->>>>>>> d30ea7a8
+void __init paging_init(const struct machine_desc *mdesc)
 {
 	void *zero_page;
 
