--- conflicted
+++ resolved
@@ -17,11 +17,8 @@
 #include <linux/types.h>
 
 // ARM10C 20131019
-<<<<<<< HEAD
 // KID 20140305
-=======
 // ARM10C 20140322
->>>>>>> e02ac67b
 #define COMMAND_LINE_SIZE 1024
 
 /* The list ends with an ATAG_NONE node. */
