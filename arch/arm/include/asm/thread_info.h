--- conflicted
+++ resolved
@@ -80,9 +80,7 @@
 };
 
 // ARM10C 20130824
-<<<<<<< HEAD
 // INIT_PREEMPT_COUNT: 0x40000001
-=======
 // ARM10C 20140315
 // INIT_PREEMPT_COUNT: 0x40000001
 // INIT_THREAD_INFO(init_task):
@@ -99,7 +97,6 @@
 // 		.fn	= do_no_restart_syscall,
 // 	},
 // }
->>>>>>> a840f12a
 #define INIT_THREAD_INFO(tsk)						\
 {									\
 	.task		= &tsk,						\
@@ -134,11 +131,7 @@
 	// stack이 8K로 정렬되어 있기 때문에 13비트를 clear시키면 stack의 맨 앞을 가리키게 된다.
 	register unsigned long sp asm ("sp");
 
-<<<<<<< HEAD
-        // THREAD_SIZE: 8192
-=======
 	// THREAD_SIZE: 8192, ~(THREAD_SIZE - 1): 0xffffe000
->>>>>>> a840f12a
 	return (struct thread_info *)(sp & ~(THREAD_SIZE - 1));
 }
 
