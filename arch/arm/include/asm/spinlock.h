#ifndef __ASM_SPINLOCK_H
#define __ASM_SPINLOCK_H

#if __LINUX_ARM_ARCH__ < 6
#error SMP not supported on pre-ARMv6 CPUs
#endif

#include <asm/processor.h>

/*
 * sev and wfe are ARMv6K extensions.  Uniprocessor ARMv6 may not have the K
 * extensions, so when running on UP, we have to patch these instructions away.
 */
// KID 20140115
#define ALT_SMP(smp, up)					\
	"9998:	" smp "\n"					\
	"	.pushsection \".alt.smp.init\", \"a\"\n"	\
	"	.long	9998b\n"				\
	"	" up "\n"					\
	"	.popsection\n"

#ifdef CONFIG_THUMB2_KERNEL // CONFIG_THUMB2_KERNEL=n
#define SEV		ALT_SMP("sev.w", "nop.w")
/*
 * For Thumb-2, special care is needed to ensure that the conditional WFE
 * instruction really does assemble to exactly 4 bytes (as required by
 * the SMP_ON_UP fixup code).   By itself "wfene" might cause the
 * assembler to insert a extra (16-bit) IT instruction, depending on the
 * presence or absence of neighbouring conditional instructions.
 *
 * To avoid this unpredictableness, an approprite IT is inserted explicitly:
 * the assembler won't change IT instructions which are explicitly present
 * in the input.
 */
#define WFE(cond)	ALT_SMP(		\
	"it " cond "\n\t"			\
	"wfe" cond ".n",			\
						\
	"nop.w"					\
)
#else
// KID 20140115
#define SEV		ALT_SMP("sev", "nop")
#define WFE(cond)	ALT_SMP("wfe" cond, "nop")
#endif

// KID 20140115
static inline void dsb_sev(void)
{
#if __LINUX_ARM_ARCH__ >= 7 // ARM10C Y 
	__asm__ __volatile__ (
		"dsb\n"
		SEV
	);  // ARM10C this 
#else
	__asm__ __volatile__ (
		"mcr p15, 0, %0, c7, c10, 4\n"
		SEV
		: : "r" (0)
	);
#endif
}

/*
 * ARMv6 ticket-based spin-locking.
 *
 * A memory barrier is required after we get a lock, and before we
 * release it, because V6 CPUs are assumed to have weakly ordered
 * memory.
 */

#define arch_spin_unlock_wait(lock) \
	do { while (arch_spin_is_locked(lock)) cpu_relax(); } while (0)

#define arch_spin_lock_flags(lock, flags) arch_spin_lock(lock)

// ARM10C 20130831
// http://lwn.net/Articles/267968/
// http://studyfoss.egloos.com/5144295 <- 필독! spin_lock 설명
// ARM10C 20140315
// TICKET_SHIFT: 16
static inline void arch_spin_lock(arch_spinlock_t *lock)
{
	unsigned long tmp;
	u32 newval; //다음 next 값
	arch_spinlock_t lockval; //현재 next 값
// ARM10C 20130907
// 1:	ldrex	lockval, &lock->slock
// 현재 next(lockval)는 받아 놓고,
// 	add	newval, lockval, (1<<TICKET_SHIFT) // tickets.next += 1
// 다음 next(newval) 는 += 1하고 저장 한다.
// 	strex	tmp, newval, &lock->slock
// 	teq	tmp, #0\n
// 	bne	1b
	// lock->slock에서 실제 데이터를 쓸때 (next+=1) 까지 루프
	// next+=1 의 의미는 표를 받기위해 번호표 발행

	__asm__ __volatile__(
"1:	ldrex	%0, [%3]\n"
"	add	%1, %0, %4\n"
"	strex	%2, %1, [%3]\n"
"	teq	%2, #0\n"
"	bne	1b"
	: "=&r" (lockval), "=&r" (newval), "=&r" (tmp)
	: "r" (&lock->slock), "I" (1 << TICKET_SHIFT)
	: "cc");

	// 실재 lock을 걸기 위해 busylock 한다.
	// 받은 번호표의 순을 기다린다. (unlock에서 owner을 증가 시켜서)
	while (lockval.tickets.next != lockval.tickets.owner) {
		// 이벤트대기 (irq, frq,부정확한 중단 또는 디버그 시작 요청 대기. 구현되지 않은 경우 NOP)
		wfe();
		// arch_spin_unlock()의 dsb_sev()가 호출될때 깨어남

		lockval.tickets.owner = ACCESS_ONCE(lock->tickets.owner);
		// local owner값 업데이트
	}

	smp_mb();
}

// ARM10C 20130831
// lock->slock : 0
static inline int arch_spin_trylock(arch_spinlock_t *lock)
{
	unsigned long contended, res;
	u32 slock;


	do {
		// lock->slock이 0 이면 unlocked
		// lock->slock이 0x10000 이면 locked
                // TICKET_SHIFT: 16
		//
		// "	ldrex	slock, lock->slock\n"
		// "	mov	res,  #0\n"
		// "	subs	contended,  slock, slock, ror #16\n"
		// 위 코드의 의미
		// if( next == owner ) //현재 락을 가져도 된다.
		// "	addeq	slock, slock, (1 << TICKET_SHIFT)\n"
		// "	strexeq	res,   slock, lock->slock"
		__asm__ __volatile__(
		"	ldrex	%0, [%3]\n"
		"	mov	%2, #0\n"
		"	subs	%1, %0, %0, ror #16\n"
		"	addeq	%0, %0, %4\n"
		"	strexeq	%2, %0, [%3]"
		: "=&r" (slock), "=&r" (contended), "=&r" (res)
		: "r" (&lock->slock), "I" (1 << TICKET_SHIFT)
		: "cc");
	} while (res);

	if (!contended) {
		smp_mb();   // ARM10C dmb()
		return 1;
	} else {
		return 0;
	}
}

<<<<<<< HEAD
// KID 20140115
static inline void arch_spin_unlock(arch_spinlock_t *lock)
{
        // ARM10C smb_mb(), dsb_sev() 중 dsb()는 owner를 보호하기위한 것 
	smp_mb();
	lock->tickets.owner++;
        // ARM10C 이벤트발생
	dsb_sev();
=======
// ARM10C 20130322
static inline void arch_spin_unlock(arch_spinlock_t *lock)
{
	smp_mb(); // smb_mb(), dsb_sev() 중 dsb()는 owner를 보호하기위한 것
	lock->tickets.owner++;
	dsb_sev(); // 이벤트발생
>>>>>>> e02ac67b
}

// ARM10C 20140315
// arch_spin_is_locked(&(&(&(&cpu_add_remove_lock)->wait_lock)->rlock)->raw_lock)
static inline int arch_spin_is_locked(arch_spinlock_t *lock)
{
	// lock->tickets: (&(&(&(&cpu_add_remove_lock)->wait_lock)->rlock)->raw_lock)->tickets
        // ACCESS_ONCE((&(&(&(&cpu_add_remove_lock)->wait_lock)->rlock)->raw_lock)->tickets):
	// (*(volatile struct __raw_tickets *)&((&(&(&(&cpu_add_remove_lock)->wait_lock)->rlock)->raw_lock)->tickets))
	struct __raw_tickets tickets = ACCESS_ONCE(lock->tickets);

	// tickets.owner: 0, tickets.next: 1
	return tickets.owner != tickets.next;
	// return 1
}

static inline int arch_spin_is_contended(arch_spinlock_t *lock)
{
	struct __raw_tickets tickets = ACCESS_ONCE(lock->tickets);
	return (tickets.next - tickets.owner) > 1;
}
#define arch_spin_is_contended	arch_spin_is_contended

/*
 * RWLOCKS
 *
 *
 * Write locks are easy - we just set bit 31.  When unlocking, we can
 * just write zero since the lock is exclusively held.
 */

// ARM10C 20140125
static inline void arch_write_lock(arch_rwlock_t *rw)
{
	unsigned long tmp;

	__asm__ __volatile__(
"1:	ldrex	%0, [%1]\n"
"	teq	%0, #0\n"
	WFE("ne")
"	strexeq	%0, %2, [%1]\n"
"	teq	%0, #0\n"
"	bne	1b"
	: "=&r" (tmp)
	: "r" (&rw->lock), "r" (0x80000000)
	: "cc");

	smp_mb();
}

static inline int arch_write_trylock(arch_rwlock_t *rw)
{
	unsigned long contended, res;

	do {
		__asm__ __volatile__(
		"	ldrex	%0, [%2]\n"
		"	mov	%1, #0\n"
		"	teq	%0, #0\n"
		"	strexeq	%1, %3, [%2]"
		: "=&r" (contended), "=&r" (res)
		: "r" (&rw->lock), "r" (0x80000000)
		: "cc");
	} while (res);

	if (!contended) {
		smp_mb();
		return 1;
	} else {
		return 0;
	}
}

// ARM10C 20140125
static inline void arch_write_unlock(arch_rwlock_t *rw)
{
	smp_mb();

	__asm__ __volatile__(
	"str	%1, [%0]\n"
	:
	: "r" (&rw->lock), "r" (0)
	: "cc");

	dsb_sev();
}

/* write_can_lock - would write_trylock() succeed? */
#define arch_write_can_lock(x)		((x)->lock == 0)

/*
 * Read locks are a bit more hairy:
 *  - Exclusively load the lock value.
 *  - Increment it.
 *  - Store new lock value if positive, and we still own this location.
 *    If the value is negative, we've already failed.
 *  - If we failed to store the value, we want a negative result.
 *  - If we failed, try again.
 * Unlocking is similarly hairy.  We may have multiple read locks
 * currently active.  However, we know we won't have any write
 * locks.
 */
static inline void arch_read_lock(arch_rwlock_t *rw)
{
	unsigned long tmp, tmp2;

	__asm__ __volatile__(
"1:	ldrex	%0, [%2]\n"
"	adds	%0, %0, #1\n"
"	strexpl	%1, %0, [%2]\n"
	WFE("mi")
"	rsbpls	%0, %1, #0\n"
"	bmi	1b"
	: "=&r" (tmp), "=&r" (tmp2)
	: "r" (&rw->lock)
	: "cc");

	smp_mb();
}

static inline void arch_read_unlock(arch_rwlock_t *rw)
{
	unsigned long tmp, tmp2;

	smp_mb();

	__asm__ __volatile__(
"1:	ldrex	%0, [%2]\n"
"	sub	%0, %0, #1\n"
"	strex	%1, %0, [%2]\n"
"	teq	%1, #0\n"
"	bne	1b"
	: "=&r" (tmp), "=&r" (tmp2)
	: "r" (&rw->lock)
	: "cc");

	if (tmp == 0)
		dsb_sev();
}

static inline int arch_read_trylock(arch_rwlock_t *rw)
{
	unsigned long contended, res;

	do {
		__asm__ __volatile__(
		"	ldrex	%0, [%2]\n"
		"	mov	%1, #0\n"
		"	adds	%0, %0, #1\n"
		"	strexpl	%1, %0, [%2]"
		: "=&r" (contended), "=&r" (res)
		: "r" (&rw->lock)
		: "cc");
	} while (res);

	/* If the lock is negative, then it is already held for write. */
	if (contended < 0x80000000) {
		smp_mb();
		return 1;
	} else {
		return 0;
	}
}

/* read_can_lock - would read_trylock() succeed? */
#define arch_read_can_lock(x)		((x)->lock < 0x80000000)

#define arch_read_lock_flags(lock, flags) arch_read_lock(lock)
#define arch_write_lock_flags(lock, flags) arch_write_lock(lock)

#define arch_spin_relax(lock)	cpu_relax()
#define arch_read_relax(lock)	cpu_relax()
#define arch_write_relax(lock)	cpu_relax()

#endif /* __ASM_SPINLOCK_H */<|MERGE_RESOLUTION|>--- conflicted
+++ resolved
@@ -158,23 +158,13 @@
 	}
 }
 
-<<<<<<< HEAD
 // KID 20140115
-static inline void arch_spin_unlock(arch_spinlock_t *lock)
-{
-        // ARM10C smb_mb(), dsb_sev() 중 dsb()는 owner를 보호하기위한 것 
-	smp_mb();
-	lock->tickets.owner++;
-        // ARM10C 이벤트발생
-	dsb_sev();
-=======
 // ARM10C 20130322
 static inline void arch_spin_unlock(arch_spinlock_t *lock)
 {
 	smp_mb(); // smb_mb(), dsb_sev() 중 dsb()는 owner를 보호하기위한 것
 	lock->tickets.owner++;
 	dsb_sev(); // 이벤트발생
->>>>>>> e02ac67b
 }
 
 // ARM10C 20140315
