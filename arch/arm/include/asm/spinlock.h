--- conflicted
+++ resolved
@@ -82,27 +82,8 @@
 static inline void arch_spin_lock(arch_spinlock_t *lock)
 {
 	unsigned long tmp;
-<<<<<<< HEAD
-        // 다음 next 값
-	u32 newval;
-        // 현재 next 값
-	arch_spinlock_t lockval;
-
-// ARM10C 20130907
-// TICKET_SHIFT: 16
-// "1:	ldrex	lockval, &lock->slock\n"
-// 현재 next(lockval)는 받아 놓고,
-// "	add	newval, lockval, (1<<TICKET_SHIFT)\n" tickets.next += 1
-// 다음 next(newval) 는 += 1하고 저장 한다.
-// "	strex	tmp, newval, &lock->slock\n"
-// "	teq	tmp, #0\n"
-// "	bne	1b"
-
-	// lock->slock에서 실제 데이터를 쓸때(next+=1) 까지 루프
-	// next+=1 의 의미는 표를 받기위해 번호표발행
-=======
-	u32 newval;//다음 next 값
-	arch_spinlock_t lockval;//현재 next 값
+	u32 newval; //다음 next 값
+	arch_spinlock_t lockval; //현재 next 값
 // ARM10C 20130907
 // 1:	ldrex	lockval, &lock->slock
 // 현재 next(lockval)는 받아 놓고,
@@ -113,7 +94,7 @@
 // 	bne	1b
 	// lock->slock에서 실제 데이터를 쓸때 (next+=1) 까지 루프
 	// next+=1 의 의미는 표를 받기위해 번호표 발행
->>>>>>> a840f12a
+
 	__asm__ __volatile__(
 "1:	ldrex	%0, [%3]\n"
 "	add	%1, %0, %4\n"
@@ -127,14 +108,10 @@
 	// 실재 lock을 걸기 위해 busylock 한다.
 	// 받은 번호표의 순을 기다린다. (unlock에서 owner을 증가 시켜서)
 	while (lockval.tickets.next != lockval.tickets.owner) {
-<<<<<<< HEAD
-                // ARM10C 이벤트대기(irq,frq,부정확한 중단 또는 디버그 시작 요청 대기. 구현되지 않은 경우 NOP
+		// 이벤트대기 (irq, frq,부정확한 중단 또는 디버그 시작 요청 대기. 구현되지 않은 경우 NOP)
 		wfe();
-	        // arch_spin_unlock()의 dsb_sev();가 호출될때 깨어남
-=======
-		wfe(); // 이벤트대기 (irq, frq,부정확한 중단 또는 디버그 시작 요청 대기. 구현되지 않은 경우 NOP)
 		// arch_spin_unlock()의 dsb_sev()가 호출될때 깨어남
->>>>>>> a840f12a
+
 		lockval.tickets.owner = ACCESS_ONCE(lock->tickets.owner);
 		// local owner값 업데이트
 	}
