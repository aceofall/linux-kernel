/*
 *  arch/arm/include/asm/processor.h
 *
 *  Copyright (C) 1995-1999 Russell King
 *
 * This program is free software; you can redistribute it and/or modify
 * it under the terms of the GNU General Public License version 2 as
 * published by the Free Software Foundation.
 */

#ifndef __ASM_ARM_PROCESSOR_H
#define __ASM_ARM_PROCESSOR_H

/*
 * Default implementation of macro that returns current
 * instruction pointer ("program counter").
 */
#define current_text_addr() ({ __label__ _l; _l: &&_l;})

#ifdef __KERNEL__

#include <asm/hw_breakpoint.h>
#include <asm/ptrace.h>
#include <asm/types.h>
#include <asm/unified.h>

#ifdef __KERNEL__
#define STACK_TOP	((current->personality & ADDR_LIMIT_32BIT) ? \
			 TASK_SIZE : TASK_SIZE_26)
#define STACK_TOP_MAX	TASK_SIZE
#endif

struct debug_info {
#ifdef CONFIG_HAVE_HW_BREAKPOINT
	struct perf_event	*hbp[ARM_MAX_HBP_SLOTS];
#endif
};

struct thread_struct {
							/* fault info	  */
	unsigned long		address;
	unsigned long		trap_no;
	unsigned long		error_code;
							/* debugging	  */
	struct debug_info	debug;
};

#define INIT_THREAD  {	}

#ifdef CONFIG_MMU
#define nommu_start_thread(regs) do { } while (0)
#else
#define nommu_start_thread(regs) regs->ARM_r10 = current->mm->start_data
#endif

#define start_thread(regs,pc,sp)					\
({									\
	memset(regs->uregs, 0, sizeof(regs->uregs));			\
	if (current->personality & ADDR_LIMIT_32BIT)			\
		regs->ARM_cpsr = USR_MODE;				\
	else								\
		regs->ARM_cpsr = USR26_MODE;				\
	if (elf_hwcap & HWCAP_THUMB && pc & 1)				\
		regs->ARM_cpsr |= PSR_T_BIT;				\
	regs->ARM_cpsr |= PSR_ENDSTATE;					\
	regs->ARM_pc = pc & ~1;		/* pc */			\
	regs->ARM_sp = sp;		/* sp */			\
	nommu_start_thread(regs);					\
})

/* Forward declaration, a strange C thing */
struct task_struct;

/* Free all resources held by a thread. */
extern void release_thread(struct task_struct *);

unsigned long get_wchan(struct task_struct *p);

#if __LINUX_ARM_ARCH__ == 6 || defined(CONFIG_ARM_ERRATA_754327)
#define cpu_relax()			smp_mb()
#else
#define cpu_relax()			barrier()
#endif

#define task_pt_regs(p) \
	((struct pt_regs *)(THREAD_START_SP + task_stack_page(p)) - 1)

#define KSTK_EIP(tsk)	task_pt_regs(tsk)->ARM_pc
#define KSTK_ESP(tsk)	task_pt_regs(tsk)->ARM_sp

#ifdef CONFIG_SMP
#define __ALT_SMP_ASM(smp, up)						\
	"9998:	" smp "\n"						\
	"	.pushsection \".alt.smp.init\", \"a\"\n"		\
	"	.long	9998b\n"					\
	"	" up "\n"						\
	"	.popsection\n"
#else
#define __ALT_SMP_ASM(smp, up)	up
#endif

/*
 * Prefetching support - only ARMv5.
 */
#if __LINUX_ARM_ARCH__ >= 5 // __LINUX_ARM_ARCH__: 7

#define ARCH_HAS_PREFETCH
// ARM10C 20140329
// "pld\t%a0"의 %a0의 의미는?
// Arm Procedure Call Standard (APCS) Conventions
// Argument registers: %a0 - %a4 (aliased to %r0 - %r4)
// pld의 사용 이유?
// http://stackoverflow.com/questions/6414555/proper-use-of-the-arm-pld-instruction-arm11
//
// page: 0x20000의 해당하는 struct page의 주소
static inline void prefetch(const void *ptr)
{
	__asm__ __volatile__(
		"pld\t%a0"
<<<<<<< HEAD
		:: "p" (ptr));
=======
		:
		: "p" (ptr)
		: "cc");
	// cache table에 page 주소를 넣음
>>>>>>> d30ea7a8
}

#if __LINUX_ARM_ARCH__ >= 7 && defined(CONFIG_SMP)
#define ARCH_HAS_PREFETCHW
<<<<<<< HEAD
static inline void prefetchw(const void *ptr)
{
	__asm__ __volatile__(
		".arch_extension	mp\n"
		__ALT_SMP_ASM(
			WASM(pldw)		"\t%a0",
			WASM(pld)		"\t%a0"
		)
		:: "p" (ptr));
}
#endif
=======
// ARM10C 20140329
// page: 0x20000의 해당하는 struct page의 주소
#define prefetchw(ptr)	prefetch(ptr)

#define ARCH_HAS_SPINLOCK_PREFETCH
#define spin_lock_prefetch(x) do { } while (0)

>>>>>>> d30ea7a8
#endif

#define HAVE_ARCH_PICK_MMAP_LAYOUT

#endif

#endif /* __ASM_ARM_PROCESSOR_H */<|MERGE_RESOLUTION|>--- conflicted
+++ resolved
@@ -117,19 +117,14 @@
 {
 	__asm__ __volatile__(
 		"pld\t%a0"
-<<<<<<< HEAD
 		:: "p" (ptr));
-=======
-		:
-		: "p" (ptr)
-		: "cc");
 	// cache table에 page 주소를 넣음
->>>>>>> d30ea7a8
 }
 
 #if __LINUX_ARM_ARCH__ >= 7 && defined(CONFIG_SMP)
 #define ARCH_HAS_PREFETCHW
-<<<<<<< HEAD
+// ARM10C 20140329
+// page: 0x20000의 해당하는 struct page의 주소
 static inline void prefetchw(const void *ptr)
 {
 	__asm__ __volatile__(
@@ -141,15 +136,6 @@
 		:: "p" (ptr));
 }
 #endif
-=======
-// ARM10C 20140329
-// page: 0x20000의 해당하는 struct page의 주소
-#define prefetchw(ptr)	prefetch(ptr)
-
-#define ARCH_HAS_SPINLOCK_PREFETCH
-#define spin_lock_prefetch(x) do { } while (0)
-
->>>>>>> d30ea7a8
 #endif
 
 #define HAVE_ARCH_PICK_MMAP_LAYOUT
