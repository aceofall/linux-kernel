--- conflicted
+++ resolved
@@ -89,20 +89,14 @@
  * PMD_SHIFT determines the size of the area a second-level page table can map
  * PGDIR_SHIFT determines what a third-level page table entry can map
  */
-<<<<<<< HEAD
 // KID 20140327
-=======
 // ARM10C 20140419
->>>>>>> 7f3684bc
 #define PMD_SHIFT		21
 // ARM10C 20131102
 #define PGDIR_SHIFT		21
 
 // ARM10C 20131102
-<<<<<<< HEAD
-=======
 // ARM10C 20140419
->>>>>>> 7f3684bc
 // PMD_SHIFT: 21
 // PMD_SIZE: 0x200000
 #define PMD_SIZE		(1UL << PMD_SHIFT)
