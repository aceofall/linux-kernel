--- conflicted
+++ resolved
@@ -1,4 +1,4 @@
-/*
+﻿/*
  *  arch/arm/include/asm/smp.h
  *
  *  Copyright (C) 2004-2005 ARM Ltd.
@@ -84,13 +84,10 @@
 extern void arch_send_call_function_ipi_mask(const struct cpumask *mask);
 extern void arch_send_wakeup_ipi_mask(const struct cpumask *mask);
 
-<<<<<<< HEAD
 extern int register_ipi_completion(struct completion *completion, int cpu);
 
-=======
 // ARM10C 20130928
 // ARM10C 20140215
->>>>>>> 7f3684bc
 struct smp_operations {
 #ifdef CONFIG_SMP // CONFIG_SMP=y
 	/*
