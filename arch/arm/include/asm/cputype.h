--- conflicted
+++ resolved
@@ -94,16 +94,13 @@
 		__val;							\
 	})
 
-<<<<<<< HEAD
-// ARM10C 20130914
-// CPUID_EXT_ISAR0	"c2, 0"
-=======
 /*
  * The memory clobber prevents gcc 4.5 from reordering the mrc before
  * any is_smp() tests, which can cause undefined instruction aborts on
  * ARM1136 r0 due to the missing extended CP15 registers.
  */
->>>>>>> 5c68732e
+// ARM10C 20130914
+// CPUID_EXT_ISAR0	"c2, 0"
 #define read_cpuid_ext(ext_reg)						\
 	({								\
 		unsigned int __val;					\
