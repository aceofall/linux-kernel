#ifndef __ASM_ARM_CPUTYPE_H
#define __ASM_ARM_CPUTYPE_H

#include <linux/stringify.h>
#include <linux/kernel.h>

// KID 20140204
#define CPUID_ID	0
// KID 20140206
#define CPUID_CACHETYPE	1
#define CPUID_TCM	2
#define CPUID_TLBTYPE	3
#define CPUID_MPUIR	4
<<<<<<< HEAD
// KID 20140108
=======
// ARM10C 20140215
>>>>>>> 1460dc7e
#define CPUID_MPIDR	5

#ifdef CONFIG_CPU_V7M // CONFIG_CPU_V7M=n
#define CPUID_EXT_PFR0	0x40
#define CPUID_EXT_PFR1	0x44
#define CPUID_EXT_DFR0	0x48
#define CPUID_EXT_AFR0	0x4c
#define CPUID_EXT_MMFR0	0x50
#define CPUID_EXT_MMFR1	0x54
#define CPUID_EXT_MMFR2	0x58
#define CPUID_EXT_MMFR3	0x5c
#define CPUID_EXT_ISAR0	0x60
#define CPUID_EXT_ISAR1	0x64
#define CPUID_EXT_ISAR2	0x68
#define CPUID_EXT_ISAR3	0x6c
#define CPUID_EXT_ISAR4	0x70
#define CPUID_EXT_ISAR5	0x74
#else
#define CPUID_EXT_PFR0	"c1, 0"
#define CPUID_EXT_PFR1	"c1, 1"
#define CPUID_EXT_DFR0	"c1, 2"
#define CPUID_EXT_AFR0	"c1, 3"
#define CPUID_EXT_MMFR0	"c1, 4"
#define CPUID_EXT_MMFR1	"c1, 5"
#define CPUID_EXT_MMFR2	"c1, 6"
#define CPUID_EXT_MMFR3	"c1, 7"
// KID 20140206
#define CPUID_EXT_ISAR0	"c2, 0"
#define CPUID_EXT_ISAR1	"c2, 1"
#define CPUID_EXT_ISAR2	"c2, 2"
#define CPUID_EXT_ISAR3	"c2, 3"
#define CPUID_EXT_ISAR4	"c2, 4"
#define CPUID_EXT_ISAR5	"c2, 5"
#endif

#define MPIDR_SMP_BITMASK (0x3 << 30)
#define MPIDR_SMP_VALUE (0x2 << 30)

#define MPIDR_MT_BITMASK (0x1 << 24)

<<<<<<< HEAD
// KID 20140108
#define MPIDR_HWID_BITMASK 0xFFFFFF

// KID 20140108
// MPIDR_INVALID: 0xFF000000
#define MPIDR_INVALID (~MPIDR_HWID_BITMASK)

// KID 20140108
#define MPIDR_LEVEL_BITS 8

// KID 20140108
// MPIDR_LEVEL_BITS: 8
// MPIDR_LEVEL_MASK: 256 - 1 : 255
#define MPIDR_LEVEL_MASK ((1 << MPIDR_LEVEL_BITS) - 1)

// KID 20140108
// MPIDR_LEVEL_BITS: 8
// MPIDR_LEVEL_MASK: 0xFF
=======
// ARM10C 20140215
#define MPIDR_HWID_BITMASK 0xFFFFFF

// ARM10C 20140215
// MPIDR_INVALID: 0xFF000000
#define MPIDR_INVALID (~MPIDR_HWID_BITMASK)

// ARM10C 20140215
#define MPIDR_LEVEL_BITS 8
// ARM10C 20140215
// MPIDR_LEVEL_MASK: 0xFF
#define MPIDR_LEVEL_MASK ((1 << MPIDR_LEVEL_BITS) - 1)

// ARM10C 20140215
// MPIDR_LEVEL_BITS 8, MPIDR_LEVEL_MASK: 0xFF
// #define MPIDR_AFFINITY_LEVEL(0x3, 0)
//	((0x3 >> (8 * 0)) & 0xFF)
// MPIDR_AFFINITY_LEVEL(0x3, 0): 0x3
>>>>>>> 1460dc7e
#define MPIDR_AFFINITY_LEVEL(mpidr, level) \
	((mpidr >> (MPIDR_LEVEL_BITS * level)) & MPIDR_LEVEL_MASK)

#define ARM_CPU_IMP_ARM			0x41
#define ARM_CPU_IMP_INTEL		0x69

#define ARM_CPU_PART_ARM1136		0xB360
#define ARM_CPU_PART_ARM1156		0xB560
#define ARM_CPU_PART_ARM1176		0xB760
#define ARM_CPU_PART_ARM11MPCORE	0xB020
#define ARM_CPU_PART_CORTEX_A8		0xC080
// ARM10C 20140215
#define ARM_CPU_PART_CORTEX_A9		0xC090
#define ARM_CPU_PART_CORTEX_A5		0xC050
#define ARM_CPU_PART_CORTEX_A15		0xC0F0
#define ARM_CPU_PART_CORTEX_A7		0xC070

#define ARM_CPU_XSCALE_ARCH_MASK	0xe000
#define ARM_CPU_XSCALE_ARCH_V1		0x2000
#define ARM_CPU_XSCALE_ARCH_V2		0x4000
#define ARM_CPU_XSCALE_ARCH_V3		0x6000

extern unsigned int processor_id;

#ifdef CONFIG_CPU_CP15 // CONFIG_CPU_CP15=y
// ARM10C 20130824
// 인라인 어셈블리 링크 참조
// http://wiki.kldp.org/wiki.php/DocbookSgml/GCC_Inline_Assembly-KLDP
// "cc" 의 의미는? 아래 링크 참조
// http://rootfriend.tistory.com/371
#define read_cpuid(reg)							\
	({								\
		unsigned int __val;					\
		asm("mrc	p15, 0, %0, c0, c0, " __stringify(reg)	\
		    : "=r" (__val)					\
		    :							\
		    : "cc");						\
		__val;							\
	})

/*
 * The memory clobber prevents gcc 4.5 from reordering the mrc before
 * any is_smp() tests, which can cause undefined instruction aborts on
 * ARM1136 r0 due to the missing extended CP15 registers.
 */
// ARM10C 20130914
// CPUID_EXT_ISAR0	"c2, 0"
#define read_cpuid_ext(ext_reg)						\
	({								\
		unsigned int __val;					\
		asm("mrc	p15, 0, %0, c0, " ext_reg		\
		    : "=r" (__val)					\
		    :							\
		    : "memory");					\
		__val;							\
	})

#elif defined(CONFIG_CPU_V7M)

#include <asm/io.h>
#include <asm/v7m.h>

#define read_cpuid(reg)							\
	({								\
		WARN_ON_ONCE(1);					\
		0;							\
	})

static inline unsigned int __attribute_const__ read_cpuid_ext(unsigned offset)
{
	return readl(BASEADDR_V7M_SCB + offset);
}

#else /* ifdef CONFIG_CPU_CP15 / elif defined (CONFIG_CPU_V7M) */

/*
 * read_cpuid and read_cpuid_ext should only ever be called on machines that
 * have cp15 so warn on other usages.
 */
#define read_cpuid(reg)							\
	({								\
		WARN_ON_ONCE(1);					\
		0;							\
	})

#define read_cpuid_ext(reg) read_cpuid(reg)

#endif /* ifdef CONFIG_CPU_CP15 / else */

// ARM10C 20130914
// CONFIG_CPU_CP15 = y
#ifdef CONFIG_CPU_CP15
/*
 * The CPU ID never changes at run time, so we might as well tell the
 * compiler that it's constant.  Use this function to read the CPU ID
 * rather than directly reading processor_id or read_cpuid() directly.
 */
// ARM10C 20130914 this
<<<<<<< HEAD
// KID 20140204
static inline unsigned int __attribute_const__ read_cpuid_id(void)
{
	// CPUID_ID: 0
	// read_cpuid(CPUID_ID): A.R.M: B4.1.105 MIDR, Main ID Register, VMSA
=======
// ARM10C 20140215
static inline unsigned int __attribute_const__ read_cpuid_id(void)
{
        // CPUID_ID: 0
>>>>>>> 1460dc7e
	return read_cpuid(CPUID_ID);
        // read_cpuid(0): 0x413FC0F3
}

#elif defined(CONFIG_CPU_V7M)

static inline unsigned int __attribute_const__ read_cpuid_id(void)
{
	return readl(BASEADDR_V7M_SCB + V7M_SCB_CPUID);
}

#else /* ifdef CONFIG_CPU_CP15 / elif defined(CONFIG_CPU_V7M) */

static inline unsigned int __attribute_const__ read_cpuid_id(void)
{
	return processor_id;
}

#endif /* ifdef CONFIG_CPU_CP15 / else */

static inline unsigned int __attribute_const__ read_cpuid_implementor(void)
{
	return (read_cpuid_id() & 0xFF000000) >> 24;
}

// ARM10C 20140215
static inline unsigned int __attribute_const__ read_cpuid_part_number(void)
{
        // read_cpuid_id(): 0x413FC0F3
	return read_cpuid_id() & 0xFFF0;
        // return 0x0000C0F0
}

static inline unsigned int __attribute_const__ xscale_cpu_arch_version(void)
{
	return read_cpuid_part_number() & ARM_CPU_XSCALE_ARCH_MASK;
}

// ARM10C 20130914
// KID 20140206
static inline unsigned int __attribute_const__ read_cpuid_cachetype(void)
{
	// CPUID_CACHETYPE: 1
	return read_cpuid(CPUID_CACHETYPE);
}

static inline unsigned int __attribute_const__ read_cpuid_tcmstatus(void)
{
	return read_cpuid(CPUID_TCM);
}

// ARM10C 20130824
// __attribute_const__ 정보 아래링크 참조 
// http://infocenter.arm.com/help/index.jsp?topic=/com.arm.doc.dui0348bk/Cacgigch.html
// ARM10C 20140215
// A.R.M: B4.1.106 MPIDR, Multiprocessor Affinity Register, VMSA
static inline unsigned int __attribute_const__ read_cpuid_mpidr(void)
{
	return read_cpuid(CPUID_MPIDR);
}

/*
 * Intel's XScale3 core supports some v6 features (supersections, L2)
 * but advertises itself as v5 as it does not support the v6 ISA.  For
 * this reason, we need a way to explicitly test for this type of CPU.
 */
#ifndef CONFIG_CPU_XSC3
#define cpu_is_xsc3()	0
#else
static inline int cpu_is_xsc3(void)
{
	unsigned int id;
	id = read_cpuid_id() & 0xffffe000;
	/* It covers both Intel ID and Marvell ID */
	if ((id == 0x69056000) || (id == 0x56056000))
		return 1;

	return 0;
}
#endif

#if !defined(CONFIG_CPU_XSCALE) && !defined(CONFIG_CPU_XSC3)
#define	cpu_is_xscale()	0
#else
#define	cpu_is_xscale()	1
#endif

#endif<|MERGE_RESOLUTION|>--- conflicted
+++ resolved
@@ -11,11 +11,8 @@
 #define CPUID_TCM	2
 #define CPUID_TLBTYPE	3
 #define CPUID_MPUIR	4
-<<<<<<< HEAD
-// KID 20140108
-=======
-// ARM10C 20140215
->>>>>>> 1460dc7e
+// KID 20140108
+// ARM10C 20140215
 #define CPUID_MPIDR	5
 
 #ifdef CONFIG_CPU_V7M // CONFIG_CPU_V7M=n
@@ -56,45 +53,34 @@
 
 #define MPIDR_MT_BITMASK (0x1 << 24)
 
-<<<<<<< HEAD
-// KID 20140108
+// KID 20140108
+// ARM10C 20140215
 #define MPIDR_HWID_BITMASK 0xFFFFFF
 
 // KID 20140108
+// ARM10C 20140215
 // MPIDR_INVALID: 0xFF000000
 #define MPIDR_INVALID (~MPIDR_HWID_BITMASK)
 
 // KID 20140108
+// ARM10C 20140215
 #define MPIDR_LEVEL_BITS 8
 
 // KID 20140108
 // MPIDR_LEVEL_BITS: 8
 // MPIDR_LEVEL_MASK: 256 - 1 : 255
+// ARM10C 20140215
+// MPIDR_LEVEL_MASK: 0xFF
 #define MPIDR_LEVEL_MASK ((1 << MPIDR_LEVEL_BITS) - 1)
 
 // KID 20140108
 // MPIDR_LEVEL_BITS: 8
 // MPIDR_LEVEL_MASK: 0xFF
-=======
-// ARM10C 20140215
-#define MPIDR_HWID_BITMASK 0xFFFFFF
-
-// ARM10C 20140215
-// MPIDR_INVALID: 0xFF000000
-#define MPIDR_INVALID (~MPIDR_HWID_BITMASK)
-
-// ARM10C 20140215
-#define MPIDR_LEVEL_BITS 8
-// ARM10C 20140215
-// MPIDR_LEVEL_MASK: 0xFF
-#define MPIDR_LEVEL_MASK ((1 << MPIDR_LEVEL_BITS) - 1)
-
 // ARM10C 20140215
 // MPIDR_LEVEL_BITS 8, MPIDR_LEVEL_MASK: 0xFF
 // #define MPIDR_AFFINITY_LEVEL(0x3, 0)
 //	((0x3 >> (8 * 0)) & 0xFF)
 // MPIDR_AFFINITY_LEVEL(0x3, 0): 0x3
->>>>>>> 1460dc7e
 #define MPIDR_AFFINITY_LEVEL(mpidr, level) \
 	((mpidr >> (MPIDR_LEVEL_BITS * level)) & MPIDR_LEVEL_MASK)
 
@@ -193,18 +179,13 @@
  * rather than directly reading processor_id or read_cpuid() directly.
  */
 // ARM10C 20130914 this
-<<<<<<< HEAD
 // KID 20140204
+// ARM10C 20140215
 static inline unsigned int __attribute_const__ read_cpuid_id(void)
 {
 	// CPUID_ID: 0
 	// read_cpuid(CPUID_ID): A.R.M: B4.1.105 MIDR, Main ID Register, VMSA
-=======
-// ARM10C 20140215
-static inline unsigned int __attribute_const__ read_cpuid_id(void)
-{
         // CPUID_ID: 0
->>>>>>> 1460dc7e
 	return read_cpuid(CPUID_ID);
         // read_cpuid(0): 0x413FC0F3
 }
