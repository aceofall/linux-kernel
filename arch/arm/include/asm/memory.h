/*
 *  arch/arm/include/asm/memory.h
 *
 *  Copyright (C) 2000-2002 Russell King
 *  modification for nommu, Hyok S. Choi, 2004
 *
 * This program is free software; you can redistribute it and/or modify
 * it under the terms of the GNU General Public License version 2 as
 * published by the Free Software Foundation.
 *
 *  Note: this file should not be included by non-asm/.h files
 */
#ifndef __ASM_ARM_MEMORY_H
#define __ASM_ARM_MEMORY_H

#include <linux/compiler.h>
#include <linux/const.h>
#include <linux/types.h>
#include <linux/sizes.h>

#include <asm/cache.h>

#ifdef CONFIG_NEED_MACH_MEMORY_H
#include <mach/memory.h>
#endif

/*
 * Allow for constants defined here to be used from assembly code
 * by prepending the UL suffix only with actual C code compilation.
 */
/*
// ARM10C 20140419
// UL(x) : xUL
*/
#define UL(x) _AC(x, UL)

<<<<<<< HEAD
/* PAGE_OFFSET - the virtual address of the start of the kernel image */
#define PAGE_OFFSET		UL(CONFIG_PAGE_OFFSET)

#ifdef CONFIG_MMU
=======
/*
// KID 20140212
*/
#ifdef CONFIG_MMU // CONFIG_MMU=y
>>>>>>> d30ea7a8

/*
 * TASK_SIZE - the maximum size of a user space task.
 * TASK_UNMAPPED_BASE - the lower boundary of the mmap VM area
 */
<<<<<<< HEAD
=======
/*
// KID 20140327
// PAGE_OFFSET: 0xC0000000
*/
#define PAGE_OFFSET		UL(CONFIG_PAGE_OFFSET)
/*
// ARM10C 20131102
// ARM10C 20140419
// TASK_SIZE: 0xBF000000
*/
>>>>>>> d30ea7a8
#define TASK_SIZE		(UL(CONFIG_PAGE_OFFSET) - UL(SZ_16M))
#define TASK_UNMAPPED_BASE	ALIGN(TASK_SIZE / 3, SZ_16M)

/*
 * The maximum size of a 26-bit user space task.
 */
#define TASK_SIZE_26		(UL(1) << 26)

/*
 * The module space lives between the addresses given by TASK_SIZE
 * and PAGE_OFFSET - it must be within 32MB of the kernel text.
 */
#ifndef CONFIG_THUMB2_KERNEL // CONFIG_THUMB2_KERNEL=n
/*
// ARM10C 20131102
// KID 20140327
// ARM10C 20140419
// PAGE_OFFSET: 0xC0000000, SZ_16M: 0x01000000
// MODULES_VADDR: 0xBF000000: 0xC0000000 - 0x01000000
*/
#define MODULES_VADDR		(PAGE_OFFSET - SZ_16M)
#else
/* smaller range for Thumb-2 symbols relocation (2^24)*/
#define MODULES_VADDR		(PAGE_OFFSET - SZ_8M)
#endif

#if TASK_SIZE > MODULES_VADDR
#error Top of user space clashes with start of module space
#endif

/*
 * The highmem pkmap virtual space shares the end of the module area.
 */
#ifdef CONFIG_HIGHMEM // CONFIG_HIGHMEM=y
/*
// ARM10C 20140419
// PAGE_OFFSET: 0xC0000000, PMD_SIZE: 0x200000
// MODULES_END: 0xBFE00000
*/
#define MODULES_END		(PAGE_OFFSET - PMD_SIZE)
#else
#define MODULES_END		(PAGE_OFFSET)
#endif

/*
 * The XIP kernel gets mapped at the bottom of the module vm area.
 * Since we use sections to map it, this macro replaces the physical address
 * with its virtual address while keeping offset from the base section.
 */
#define XIP_VIRT_ADDR(physaddr)  (MODULES_VADDR + ((physaddr) & 0x000fffff))

/*
 * Allow 16MB-aligned ioremap pages
 */
#define IOREMAP_MAX_ORDER	24

#define CONSISTENT_END		(0xffe00000UL)

#else /* CONFIG_MMU */

/*
 * The limitation of user task size can grow up to the end of free ram region.
 * It is difficult to define and perhaps will never meet the original meaning
 * of this define that was meant to.
 * Fortunately, there is no reference for this in noMMU mode, for now.
 */
#ifndef TASK_SIZE
#define TASK_SIZE		(CONFIG_DRAM_SIZE)
#endif

#ifndef TASK_UNMAPPED_BASE
#define TASK_UNMAPPED_BASE	UL(0x00000000)
#endif

#ifndef END_MEM
#define END_MEM     		(UL(CONFIG_DRAM_BASE) + CONFIG_DRAM_SIZE)
#endif

/*
 * The module can be at any place in ram in nommu mode.
 */
#define MODULES_END		(END_MEM)
#define MODULES_VADDR		PAGE_OFFSET

#define XIP_VIRT_ADDR(physaddr)  (physaddr)

#endif /* !CONFIG_MMU */

/*
 * We fix the TCM memories max 32 KiB ITCM resp DTCM at these
 * locations
 */
#ifdef CONFIG_HAVE_TCM
#define ITCM_OFFSET	UL(0xfffe0000)
#define DTCM_OFFSET	UL(0xfffe8000)
#endif

/*
 * Convert a physical address to a Page Frame Number and back
 */
/*
// ARM10C 20131019
// ARM10C 20131102
// KID 20140418
// PAGE_SHIFT: 12
*/
#define	__phys_to_pfn(paddr)	((unsigned long)((paddr) >> PAGE_SHIFT))
/*
// ARM10C 20131109
// ARM10C 20131123
// ARM10C 20131207
*/
#define	__pfn_to_phys(pfn)	((phys_addr_t)(pfn) << PAGE_SHIFT)

/*
 * Convert a page to/from a physical address
 */
#define page_to_phys(page)	(__pfn_to_phys(page_to_pfn(page)))
#define phys_to_page(phys)	(pfn_to_page(__phys_to_pfn(phys)))

/*
 * Minimum guaranted alignment in pgd_alloc().  The page table pointers passed
 * around in head.S and proc-*.S are shifted by this amount, in order to
 * leave spare high bits for systems with physical address extension.  This
 * does not fully accomodate the 40-bit addressing capability of ARM LPAE, but
 * gives us about 38-bits or so.
 */
#ifdef CONFIG_ARM_LPAE
#define ARCH_PGD_SHIFT		L1_CACHE_SHIFT
#else
#define ARCH_PGD_SHIFT		0
#endif
#define ARCH_PGD_MASK		((1 << ARCH_PGD_SHIFT) - 1)

/*
 * PLAT_PHYS_OFFSET is the offset (from zero) of the start of physical
 * memory.  This is used for XIP and NoMMU kernels, or by kernels which
 * have their own mach/memory.h.  Assembly code must always use
 * PLAT_PHYS_OFFSET and not PHYS_OFFSET.
 */
#ifndef PLAT_PHYS_OFFSET
#define PLAT_PHYS_OFFSET	UL(CONFIG_PHYS_OFFSET)
#endif

#ifndef __ASSEMBLY__

/*
 * Physical vs virtual RAM address space conversion.  These are
 * private definitions which should NOT be used outside memory.h
 * files.  Use virt_to_phys/phys_to_virt/__pa/__va instead.
 */
#ifndef __virt_to_phys
#ifdef CONFIG_ARM_PATCH_PHYS_VIRT // CONFIG_ARM_PATCH_PHYS_VIRT=y

/*
 * Constants used to force the right instruction encodings and shifts
 * so that all we need to do is modify the 8-bit constant field.
 */
#define __PV_BITS_31_24	0x81000000
#define __PV_BITS_7_0	0x81

extern u64 __pv_phys_offset;
extern u64 __pv_offset;
extern void fixup_pv_table(const void *, unsigned long);
extern const void *__pv_table_begin, *__pv_table_end;

<<<<<<< HEAD
=======
// KID 20140212
extern unsigned long __pv_phys_offset;
// KID 20140212
>>>>>>> d30ea7a8
#define PHYS_OFFSET __pv_phys_offset

/*
// FIXME: pushsection 의 사용 방법? 
// #define __pv_stub(x,t,"sub",__PV_BITS_31_24)			\
//	   __asm__("@ __pv_stub\n"				\
//	   "1:	"sub"	t, x, __PV_BITS_31_24\n"		\
//	   "	.pushsection .pv_table,\"a\"\n"		\
//	   "	.long	1b\n"				\
//	   "	.popsection\n"				\
*/

#define __pv_stub(from,to,instr,type)			\
	__asm__("@ __pv_stub\n"				\
	"1:	" instr "	%0, %1, %2\n"		\
	"	.pushsection .pv_table,\"a\"\n"		\
	"	.long	1b\n"				\
	"	.popsection\n"				\
	: "=r" (to)					\
	: "r" (from), "I" (type))

#define __pv_stub_mov_hi(t)				\
	__asm__ volatile("@ __pv_stub_mov\n"		\
	"1:	mov	%R0, %1\n"			\
	"	.pushsection .pv_table,\"a\"\n"		\
	"	.long	1b\n"				\
	"	.popsection\n"				\
	: "=r" (t)					\
	: "I" (__PV_BITS_7_0))

#define __pv_add_carry_stub(x, y)			\
	__asm__ volatile("@ __pv_add_carry_stub\n"	\
	"1:	adds	%Q0, %1, %2\n"			\
	"	adc	%R0, %R0, #0\n"			\
	"	.pushsection .pv_table,\"a\"\n"		\
	"	.long	1b\n"				\
	"	.popsection\n"				\
	: "+r" (y)					\
	: "r" (x), "I" (__PV_BITS_31_24)		\
	: "cc")

static inline phys_addr_t __virt_to_phys(unsigned long x)
{
	phys_addr_t t;

	if (sizeof(phys_addr_t) == 4) {
		__pv_stub(x, t, "add", __PV_BITS_31_24);
	} else {
		__pv_stub_mov_hi(t);
		__pv_add_carry_stub(x, t);
	}
	return t;
}

<<<<<<< HEAD
static inline unsigned long __phys_to_virt(phys_addr_t x)
=======
// ARM10C 20130928
static inline unsigned long __phys_to_virt(unsigned long x)
>>>>>>> d30ea7a8
{
	unsigned long t;

	/*
	 * 'unsigned long' cast discard upper word when
	 * phys_addr_t is 64 bit, and makes sure that inline
	 * assembler expression receives 32 bit argument
	 * in place where 'r' 32 bit operand is expected.
	 */
	__pv_stub((unsigned long) x, t, "sub", __PV_BITS_31_24);
	return t;
}

#else
<<<<<<< HEAD

#define PHYS_OFFSET	PLAT_PHYS_OFFSET

static inline phys_addr_t __virt_to_phys(unsigned long x)
{
	return (phys_addr_t)x - PAGE_OFFSET + PHYS_OFFSET;
}

static inline unsigned long __phys_to_virt(phys_addr_t x)
{
	return x - PHYS_OFFSET + PAGE_OFFSET;
}

=======
// ARM10C 20140222
// our config do not use this macro.
// this comments are just to understand address conversion calculation.
//
// PAGE_OFFSET: 0xC0000000, PHYS_OFFSET: 0x20000000
// (x) - PAGE_OFFSET + PHYS_OFFSET: (x) + 0x60000000
#define __virt_to_phys(x)	((x) - PAGE_OFFSET + PHYS_OFFSET)
// ARM10C 20140222
// PAGE_OFFSET: 0xC0000000, PHYS_OFFSET: 0x20000000
// (x) - PHYS_OFFSET + PAGE_OFFSET: (x) + 0xA0000000
#define __phys_to_virt(x)	((x) - PHYS_OFFSET + PAGE_OFFSET)
#endif
#endif
#endif /* __ASSEMBLY__ */

#ifndef PHYS_OFFSET
#ifdef PLAT_PHYS_OFFSET
/*
// KID 20140212
// PHYS_OFFSET이 exynos5420용으로 kernel config에 제대로 들어가있지 않은 것으로 보임
// 현재 : PLAT_PHYS_OFFSET: 0x40000000 - exynos4 default 값임
*/
#define PHYS_OFFSET	PLAT_PHYS_OFFSET
#else
// KID 20140212
// 예상: PLAT_PHYS_OFFSET: 0x20000000 값이 CONFIG_PHYS_OFFSET 로 들어와야 할 것으로 보임
#define PHYS_OFFSET	UL(CONFIG_PHYS_OFFSET)
>>>>>>> d30ea7a8
#endif
#endif

/*
 * PFNs are used to describe any physical page; this means
 * PFN 0 == physical address 0.
 *
 * This is the PFN of the first RAM page in the kernel
 * direct-mapped view.  We assume this is the first page
 * of RAM in the mem_map as well.
 */
/*
// ARM10C 20140329
// ARM10C 20140419
// PHYS_OFFSET: 0x20000000, PAGE_SHIFT: 12
// PHYS_PFN_OFFSET: 0x20000
*/
#define PHYS_PFN_OFFSET	((unsigned long)(PHYS_OFFSET >> PAGE_SHIFT))

/*
 * These are *only* valid on the kernel direct mapped RAM memory.
 * Note: Drivers should NOT use these.  They are the wrong
 * translation for translating DMA addresses.  Use the driver
 * DMA support - see dma-mapping.h.
 */
static inline phys_addr_t virt_to_phys(const volatile void *x)
{
	return __virt_to_phys((unsigned long)(x));
}

// ARM10C 20130928
static inline void *phys_to_virt(phys_addr_t x)
{
	return (void *)__phys_to_virt(x);
}

/*
 * Drivers should NOT use these either.
 */
/*
// ARM10C 20131019
// KID 20140306
*/
#define __pa(x)			__virt_to_phys((unsigned long)(x))
<<<<<<< HEAD
#define __va(x)			((void *)__phys_to_virt((phys_addr_t)(x)))
=======
/*
// ARM10C 20131109
*/
#define __va(x)			((void *)__phys_to_virt((unsigned long)(x)))
>>>>>>> d30ea7a8
#define pfn_to_kaddr(pfn)	__va((pfn) << PAGE_SHIFT)

extern phys_addr_t (*arch_virt_to_idmap)(unsigned long x);

/*
 * These are for systems that have a hardware interconnect supported alias of
 * physical memory for idmap purposes.  Most cases should leave these
 * untouched.
 */
static inline phys_addr_t __virt_to_idmap(unsigned long x)
{
	if (arch_virt_to_idmap)
		return arch_virt_to_idmap(x);
	else
		return __virt_to_phys(x);
}

#define virt_to_idmap(x)	__virt_to_idmap((unsigned long)(x))

/*
 * Virtual <-> DMA view memory address translations
 * Again, these are *only* valid on the kernel direct mapped RAM
 * memory.  Use of these is *deprecated* (and that doesn't mean
 * use the __ prefixed forms instead.)  See dma-mapping.h.
 */
#ifndef __virt_to_bus
#define __virt_to_bus	__virt_to_phys
#define __bus_to_virt	__phys_to_virt
#define __pfn_to_bus(x)	__pfn_to_phys(x)
#define __bus_to_pfn(x)	__phys_to_pfn(x)
#endif

#ifdef CONFIG_VIRT_TO_BUS
static inline __deprecated unsigned long virt_to_bus(void *x)
{
	return __virt_to_bus((unsigned long)x);
}

static inline __deprecated void *bus_to_virt(unsigned long x)
{
	return (void *)__bus_to_virt(x);
}
#endif

/*
 * Conversion between a struct page and a physical address.
 *
 *  page_to_pfn(page)	convert a struct page * to a PFN number
 *  pfn_to_page(pfn)	convert a _valid_ PFN number to struct page *
 *
 *  virt_to_page(k)	convert a _valid_ virtual address to struct page *
 *  virt_addr_valid(k)	indicates whether a virtual address is valid
 */
#define ARCH_PFN_OFFSET		PHYS_PFN_OFFSET

/*
// ARM10C 20140125
// PAGE_SHIFT: 12
*/
#define virt_to_page(kaddr)	pfn_to_page(__pa(kaddr) >> PAGE_SHIFT)
#define virt_addr_valid(kaddr)	(((unsigned long)(kaddr) >= PAGE_OFFSET && (unsigned long)(kaddr) < (unsigned long)high_memory) \
					&& pfn_valid(__pa(kaddr) >> PAGE_SHIFT) )

#endif

#include <asm-generic/memory_model.h>

#endif<|MERGE_RESOLUTION|>--- conflicted
+++ resolved
@@ -34,35 +34,27 @@
 */
 #define UL(x) _AC(x, UL)
 
-<<<<<<< HEAD
 /* PAGE_OFFSET - the virtual address of the start of the kernel image */
+/*
+// KID 20140327
+// PAGE_OFFSET: 0xC0000000
+*/
 #define PAGE_OFFSET		UL(CONFIG_PAGE_OFFSET)
 
-#ifdef CONFIG_MMU
-=======
 /*
 // KID 20140212
 */
 #ifdef CONFIG_MMU // CONFIG_MMU=y
->>>>>>> d30ea7a8
 
 /*
  * TASK_SIZE - the maximum size of a user space task.
  * TASK_UNMAPPED_BASE - the lower boundary of the mmap VM area
  */
-<<<<<<< HEAD
-=======
-/*
-// KID 20140327
-// PAGE_OFFSET: 0xC0000000
-*/
-#define PAGE_OFFSET		UL(CONFIG_PAGE_OFFSET)
 /*
 // ARM10C 20131102
 // ARM10C 20140419
 // TASK_SIZE: 0xBF000000
 */
->>>>>>> d30ea7a8
 #define TASK_SIZE		(UL(CONFIG_PAGE_OFFSET) - UL(SZ_16M))
 #define TASK_UNMAPPED_BASE	ALIGN(TASK_SIZE / 3, SZ_16M)
 
@@ -204,6 +196,8 @@
  * PLAT_PHYS_OFFSET and not PHYS_OFFSET.
  */
 #ifndef PLAT_PHYS_OFFSET
+// KID 20140212
+// 예상: PLAT_PHYS_OFFSET: 0x20000000 값이 CONFIG_PHYS_OFFSET 로 들어와야 할 것으로 보임
 #define PLAT_PHYS_OFFSET	UL(CONFIG_PHYS_OFFSET)
 #endif
 
@@ -224,17 +218,13 @@
 #define __PV_BITS_31_24	0x81000000
 #define __PV_BITS_7_0	0x81
 
+// KID 20140212
 extern u64 __pv_phys_offset;
 extern u64 __pv_offset;
 extern void fixup_pv_table(const void *, unsigned long);
 extern const void *__pv_table_begin, *__pv_table_end;
 
-<<<<<<< HEAD
-=======
 // KID 20140212
-extern unsigned long __pv_phys_offset;
-// KID 20140212
->>>>>>> d30ea7a8
 #define PHYS_OFFSET __pv_phys_offset
 
 /*
@@ -289,12 +279,8 @@
 	return t;
 }
 
-<<<<<<< HEAD
+// ARM10C 20130928
 static inline unsigned long __phys_to_virt(phys_addr_t x)
-=======
-// ARM10C 20130928
-static inline unsigned long __phys_to_virt(unsigned long x)
->>>>>>> d30ea7a8
 {
 	unsigned long t;
 
@@ -309,49 +295,33 @@
 }
 
 #else
-<<<<<<< HEAD
-
+
+/*
+// KID 20140212
+// PHYS_OFFSET이 exynos5420용으로 kernel config에 제대로 들어가있지 않은 것으로 보임
+// 현재 : PLAT_PHYS_OFFSET: 0x40000000 - exynos4 default 값임
+*/
 #define PHYS_OFFSET	PLAT_PHYS_OFFSET
 
-static inline phys_addr_t __virt_to_phys(unsigned long x)
-{
-	return (phys_addr_t)x - PAGE_OFFSET + PHYS_OFFSET;
-}
-
-static inline unsigned long __phys_to_virt(phys_addr_t x)
-{
-	return x - PHYS_OFFSET + PAGE_OFFSET;
-}
-
-=======
 // ARM10C 20140222
 // our config do not use this macro.
 // this comments are just to understand address conversion calculation.
 //
 // PAGE_OFFSET: 0xC0000000, PHYS_OFFSET: 0x20000000
 // (x) - PAGE_OFFSET + PHYS_OFFSET: (x) + 0x60000000
-#define __virt_to_phys(x)	((x) - PAGE_OFFSET + PHYS_OFFSET)
+static inline phys_addr_t __virt_to_phys(unsigned long x)
+{
+	return (phys_addr_t)x - PAGE_OFFSET + PHYS_OFFSET;
+}
+
 // ARM10C 20140222
 // PAGE_OFFSET: 0xC0000000, PHYS_OFFSET: 0x20000000
 // (x) - PHYS_OFFSET + PAGE_OFFSET: (x) + 0xA0000000
-#define __phys_to_virt(x)	((x) - PHYS_OFFSET + PAGE_OFFSET)
-#endif
-#endif
-#endif /* __ASSEMBLY__ */
-
-#ifndef PHYS_OFFSET
-#ifdef PLAT_PHYS_OFFSET
-/*
-// KID 20140212
-// PHYS_OFFSET이 exynos5420용으로 kernel config에 제대로 들어가있지 않은 것으로 보임
-// 현재 : PLAT_PHYS_OFFSET: 0x40000000 - exynos4 default 값임
-*/
-#define PHYS_OFFSET	PLAT_PHYS_OFFSET
-#else
-// KID 20140212
-// 예상: PLAT_PHYS_OFFSET: 0x20000000 값이 CONFIG_PHYS_OFFSET 로 들어와야 할 것으로 보임
-#define PHYS_OFFSET	UL(CONFIG_PHYS_OFFSET)
->>>>>>> d30ea7a8
+static inline unsigned long __phys_to_virt(phys_addr_t x)
+{
+	return x - PHYS_OFFSET + PAGE_OFFSET;
+}
+
 #endif
 #endif
 
@@ -396,14 +366,10 @@
 // KID 20140306
 */
 #define __pa(x)			__virt_to_phys((unsigned long)(x))
-<<<<<<< HEAD
+/*
+// ARM10C 20131109
+*/
 #define __va(x)			((void *)__phys_to_virt((phys_addr_t)(x)))
-=======
-/*
-// ARM10C 20131109
-*/
-#define __va(x)			((void *)__phys_to_virt((unsigned long)(x)))
->>>>>>> d30ea7a8
 #define pfn_to_kaddr(pfn)	__va((pfn) << PAGE_SHIFT)
 
 extern phys_addr_t (*arch_virt_to_idmap)(unsigned long x);
