--- conflicted
+++ resolved
@@ -34,31 +34,23 @@
 */
 #define UL(x) _AC(x, UL)
 
-<<<<<<< HEAD
 /* PAGE_OFFSET - the virtual address of the start of the kernel image */
+/*
+// PAGE_OFFSET: 0xC0000000
+*/
 #define PAGE_OFFSET		UL(CONFIG_PAGE_OFFSET)
 
-#ifdef CONFIG_MMU
-=======
 #ifdef CONFIG_MMU // CONFIG_MMU=y
->>>>>>> 7f3684bc
 
 /*
  * TASK_SIZE - the maximum size of a user space task.
  * TASK_UNMAPPED_BASE - the lower boundary of the mmap VM area
  */
-<<<<<<< HEAD
-=======
-/*
-// PAGE_OFFSET: 0xC0000000
-*/
-#define PAGE_OFFSET		UL(CONFIG_PAGE_OFFSET)
 /*
 // ARM10C 20131102
 // ARM10C 20140419
 // TASK_SIZE: 0xBF000000
 */
->>>>>>> 7f3684bc
 #define TASK_SIZE		(UL(CONFIG_PAGE_OFFSET) - UL(SZ_16M))
 #define TASK_UNMAPPED_BASE	ALIGN(TASK_SIZE / 3, SZ_16M)
 
@@ -275,12 +267,8 @@
 	return t;
 }
 
-<<<<<<< HEAD
+// ARM10C 20130928
 static inline unsigned long __phys_to_virt(phys_addr_t x)
-=======
-// ARM10C 20130928
-static inline unsigned long __phys_to_virt(unsigned long x)
->>>>>>> 7f3684bc
 {
 	unsigned long t;
 
@@ -295,31 +283,26 @@
 }
 
 #else
-<<<<<<< HEAD
-=======
+
+// ARM10C 20140222
+// PLAT_PHYS_OFFSET: 0x20000000
+// PHYS_OFFSET: 0x20000000
+#define PHYS_OFFSET	PLAT_PHYS_OFFSET
+
 // ARM10C 20140222
 // our config do not use this macro.
 // this comments are just to understand address conversion calculation.
 //
 // PAGE_OFFSET: 0xC0000000, PHYS_OFFSET: 0x20000000
 // (x) - PAGE_OFFSET + PHYS_OFFSET: (x) + 0x60000000
-#define __virt_to_phys(x)	((x) - PAGE_OFFSET + PHYS_OFFSET)
+static inline phys_addr_t __virt_to_phys(unsigned long x)
+{
+	return (phys_addr_t)x - PAGE_OFFSET + PHYS_OFFSET;
+}
+
 // ARM10C 20140222
 // PAGE_OFFSET: 0xC0000000, PHYS_OFFSET: 0x20000000
 // (x) - PHYS_OFFSET + PAGE_OFFSET: (x) + 0xA0000000
-#define __phys_to_virt(x)	((x) - PHYS_OFFSET + PAGE_OFFSET)
-#endif
-#endif
-#endif /* __ASSEMBLY__ */
->>>>>>> 7f3684bc
-
-#define PHYS_OFFSET	PLAT_PHYS_OFFSET
-
-static inline phys_addr_t __virt_to_phys(unsigned long x)
-{
-	return (phys_addr_t)x - PAGE_OFFSET + PHYS_OFFSET;
-}
-
 static inline unsigned long __phys_to_virt(phys_addr_t x)
 {
 	return x - PHYS_OFFSET + PAGE_OFFSET;
@@ -368,14 +351,10 @@
 // ARM10C 20131019
 */
 #define __pa(x)			__virt_to_phys((unsigned long)(x))
-<<<<<<< HEAD
+/*
+// ARM10C 20131109
+*/
 #define __va(x)			((void *)__phys_to_virt((phys_addr_t)(x)))
-=======
-/*
-// ARM10C 20131109
-*/
-#define __va(x)			((void *)__phys_to_virt((unsigned long)(x)))
->>>>>>> 7f3684bc
 #define pfn_to_kaddr(pfn)	__va((pfn) << PAGE_SHIFT)
 
 extern phys_addr_t (*arch_virt_to_idmap)(unsigned long x);
