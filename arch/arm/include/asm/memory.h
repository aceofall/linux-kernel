--- conflicted
+++ resolved
@@ -69,12 +69,9 @@
 #ifndef CONFIG_THUMB2_KERNEL // CONFIG_THUMB2_KERNEL=n
 /*
 // ARM10C 20131102
-<<<<<<< HEAD
 // KID 20140327
+// ARM10C 20140419
 // PAGE_OFFSET: 0xC0000000, SZ_16M: 0x01000000
-=======
-// ARM10C 20140419
->>>>>>> 7f3684bc
 // MODULES_VADDR: 0xBF000000: 0xC0000000 - 0x01000000
 */
 #define MODULES_VADDR		(PAGE_OFFSET - SZ_16M)
