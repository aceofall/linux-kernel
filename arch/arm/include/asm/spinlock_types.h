--- conflicted
+++ resolved
@@ -26,11 +26,8 @@
         };
 } arch_spinlock_t;
 
-<<<<<<< HEAD
 // KID 20140114
-=======
 // ARM10C 20140315
->>>>>>> a840f12a
 #define __ARCH_SPIN_LOCK_UNLOCKED	{ { 0 } }
 
 typedef struct {
