#ifndef __ASM_BARRIER_H
#define __ASM_BARRIER_H

#ifndef __ASSEMBLY__
#include <asm/outercache.h>

#define nop() __asm__ __volatile__("mov\tr0,r0\t@ nop\n\t");

#if __LINUX_ARM_ARCH__ >= 7 ||		\
	(__LINUX_ARM_ARCH__ == 6 && defined(CONFIG_CPU_32v6K))
#define sev()	__asm__ __volatile__ ("sev" : : : "memory")
// KID 20140115
#define wfe()	__asm__ __volatile__ ("wfe" : : : "memory")
#define wfi()	__asm__ __volatile__ ("wfi" : : : "memory")
#endif

<<<<<<< HEAD
#if __LINUX_ARM_ARCH__ >= 7
#define isb(option) __asm__ __volatile__ ("isb " #option : : : "memory")
#define dsb(option) __asm__ __volatile__ ("dsb " #option : : : "memory")
#define dmb(option) __asm__ __volatile__ ("dmb " #option : : : "memory")
=======
#if __LINUX_ARM_ARCH__ >= 7 // ARM10C Y 
#define isb() __asm__ __volatile__ ("isb" : : : "memory")
// ARM10C 20131109
#define dsb() __asm__ __volatile__ ("dsb" : : : "memory")
// KID 20140116
#define dmb() __asm__ __volatile__ ("dmb" : : : "memory")   // ARM10C this 
>>>>>>> d30ea7a8
#elif defined(CONFIG_CPU_XSC3) || __LINUX_ARM_ARCH__ == 6
#define isb(x) __asm__ __volatile__ ("mcr p15, 0, %0, c7, c5, 4" \
				    : : "r" (0) : "memory")
#define dsb(x) __asm__ __volatile__ ("mcr p15, 0, %0, c7, c10, 4" \
				    : : "r" (0) : "memory")
#define dmb(x) __asm__ __volatile__ ("mcr p15, 0, %0, c7, c10, 5" \
				    : : "r" (0) : "memory")
#elif defined(CONFIG_CPU_FA526)
#define isb(x) __asm__ __volatile__ ("mcr p15, 0, %0, c7, c5, 4" \
				    : : "r" (0) : "memory")
#define dsb(x) __asm__ __volatile__ ("mcr p15, 0, %0, c7, c10, 4" \
				    : : "r" (0) : "memory")
#define dmb(x) __asm__ __volatile__ ("" : : : "memory")
#else
#define isb(x) __asm__ __volatile__ ("" : : : "memory")
#define dsb(x) __asm__ __volatile__ ("mcr p15, 0, %0, c7, c10, 4" \
				    : : "r" (0) : "memory")
#define dmb(x) __asm__ __volatile__ ("" : : : "memory")
#endif

#ifdef CONFIG_ARCH_HAS_BARRIERS
#include <mach/barriers.h>
#elif defined(CONFIG_ARM_DMA_MEM_BUFFERABLE) || defined(CONFIG_SMP)
#define mb()		do { dsb(); outer_sync(); } while (0)
#define rmb()		dsb()
#define wmb()		do { dsb(st); outer_sync(); } while (0)
#else
#define mb()		barrier()
#define rmb()		barrier()
#define wmb()		barrier()
#endif

#ifndef CONFIG_SMP // CONFIG_SMP=y
#define smp_mb()	barrier()
#define smp_rmb()	barrier()
#define smp_wmb()	barrier()
#else
<<<<<<< HEAD
#define smp_mb()	dmb(ish)
#define smp_rmb()	smp_mb()
#define smp_wmb()	dmb(ishst)
=======
// ARM10C 20140125
#define smp_mb()	dmb()	// ARM10C this 
#define smp_rmb()	dmb()
// ARM10C 20140308
// ARM10C 20140322
#define smp_wmb()	dmb()
>>>>>>> d30ea7a8
#endif

#define read_barrier_depends()		do { } while(0)
#define smp_read_barrier_depends()	do { } while(0)

#define set_mb(var, value)	do { var = value; smp_mb(); } while (0)

#endif /* !__ASSEMBLY__ */
#endif /* __ASM_BARRIER_H */<|MERGE_RESOLUTION|>--- conflicted
+++ resolved
@@ -14,19 +14,12 @@
 #define wfi()	__asm__ __volatile__ ("wfi" : : : "memory")
 #endif
 
-<<<<<<< HEAD
-#if __LINUX_ARM_ARCH__ >= 7
+#if __LINUX_ARM_ARCH__ >= 7 // ARM10C Y 
 #define isb(option) __asm__ __volatile__ ("isb " #option : : : "memory")
+// ARM10C 20131109
 #define dsb(option) __asm__ __volatile__ ("dsb " #option : : : "memory")
-#define dmb(option) __asm__ __volatile__ ("dmb " #option : : : "memory")
-=======
-#if __LINUX_ARM_ARCH__ >= 7 // ARM10C Y 
-#define isb() __asm__ __volatile__ ("isb" : : : "memory")
-// ARM10C 20131109
-#define dsb() __asm__ __volatile__ ("dsb" : : : "memory")
 // KID 20140116
-#define dmb() __asm__ __volatile__ ("dmb" : : : "memory")   // ARM10C this 
->>>>>>> d30ea7a8
+#define dmb(option) __asm__ __volatile__ ("dmb " #option : : : "memory")   // ARM10C this 
 #elif defined(CONFIG_CPU_XSC3) || __LINUX_ARM_ARCH__ == 6
 #define isb(x) __asm__ __volatile__ ("mcr p15, 0, %0, c7, c5, 4" \
 				    : : "r" (0) : "memory")
@@ -64,18 +57,12 @@
 #define smp_rmb()	barrier()
 #define smp_wmb()	barrier()
 #else
-<<<<<<< HEAD
-#define smp_mb()	dmb(ish)
+// ARM10C 20140125
+#define smp_mb()	dmb(ish)	// ARM10C this 
 #define smp_rmb()	smp_mb()
-#define smp_wmb()	dmb(ishst)
-=======
-// ARM10C 20140125
-#define smp_mb()	dmb()	// ARM10C this 
-#define smp_rmb()	dmb()
 // ARM10C 20140308
 // ARM10C 20140322
-#define smp_wmb()	dmb()
->>>>>>> d30ea7a8
+#define smp_wmb()	dmb(ishst)
 #endif
 
 #define read_barrier_depends()		do { } while(0)
