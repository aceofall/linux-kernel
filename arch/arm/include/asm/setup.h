--- conflicted
+++ resolved
@@ -35,12 +35,9 @@
 
 // ARM10C 20131012
 // ARM10C 20131207
-<<<<<<< HEAD
 // KID 20140306
+// ARM10C 20140329
 // sizeof(struct membank): 12 bytes
-=======
-// ARM10C 20140329
->>>>>>> 5eef2797
 struct membank {
 	phys_addr_t start;
 	phys_addr_t size;
@@ -49,11 +46,8 @@
 
 // ARM10C 20131012
 // ARM10C 20131207
-<<<<<<< HEAD
 // KID 20140306
-=======
 // ARM10C 20140329
->>>>>>> 5eef2797
 struct meminfo {
 	int nr_banks;
 	// NR_BANKS: 8
@@ -69,11 +63,8 @@
 
 // ARM10C 20131019
 // ARM10C 20131207
-<<<<<<< HEAD
 // KID 20140306
-=======
 // ARM10C 20140329
->>>>>>> 5eef2797
 #define bank_pfn_start(bank)	__phys_to_pfn((bank)->start)
 // ARM10C 20131207
 // ARM10C 20140329
