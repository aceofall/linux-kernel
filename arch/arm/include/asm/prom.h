--- conflicted
+++ resolved
@@ -1,4 +1,4 @@
-/*
+﻿/*
  *  arch/arm/include/asm/prom.h
  *
  *  Copyright (C) 2009 Canonical Ltd. <jeremy.kerr@canonical.com>
@@ -11,13 +11,7 @@
 #ifndef __ASMARM_PROM_H
 #define __ASMARM_PROM_H
 
-<<<<<<< HEAD
-#ifdef CONFIG_OF
-=======
-#define HAVE_ARCH_DEVTREE_FIXUPS
-
 #ifdef CONFIG_OF // CONFIG_OF=y
->>>>>>> 7f3684bc
 
 extern const struct machine_desc *setup_machine_fdt(unsigned int dt_phys);
 extern void arm_dt_memblock_reserve(void);
