--- conflicted
+++ resolved
@@ -21,11 +21,8 @@
  * that would just muddy the log. So we report the first one and
  * shut up after that.
  */
-<<<<<<< HEAD
 // KID 20140116
-=======
 // ARM10C 20140322
->>>>>>> e02ac67b
 int debug_locks = 1;
 EXPORT_SYMBOL_GPL(debug_locks);
 
