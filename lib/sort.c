/*
 * A fast, small, non-recursive O(nlog n) sort for the Linux kernel
 *
 * Jan 23 2005  Matt Mackall <mpm@selenic.com>
 */

#include <linux/kernel.h>
#include <linux/module.h>
#include <linux/sort.h>
#include <linux/slab.h>

static void u32_swap(void *a, void *b, int size)
{
	u32 t = *(u32 *)a;
	*(u32 *)a = *(u32 *)b;
	*(u32 *)b = t;
}

static void generic_swap(void *a, void *b, int size)
{
	char t;

	do {
		t = *(char *)a;
		*(char *)a++ = *(char *)b;
		*(char *)b++ = t;
	} while (--size > 0);
}

/**
 * sort - sort an array of elements
 * @base: pointer to data to sort
 * @num: number of elements
 * @size: size of each element
 * @cmp_func: pointer to comparison function
 * @swap_func: pointer to swap function or NULL
 *
 * This function does a heapsort on the given array. You may provide a
 * swap_func function optimized to your element type.
 *
 * Sorting time is O(n log n) both on average and worst-case. While
 * qsort is about 20% faster on average, it suffers from exploitable
 * O(n*n) worst-case behavior and extra memory requirements that make
 * it less suitable for kernel use.
 */

// ARM10C 20131019
// sort(&meminfo.bank, meminfo.nr_banks, sizeof(meminfo.bank[0]), meminfo_cmp, NULL);
<<<<<<< HEAD
// KID 20140306
// sort(&meminfo.bank, 1, 12, meminfo_cmp, NULL)
=======
// ARM10C 20140329
>>>>>>> 68317b11
void sort(void *base, size_t num, size_t size,
	  int (*cmp_func)(const void *, const void *),
	  void (*swap_func)(void *, void *, int size))
{
	/* pre-scale counters for performance */
	// num: 1, size: 12
	int i = (num/2 - 1) * size, n = num * size, c, r;
	// i: -12, n: 12

	// swap_func: NULL
	if (!swap_func)
		// size: 12
		swap_func = (size == 4 ? u32_swap : generic_swap);
		// swap_func: generic_swap

	/* heapify */
	// i: -12
	for ( ; i >= 0; i -= size) {
		for (r = i; r * 2 + size < n; r  = c) {
			c = r * 2 + size;
			if (c < n - size &&
					cmp_func(base + c, base + c + size) < 0)
				c += size;
			if (cmp_func(base + r, base + c) >= 0)
				break;
			swap_func(base + r, base + c, size);
		}
	}

	/* sort */
	// i: -12
	for (i = n - size; i > 0; i -= size) {
		swap_func(base, base + i, size);
		for (r = 0; r * 2 + size < i; r = c) {
			c = r * 2 + size;
			if (c < i - size &&
					cmp_func(base + c, base + c + size) < 0)
				c += size;
			if (cmp_func(base + r, base + c) >= 0)
				break;
			swap_func(base + r, base + c, size);
		}
	}
}

EXPORT_SYMBOL(sort);

#if 0
/* a simple boot-time regression test */

int cmpint(const void *a, const void *b)
{
	return *(int *)a - *(int *)b;
}

static int sort_test(void)
{
	int *a, i, r = 1;

	a = kmalloc(1000 * sizeof(int), GFP_KERNEL);
	BUG_ON(!a);

	printk("testing sort()\n");

	for (i = 0; i < 1000; i++) {
		r = (r * 725861) % 6599;
		a[i] = r;
	}

	sort(a, 1000, sizeof(int), cmpint, NULL);

	for (i = 0; i < 999; i++)
		if (a[i] > a[i+1]) {
			printk("sort() failed!\n");
			break;
		}

	kfree(a);

	return 0;
}

module_init(sort_test);
#endif<|MERGE_RESOLUTION|>--- conflicted
+++ resolved
@@ -46,12 +46,9 @@
 
 // ARM10C 20131019
 // sort(&meminfo.bank, meminfo.nr_banks, sizeof(meminfo.bank[0]), meminfo_cmp, NULL);
-<<<<<<< HEAD
 // KID 20140306
 // sort(&meminfo.bank, 1, 12, meminfo_cmp, NULL)
-=======
 // ARM10C 20140329
->>>>>>> 68317b11
 void sort(void *base, size_t num, size_t size,
 	  int (*cmp_func)(const void *, const void *),
 	  void (*swap_func)(void *, void *, int size))
