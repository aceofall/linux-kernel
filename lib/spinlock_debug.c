/*
 * Copyright 2005, Red Hat, Inc., Ingo Molnar
 * Released under the General Public License (GPL).
 *
 * This file contains the spinlock/rwlock implementations for
 * DEBUG_SPINLOCK.
 */

#include <linux/spinlock.h>
#include <linux/nmi.h>
#include <linux/interrupt.h>
#include <linux/debug_locks.h>
#include <linux/delay.h>
#include <linux/export.h>

// KID 20140203
void __raw_spin_lock_init(raw_spinlock_t *lock, const char *name,
			  struct lock_class_key *key)
{
// CONFIG_DEBUG_LOCK_ALLOC = n
#ifdef CONFIG_DEBUG_LOCK_ALLOC
	/*
	 * Make sure we are not reinitializing a held lock:
	 */
	debug_check_no_locks_freed((void *)lock, sizeof(*lock));
	lockdep_init_map(&lock->dep_map, name, key, 0);
#endif
        // __ARCH_SPIN_LOCK_UNLOCKED: (arch_spinlock_t){ { 0 } }
	lock->raw_lock = (arch_spinlock_t)__ARCH_SPIN_LOCK_UNLOCKED;// = (arch_spinlock_t){ { 0 } }
        // SPINLOCK_MAGIC: 0xdead4ead
	lock->magic = SPINLOCK_MAGIC;//0xdead4ead
        // SPINLOCK_OWNER_INIT: ((void *)-1L)
	lock->owner = SPINLOCK_OWNER_INIT; // ((void *)-1L) = 0xffffffff
	lock->owner_cpu = -1;
}

EXPORT_SYMBOL(__raw_spin_lock_init);

void __rwlock_init(rwlock_t *lock, const char *name,
		   struct lock_class_key *key)
{
#ifdef CONFIG_DEBUG_LOCK_ALLOC
	/*
	 * Make sure we are not reinitializing a held lock:
	 */
	debug_check_no_locks_freed((void *)lock, sizeof(*lock));
	lockdep_init_map(&lock->dep_map, name, key, 0);
#endif
	lock->raw_lock = (arch_rwlock_t) __ARCH_RW_LOCK_UNLOCKED;
	lock->magic = RWLOCK_MAGIC;
	lock->owner = SPINLOCK_OWNER_INIT;
	lock->owner_cpu = -1;
}

EXPORT_SYMBOL(__rwlock_init);

static void spin_dump(raw_spinlock_t *lock, const char *msg)
{
	struct task_struct *owner = NULL;

	if (lock->owner && lock->owner != SPINLOCK_OWNER_INIT)
		owner = lock->owner;
	printk(KERN_EMERG "BUG: spinlock %s on CPU#%d, %s/%d\n",
		msg, raw_smp_processor_id(),
		current->comm, task_pid_nr(current));
	printk(KERN_EMERG " lock: %pS, .magic: %08x, .owner: %s/%d, "
			".owner_cpu: %d\n",
		lock, lock->magic,
		owner ? owner->comm : "<none>",
		owner ? task_pid_nr(owner) : -1,
		lock->owner_cpu);
	dump_stack();
}

static void spin_bug(raw_spinlock_t *lock, const char *msg)
{
	if (!debug_locks_off())
		return;

	spin_dump(lock, msg);
}

#define SPIN_BUG_ON(cond, lock, msg) if (unlikely(cond)) spin_bug(lock, msg)

// ARM10C 20140405
static inline void
debug_spin_lock_before(raw_spinlock_t *lock)
{
	SPIN_BUG_ON(lock->magic != SPINLOCK_MAGIC, lock, "bad magic");
	SPIN_BUG_ON(lock->owner == current, lock, "recursion");
	SPIN_BUG_ON(lock->owner_cpu == raw_smp_processor_id(),
							lock, "cpu recursion");
}

<<<<<<< HEAD
// KID 20140116
=======
// ARM10C 20140405
>>>>>>> 68317b11
static inline void debug_spin_lock_after(raw_spinlock_t *lock)
{
	lock->owner_cpu = raw_smp_processor_id();
	lock->owner = current;
}

// ARM10C 20140412
static inline void debug_spin_unlock(raw_spinlock_t *lock)
{
	SPIN_BUG_ON(lock->magic != SPINLOCK_MAGIC, lock, "bad magic");
	SPIN_BUG_ON(!raw_spin_is_locked(lock), lock, "already unlocked");
	SPIN_BUG_ON(lock->owner != current, lock, "wrong owner");
	SPIN_BUG_ON(lock->owner_cpu != raw_smp_processor_id(),
							lock, "wrong CPU");
	lock->owner = SPINLOCK_OWNER_INIT;
	lock->owner_cpu = -1;
}

static void __spin_lock_debug(raw_spinlock_t *lock)
{
	u64 i;
	u64 loops = loops_per_jiffy * HZ;

	for (i = 0; i < loops; i++) {
		if (arch_spin_trylock(&lock->raw_lock))
			return;
		__delay(1);
	}
	/* lockup suspected: */
	spin_dump(lock, "lockup suspected");
#ifdef CONFIG_SMP
	trigger_all_cpu_backtrace();
#endif

	/*
	 * The trylock above was causing a livelock.  Give the lower level arch
	 * specific lock code a chance to acquire the lock. We have already
	 * printed a warning/backtrace at this point. The non-debug arch
	 * specific code might actually succeed in acquiring the lock.  If it is
	 * not successful, the end-result is the same - there is no forward
	 * progress.
	 */
	arch_spin_lock(&lock->raw_lock);
}

// ARM10C 20140405
void do_raw_spin_lock(raw_spinlock_t *lock)
{
	debug_spin_lock_before(lock);
	if (unlikely(!arch_spin_trylock(&lock->raw_lock)))
		__spin_lock_debug(lock);
	debug_spin_lock_after(lock);
}

// ARM10C 20130831
int do_raw_spin_trylock(raw_spinlock_t *lock)
{
	int ret = arch_spin_trylock(&lock->raw_lock);

	if (ret)
		debug_spin_lock_after(lock);
#ifndef CONFIG_SMP  // ARM10C 실행안함  CONFIG_SMP=y
	/*
	 * Must not happen on UP:
	 */
	SPIN_BUG_ON(!ret, lock, "trylock failure on UP");
#endif
	return ret;
}

// ARM10C 20140412
void do_raw_spin_unlock(raw_spinlock_t *lock)
{
	debug_spin_unlock(lock);
	arch_spin_unlock(&lock->raw_lock);
}

// ARM10C 20140125
static void rwlock_bug(rwlock_t *lock, const char *msg)
{
	if (!debug_locks_off())
		return;

	printk(KERN_EMERG "BUG: rwlock %s on CPU#%d, %s/%d, %p\n",
		msg, raw_smp_processor_id(), current->comm,
		task_pid_nr(current), lock);
	dump_stack();
}

// ARM10C 20140125
#define RWLOCK_BUG_ON(cond, lock, msg) if (unlikely(cond)) rwlock_bug(lock, msg)

#if 0		/* __write_lock_debug() can lock up - maybe this can too? */
static void __read_lock_debug(rwlock_t *lock)
{
	u64 i;
	u64 loops = loops_per_jiffy * HZ;
	int print_once = 1;

	for (;;) {
		for (i = 0; i < loops; i++) {
			if (arch_read_trylock(&lock->raw_lock))
				return;
			__delay(1);
		}
		/* lockup suspected: */
		if (print_once) {
			print_once = 0;
			printk(KERN_EMERG "BUG: read-lock lockup on CPU#%d, "
					"%s/%d, %p\n",
				raw_smp_processor_id(), current->comm,
				current->pid, lock);
			dump_stack();
		}
	}
}
#endif

void do_raw_read_lock(rwlock_t *lock)
{
	RWLOCK_BUG_ON(lock->magic != RWLOCK_MAGIC, lock, "bad magic");
	arch_read_lock(&lock->raw_lock);
}

int do_raw_read_trylock(rwlock_t *lock)
{
	int ret = arch_read_trylock(&lock->raw_lock);

#ifndef CONFIG_SMP
	/*
	 * Must not happen on UP:
	 */
	RWLOCK_BUG_ON(!ret, lock, "trylock failure on UP");
#endif
	return ret;
}

void do_raw_read_unlock(rwlock_t *lock)
{
	RWLOCK_BUG_ON(lock->magic != RWLOCK_MAGIC, lock, "bad magic");
	arch_read_unlock(&lock->raw_lock);
}

// ARM10C 20140125
static inline void debug_write_lock_before(rwlock_t *lock)
{
	// RWLOCK_MAGIC: 0xdeaf1eed
	// #define RWLOCK_BUG_ON(cond, lock, msg) if (unlikely(cond)) rwlock_bug(lock, msg)
	// if (unlikely(lock->magic != RWLOCK_MAGIC))
	//    rwlock_bug(lock, "bad magic");
	RWLOCK_BUG_ON(lock->magic != RWLOCK_MAGIC, lock, "bad magic");
	RWLOCK_BUG_ON(lock->owner == current, lock, "recursion");
	RWLOCK_BUG_ON(lock->owner_cpu == raw_smp_processor_id(),
							lock, "cpu recursion");
}

// ARM10C 20140125
static inline void debug_write_lock_after(rwlock_t *lock)
{
	// raw_smp_processor_id(): 0
	lock->owner_cpu = raw_smp_processor_id();
	// current: current_thread_info()->task
	lock->owner = current;
}

// ARM10C 20140125
static inline void debug_write_unlock(rwlock_t *lock)
{
	RWLOCK_BUG_ON(lock->magic != RWLOCK_MAGIC, lock, "bad magic");
	RWLOCK_BUG_ON(lock->owner != current, lock, "wrong owner");
	RWLOCK_BUG_ON(lock->owner_cpu != raw_smp_processor_id(),
							lock, "wrong CPU");
	// SPINLOCK_OWNER_INIT: 0xFFFFFFFF
	lock->owner = SPINLOCK_OWNER_INIT;
	lock->owner_cpu = -1;
}

#if 0		/* This can cause lockups */
static void __write_lock_debug(rwlock_t *lock)
{
	u64 i;
	u64 loops = loops_per_jiffy * HZ;
	int print_once = 1;

	for (;;) {
		for (i = 0; i < loops; i++) {
			if (arch_write_trylock(&lock->raw_lock))
				return;
			__delay(1);
		}
		/* lockup suspected: */
		if (print_once) {
			print_once = 0;
			printk(KERN_EMERG "BUG: write-lock lockup on CPU#%d, "
					"%s/%d, %p\n",
				raw_smp_processor_id(), current->comm,
				current->pid, lock);
			dump_stack();
		}
	}
}
#endif

// ARM10C 20140125
// ARM10C 20140405
void do_raw_write_lock(rwlock_t *lock)
{
	debug_write_lock_before(lock);
	arch_write_lock(&lock->raw_lock);
	debug_write_lock_after(lock);
}

// ARM10C 20140125
int do_raw_write_trylock(rwlock_t *lock)
{
	int ret = arch_write_trylock(&lock->raw_lock);

	if (ret)
		debug_write_lock_after(lock);
#ifndef CONFIG_SMP
	/*
	 * Must not happen on UP:
	 */
	RWLOCK_BUG_ON(!ret, lock, "trylock failure on UP");
#endif
	return ret;
}

// ARM10C 20140125
void do_raw_write_unlock(rwlock_t *lock)
{
	debug_write_unlock(lock);
	arch_write_unlock(&lock->raw_lock);
}<|MERGE_RESOLUTION|>--- conflicted
+++ resolved
@@ -92,11 +92,8 @@
 							lock, "cpu recursion");
 }
 
-<<<<<<< HEAD
 // KID 20140116
-=======
 // ARM10C 20140405
->>>>>>> 68317b11
 static inline void debug_spin_lock_after(raw_spinlock_t *lock)
 {
 	lock->owner_cpu = raw_smp_processor_id();
