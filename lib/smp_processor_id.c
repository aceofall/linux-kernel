--- conflicted
+++ resolved
@@ -12,21 +12,15 @@
 // ARM10C 20140308
 notrace unsigned int debug_smp_processor_id(void)
 {
-<<<<<<< HEAD
+	// FIXME: this_cpu 값은?
+	// ARM10C this_cpu = 0이 가장 유력함
 	int this_cpu = raw_smp_processor_id();
 
+	// likely는 true일 가능성이 높은 코드라고 컴파일러에게 알려준다.
+	// preempt_count(): 0x4000_0001
+	// 최초만 0x40000001
+	// Reset by start_kernel()->sched_init()->init_idle().
 	if (likely(preempt_count()))
-=======
-	unsigned long preempt_count = preempt_count();//0x4000_0001
-						    //최초만 0x40000001
-						    //Reset by start_kernel()->sched_init()->init_idle().
-	// FIXME: this_cpu 값은?
-	// ARM10C this_cpu = 0이 가장 유력함 
-	int this_cpu = raw_smp_processor_id();
-
-	//likely는 true일 가능성이 높은 코드라고 컴파일러에게 알려준다.
-	if (likely(preempt_count))
->>>>>>> 7f3684bc
 		goto out;
 
 // 2013/08/24 종료
