--- conflicted
+++ resolved
@@ -1,4 +1,4 @@
-/* Rewritten by Rusty Russell, on the backs of many others...
+﻿/* Rewritten by Rusty Russell, on the backs of many others...
    Copyright (C) 2001 Rusty Russell, 2002 Rusty Russell IBM.
 
     This program is free software; you can redistribute it and/or modify
@@ -42,12 +42,8 @@
 // ARM10C 20140329
 void __init sort_main_extable(void)
 {
-<<<<<<< HEAD
+	// main_extable_sort_needed: 1
 	if (main_extable_sort_needed && __stop___ex_table > __start___ex_table) {
-=======
-	// main_extable_sort_needed: 1
-	if (main_extable_sort_needed) {
->>>>>>> 7f3684bc
 		pr_notice("Sorting __ex_table...\n");
 		sort_extable(__start___ex_table, __stop___ex_table);
 		// extable 을 cmp_ex를 이용하여 sort수행
