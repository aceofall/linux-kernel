/* Helpers for initial module or kernel cmdline parsing
   Copyright (C) 2001 Rusty Russell.

    This program is free software; you can redistribute it and/or modify
    it under the terms of the GNU General Public License as published by
    the Free Software Foundation; either version 2 of the License, or
    (at your option) any later version.

    This program is distributed in the hope that it will be useful,
    but WITHOUT ANY WARRANTY; without even the implied warranty of
    MERCHANTABILITY or FITNESS FOR A PARTICULAR PURPOSE.  See the
    GNU General Public License for more details.

    You should have received a copy of the GNU General Public License
    along with this program; if not, write to the Free Software
    Foundation, Inc., 59 Temple Place, Suite 330, Boston, MA  02111-1307  USA
*/
#include <linux/kernel.h>
#include <linux/string.h>
#include <linux/errno.h>
#include <linux/module.h>
#include <linux/device.h>
#include <linux/err.h>
#include <linux/slab.h>
#include <linux/ctype.h>

/* Protects all parameters, and incidentally kmalloced_param list. */
static DEFINE_MUTEX(param_lock);

/* This just allows us to keep track of which parameters are kmalloced. */
struct kmalloced_param {
	struct list_head list;
	char val[];
};
static LIST_HEAD(kmalloced_params);

static void *kmalloc_parameter(unsigned int size)
{
	struct kmalloced_param *p;

	p = kmalloc(sizeof(*p) + size, GFP_KERNEL);
	if (!p)
		return NULL;

	list_add(&p->list, &kmalloced_params);
	return p->val;
}

/* Does nothing if parameter wasn't kmalloced above. */
static void maybe_kfree_parameter(void *param)
{
	struct kmalloced_param *p;

	list_for_each_entry(p, &kmalloced_params, list) {
		if (p->val == param) {
			list_del(&p->list);
			kfree(p);
			break;
		}
	}
}

// ARM10C 20131019
static char dash2underscore(char c)
{
	if (c == '-')
		return '_';
	return c;
}

// ARM10C 20131019
bool parameqn(const char *a, const char *b, size_t n)
{
	size_t i;

	for (i = 0; i < n; i++) {
		if (dash2underscore(a[i]) != dash2underscore(b[i]))
			return false;
	}
	return true;
}

// ARM10C 20131019
bool parameq(const char *a, const char *b)
{
	return parameqn(a, b, strlen(a)+1);
}

// ARM10C 20131019
// parse_one( param, val, "early options", "NULL, 0, 0, 0, do_early_param);
// ARM10C 20140322
static int parse_one(char *param,
		     char *val,
		     const char *doing,
		     const struct kernel_param *params,
		     unsigned num_params,
		     s16 min_level,
		     s16 max_level,
		     int (*handle_unknown)(char *param, char *val,
				     const char *doing))
{
	unsigned int i;
	int err;

	/* Find parameter */
	for (i = 0; i < num_params; i++) {
		if (parameq(param, params[i].name)) {
			if (params[i].level < min_level
			    || params[i].level > max_level)
				return 0;
			/* No one handled NULL, so do it here. */
			if (!val &&
			    !(params[i].ops->flags & KERNEL_PARAM_FL_NOARG))
				return -EINVAL;
			pr_debug("handling %s with %p\n", param,
				params[i].ops->set);
			mutex_lock(&param_lock);
			err = params[i].ops->set(val, &params[i]);
			mutex_unlock(&param_lock);
			return err;
		}
	}

	if (handle_unknown) {
		// 출력값 
		// doing early options: console='ttySAC2,115200'
		pr_debug("doing %s: %s='%s'\n", doing, param, val);
		return handle_unknown(param, val, doing);
	}

	pr_debug("Unknown argument '%s'\n", param);
	return -ENOENT;
}

/* You can use " around spaces, but can't escape ". */
/* Hyphens and underscores equivalent in parameter names. */
// ARM10C 20131019
// "console=ttySAC2,115200 init=/linuxrc"
static char *next_arg(char *args, char **param, char **val)
{
	unsigned int i, equals = 0;
	int in_quote = 0, quoted = 0;
	char *next;

	if (*args == '"') {
		args++;
		in_quote = 1;
		quoted = 1;
	}

	// equals 값은 "=" string index 값
	for (i = 0; args[i]; i++) {
		if (isspace(args[i]) && !in_quote)
			break;
		if (equals == 0) {
			if (args[i] == '=')
				equals = i;
		}
		if (args[i] == '"')
			in_quote = !in_quote;
	}

	*param = args;
	if (!equals)
		*val = NULL;
	else {
		args[equals] = '\0';
		*val = args + equals + 1;

		/* Don't include quotes in value. */
		if (**val == '"') {
			(*val)++;
			if (args[i-1] == '"')
				args[i-1] = '\0';
		}
		if (quoted && args[i-1] == '"')
			args[i-1] = '\0';
	}

	if (args[i]) {
		args[i] = '\0';
		next = args + i + 1;
	} else
		next = args + i;

	/* Chew up trailing spaces. */
	return skip_spaces(next);
}

/* Args looks like "foo=bar,bar2 baz=fuz wiz". */
// ARM10C 20131019
// parse_args("early options", cmdline, NULL, 0, 0, 0, do_early_param);
int parse_args(const char *doing,
	       char *args,
	       const struct kernel_param *params,
	       unsigned num,
	       s16 min_level,
	       s16 max_level,
	       int (*unknown)(char *param, char *val, const char *doing))
{
	char *param, *val;

	/* Chew leading spaces */
	// string의 앞 공백 제거
	args = skip_spaces(args);

	// dtb 에서 복사된 값
	// "console=ttySAC2,115200 init=/linuxrc" 이 args 값임
	if (*args)
		pr_debug("doing %s, parsing ARGS: '%s'\n", doing, args);

	while (*args) {
		int ret;
		int irq_was_disabled;

		args = next_arg(args, &param, &val);
		irq_was_disabled = irqs_disabled();
		ret = parse_one(param, val, doing, params, num,
				min_level, max_level, unknown);
		// irq 값이 바뀌었는지 확인
		if (irq_was_disabled && !irqs_disabled())
			pr_warn("%s: option '%s' enabled irq's!\n",
				doing, param);

		switch (ret) {
		case -ENOENT:
			pr_err("%s: Unknown parameter `%s'\n", doing, param);
			return ret;
		case -ENOSPC:
			pr_err("%s: `%s' too large for parameter `%s'\n",
			       doing, val ?: "", param);
			return ret;
		case 0:
			break;
		default:
			pr_err("%s: `%s' invalid for parameter `%s'\n",
			       doing, val ?: "", param);
			return ret;
		}
	}

	/* All parsed OK. */
	return 0;
}

/* Lazy bastard, eh? */
// ARM10C 20140322
#define STANDARD_PARAM_DEF(name, type, format, tmptype, strtolfn)      	\
	int param_set_##name(const char *val, const struct kernel_param *kp) \
	{								\
		tmptype l;						\
		int ret;						\
									\
		ret = strtolfn(val, 0, &l);				\
		if (ret < 0 || ((type)l != l))				\
			return ret < 0 ? ret : -EINVAL;			\
		*((type *)kp->arg) = l;					\
		return 0;						\
	}								\
	int param_get_##name(char *buffer, const struct kernel_param *kp) \
	{								\
		return scnprintf(buffer, PAGE_SIZE, format,		\
				*((type *)kp->arg));			\
	}								\
	struct kernel_param_ops param_ops_##name = {			\
		.set = param_set_##name,				\
		.get = param_get_##name,				\
	};								\
	EXPORT_SYMBOL(param_set_##name);				\
	EXPORT_SYMBOL(param_get_##name);				\
	EXPORT_SYMBOL(param_ops_##name)


<<<<<<< HEAD
STANDARD_PARAM_DEF(byte, unsigned char, "%hhu", unsigned long, kstrtoul);
STANDARD_PARAM_DEF(short, short, "%hi", long, kstrtol);
STANDARD_PARAM_DEF(ushort, unsigned short, "%hu", unsigned long, kstrtoul);
STANDARD_PARAM_DEF(int, int, "%i", long, kstrtol);
STANDARD_PARAM_DEF(uint, unsigned int, "%u", unsigned long, kstrtoul);
STANDARD_PARAM_DEF(long, long, "%li", long, kstrtol);
STANDARD_PARAM_DEF(ulong, unsigned long, "%lu", unsigned long, kstrtoul);
=======
STANDARD_PARAM_DEF(byte, unsigned char, "%c", unsigned long, strict_strtoul);
STANDARD_PARAM_DEF(short, short, "%hi", long, strict_strtol);
STANDARD_PARAM_DEF(ushort, unsigned short, "%hu", unsigned long, strict_strtoul);
// ARM10C 20140322
// #define STANDARD_PARAM_DEF(int, int, "%i", long, strict_strtol)
// 	int param_set_int(const char *val, const struct kernel_param *kp)
// 	{
// 		long l;
// 		int ret;
//
// 		ret = strict_strtol(val, 0, &l);
// 		if (ret < 0 || ((int)l != l))
// 			return ret < 0 ? ret : -EINVAL;
// 		*((int *)kp->arg) = l;
// 		return 0;
// 	}
// 	int param_get_int(char *buffer, const struct kernel_param *kp)
// 	{
// 		return sprintf(buffer, "%i", *((int *)kp->arg));
// 	}
// 	struct kernel_param_ops param_ops_int = {
// 		.set = param_set_int,
// 		.get = param_get_int,
// 	};
// 	EXPORT_SYMBOL(param_set_int);
// 	EXPORT_SYMBOL(param_get_int);
// 	EXPORT_SYMBOL(param_ops_int)
STANDARD_PARAM_DEF(int, int, "%i", long, strict_strtol);
STANDARD_PARAM_DEF(uint, unsigned int, "%u", unsigned long, strict_strtoul);
STANDARD_PARAM_DEF(long, long, "%li", long, strict_strtol);
STANDARD_PARAM_DEF(ulong, unsigned long, "%lu", unsigned long, strict_strtoul);
>>>>>>> 7f3684bc

int param_set_charp(const char *val, const struct kernel_param *kp)
{
	if (strlen(val) > 1024) {
		pr_err("%s: string parameter too long\n", kp->name);
		return -ENOSPC;
	}

	maybe_kfree_parameter(*(char **)kp->arg);

	/* This is a hack.  We can't kmalloc in early boot, and we
	 * don't need to; this mangled commandline is preserved. */
	if (slab_is_available()) {
		*(char **)kp->arg = kmalloc_parameter(strlen(val)+1);
		if (!*(char **)kp->arg)
			return -ENOMEM;
		strcpy(*(char **)kp->arg, val);
	} else
		*(const char **)kp->arg = val;

	return 0;
}
EXPORT_SYMBOL(param_set_charp);

int param_get_charp(char *buffer, const struct kernel_param *kp)
{
	return scnprintf(buffer, PAGE_SIZE, "%s", *((char **)kp->arg));
}
EXPORT_SYMBOL(param_get_charp);

static void param_free_charp(void *arg)
{
	maybe_kfree_parameter(*((char **)arg));
}

struct kernel_param_ops param_ops_charp = {
	.set = param_set_charp,
	.get = param_get_charp,
	.free = param_free_charp,
};
EXPORT_SYMBOL(param_ops_charp);

/* Actually could be a bool or an int, for historical reasons. */
int param_set_bool(const char *val, const struct kernel_param *kp)
{
	/* No equals means "set"... */
	if (!val) val = "1";

	/* One of =[yYnN01] */
	return strtobool(val, kp->arg);
}
EXPORT_SYMBOL(param_set_bool);

int param_get_bool(char *buffer, const struct kernel_param *kp)
{
	/* Y and N chosen as being relatively non-coder friendly */
	return sprintf(buffer, "%c", *(bool *)kp->arg ? 'Y' : 'N');
}
EXPORT_SYMBOL(param_get_bool);

struct kernel_param_ops param_ops_bool = {
	.flags = KERNEL_PARAM_FL_NOARG,
	.set = param_set_bool,
	.get = param_get_bool,
};
EXPORT_SYMBOL(param_ops_bool);

/* This one must be bool. */
int param_set_invbool(const char *val, const struct kernel_param *kp)
{
	int ret;
	bool boolval;
	struct kernel_param dummy;

	dummy.arg = &boolval;
	ret = param_set_bool(val, &dummy);
	if (ret == 0)
		*(bool *)kp->arg = !boolval;
	return ret;
}
EXPORT_SYMBOL(param_set_invbool);

int param_get_invbool(char *buffer, const struct kernel_param *kp)
{
	return sprintf(buffer, "%c", (*(bool *)kp->arg) ? 'N' : 'Y');
}
EXPORT_SYMBOL(param_get_invbool);

struct kernel_param_ops param_ops_invbool = {
	.set = param_set_invbool,
	.get = param_get_invbool,
};
EXPORT_SYMBOL(param_ops_invbool);

int param_set_bint(const char *val, const struct kernel_param *kp)
{
	struct kernel_param boolkp;
	bool v;
	int ret;

	/* Match bool exactly, by re-using it. */
	boolkp = *kp;
	boolkp.arg = &v;

	ret = param_set_bool(val, &boolkp);
	if (ret == 0)
		*(int *)kp->arg = v;
	return ret;
}
EXPORT_SYMBOL(param_set_bint);

struct kernel_param_ops param_ops_bint = {
	.flags = KERNEL_PARAM_FL_NOARG,
	.set = param_set_bint,
	.get = param_get_int,
};
EXPORT_SYMBOL(param_ops_bint);

/* We break the rule and mangle the string. */
static int param_array(const char *name,
		       const char *val,
		       unsigned int min, unsigned int max,
		       void *elem, int elemsize,
		       int (*set)(const char *, const struct kernel_param *kp),
		       s16 level,
		       unsigned int *num)
{
	int ret;
	struct kernel_param kp;
	char save;

	/* Get the name right for errors. */
	kp.name = name;
	kp.arg = elem;
	kp.level = level;

	*num = 0;
	/* We expect a comma-separated list of values. */
	do {
		int len;

		if (*num == max) {
			pr_err("%s: can only take %i arguments\n", name, max);
			return -EINVAL;
		}
		len = strcspn(val, ",");

		/* nul-terminate and parse */
		save = val[len];
		((char *)val)[len] = '\0';
		BUG_ON(!mutex_is_locked(&param_lock));
		ret = set(val, &kp);

		if (ret != 0)
			return ret;
		kp.arg += elemsize;
		val += len+1;
		(*num)++;
	} while (save == ',');

	if (*num < min) {
		pr_err("%s: needs at least %i arguments\n", name, min);
		return -EINVAL;
	}
	return 0;
}

static int param_array_set(const char *val, const struct kernel_param *kp)
{
	const struct kparam_array *arr = kp->arr;
	unsigned int temp_num;

	return param_array(kp->name, val, 1, arr->max, arr->elem,
			   arr->elemsize, arr->ops->set, kp->level,
			   arr->num ?: &temp_num);
}

static int param_array_get(char *buffer, const struct kernel_param *kp)
{
	int i, off, ret;
	const struct kparam_array *arr = kp->arr;
	struct kernel_param p;

	p = *kp;
	for (i = off = 0; i < (arr->num ? *arr->num : arr->max); i++) {
		if (i)
			buffer[off++] = ',';
		p.arg = arr->elem + arr->elemsize * i;
		BUG_ON(!mutex_is_locked(&param_lock));
		ret = arr->ops->get(buffer + off, &p);
		if (ret < 0)
			return ret;
		off += ret;
	}
	buffer[off] = '\0';
	return off;
}

static void param_array_free(void *arg)
{
	unsigned int i;
	const struct kparam_array *arr = arg;

	if (arr->ops->free)
		for (i = 0; i < (arr->num ? *arr->num : arr->max); i++)
			arr->ops->free(arr->elem + arr->elemsize * i);
}

struct kernel_param_ops param_array_ops = {
	.set = param_array_set,
	.get = param_array_get,
	.free = param_array_free,
};
EXPORT_SYMBOL(param_array_ops);

int param_set_copystring(const char *val, const struct kernel_param *kp)
{
	const struct kparam_string *kps = kp->str;

	if (strlen(val)+1 > kps->maxlen) {
		pr_err("%s: string doesn't fit in %u chars.\n",
		       kp->name, kps->maxlen-1);
		return -ENOSPC;
	}
	strcpy(kps->string, val);
	return 0;
}
EXPORT_SYMBOL(param_set_copystring);

int param_get_string(char *buffer, const struct kernel_param *kp)
{
	const struct kparam_string *kps = kp->str;
	return strlcpy(buffer, kps->string, kps->maxlen);
}
EXPORT_SYMBOL(param_get_string);

struct kernel_param_ops param_ops_string = {
	.set = param_set_copystring,
	.get = param_get_string,
};
EXPORT_SYMBOL(param_ops_string);

/* sysfs output in /sys/modules/XYZ/parameters/ */
#define to_module_attr(n) container_of(n, struct module_attribute, attr)
#define to_module_kobject(n) container_of(n, struct module_kobject, kobj)

// ARM10C 20140322
extern struct kernel_param __start___param[], __stop___param[];

struct param_attribute
{
	struct module_attribute mattr;
	const struct kernel_param *param;
};

struct module_param_attrs
{
	unsigned int num;
	struct attribute_group grp;
	struct param_attribute attrs[0];
};

#ifdef CONFIG_SYSFS
#define to_param_attr(n) container_of(n, struct param_attribute, mattr)

static ssize_t param_attr_show(struct module_attribute *mattr,
			       struct module_kobject *mk, char *buf)
{
	int count;
	struct param_attribute *attribute = to_param_attr(mattr);

	if (!attribute->param->ops->get)
		return -EPERM;

	mutex_lock(&param_lock);
	count = attribute->param->ops->get(buf, attribute->param);
	mutex_unlock(&param_lock);
	if (count > 0) {
		strcat(buf, "\n");
		++count;
	}
	return count;
}

/* sysfs always hands a nul-terminated string in buf.  We rely on that. */
static ssize_t param_attr_store(struct module_attribute *mattr,
				struct module_kobject *km,
				const char *buf, size_t len)
{
 	int err;
	struct param_attribute *attribute = to_param_attr(mattr);

	if (!attribute->param->ops->set)
		return -EPERM;

	mutex_lock(&param_lock);
	err = attribute->param->ops->set(buf, attribute->param);
	mutex_unlock(&param_lock);
	if (!err)
		return len;
	return err;
}
#endif

#ifdef CONFIG_MODULES
#define __modinit
#else
#define __modinit __init
#endif

#ifdef CONFIG_SYSFS
void __kernel_param_lock(void)
{
	mutex_lock(&param_lock);
}
EXPORT_SYMBOL(__kernel_param_lock);

void __kernel_param_unlock(void)
{
	mutex_unlock(&param_lock);
}
EXPORT_SYMBOL(__kernel_param_unlock);

/*
 * add_sysfs_param - add a parameter to sysfs
 * @mk: struct module_kobject
 * @kparam: the actual parameter definition to add to sysfs
 * @name: name of parameter
 *
 * Create a kobject if for a (per-module) parameter if mp NULL, and
 * create file in sysfs.  Returns an error on out of memory.  Always cleans up
 * if there's an error.
 */
static __modinit int add_sysfs_param(struct module_kobject *mk,
				     const struct kernel_param *kp,
				     const char *name)
{
	struct module_param_attrs *new;
	struct attribute **attrs;
	int err, num;

	/* We don't bother calling this with invisible parameters. */
	BUG_ON(!kp->perm);

	if (!mk->mp) {
		num = 0;
		attrs = NULL;
	} else {
		num = mk->mp->num;
		attrs = mk->mp->grp.attrs;
	}

	/* Enlarge. */
	new = krealloc(mk->mp,
		       sizeof(*mk->mp) + sizeof(mk->mp->attrs[0]) * (num+1),
		       GFP_KERNEL);
	if (!new) {
		kfree(attrs);
		err = -ENOMEM;
		goto fail;
	}
	/* Despite looking like the typical realloc() bug, this is safe.
	 * We *want* the old 'attrs' to be freed either way, and we'll store
	 * the new one in the success case. */
	attrs = krealloc(attrs, sizeof(new->grp.attrs[0])*(num+2), GFP_KERNEL);
	if (!attrs) {
		err = -ENOMEM;
		goto fail_free_new;
	}

	/* Sysfs wants everything zeroed. */
	memset(new, 0, sizeof(*new));
	memset(&new->attrs[num], 0, sizeof(new->attrs[num]));
	memset(&attrs[num], 0, sizeof(attrs[num]));
	new->grp.name = "parameters";
	new->grp.attrs = attrs;

	/* Tack new one on the end. */
	sysfs_attr_init(&new->attrs[num].mattr.attr);
	new->attrs[num].param = kp;
	new->attrs[num].mattr.show = param_attr_show;
	new->attrs[num].mattr.store = param_attr_store;
	new->attrs[num].mattr.attr.name = (char *)name;
	new->attrs[num].mattr.attr.mode = kp->perm;
	new->num = num+1;

	/* Fix up all the pointers, since krealloc can move us */
	for (num = 0; num < new->num; num++)
		new->grp.attrs[num] = &new->attrs[num].mattr.attr;
	new->grp.attrs[num] = NULL;

	mk->mp = new;
	return 0;

fail_free_new:
	kfree(new);
fail:
	mk->mp = NULL;
	return err;
}

#ifdef CONFIG_MODULES
static void free_module_param_attrs(struct module_kobject *mk)
{
	kfree(mk->mp->grp.attrs);
	kfree(mk->mp);
	mk->mp = NULL;
}

/*
 * module_param_sysfs_setup - setup sysfs support for one module
 * @mod: module
 * @kparam: module parameters (array)
 * @num_params: number of module parameters
 *
 * Adds sysfs entries for module parameters under
 * /sys/module/[mod->name]/parameters/
 */
int module_param_sysfs_setup(struct module *mod,
			     const struct kernel_param *kparam,
			     unsigned int num_params)
{
	int i, err;
	bool params = false;

	for (i = 0; i < num_params; i++) {
		if (kparam[i].perm == 0)
			continue;
		err = add_sysfs_param(&mod->mkobj, &kparam[i], kparam[i].name);
		if (err)
			return err;
		params = true;
	}

	if (!params)
		return 0;

	/* Create the param group. */
	err = sysfs_create_group(&mod->mkobj.kobj, &mod->mkobj.mp->grp);
	if (err)
		free_module_param_attrs(&mod->mkobj);
	return err;
}

/*
 * module_param_sysfs_remove - remove sysfs support for one module
 * @mod: module
 *
 * Remove sysfs entries for module parameters and the corresponding
 * kobject.
 */
void module_param_sysfs_remove(struct module *mod)
{
	if (mod->mkobj.mp) {
		sysfs_remove_group(&mod->mkobj.kobj, &mod->mkobj.mp->grp);
		/* We are positive that no one is using any param
		 * attrs at this point.  Deallocate immediately. */
		free_module_param_attrs(&mod->mkobj);
	}
}
#endif

void destroy_params(const struct kernel_param *params, unsigned num)
{
	unsigned int i;

	for (i = 0; i < num; i++)
		if (params[i].ops->free)
			params[i].ops->free(params[i].arg);
}

static struct module_kobject * __init locate_module_kobject(const char *name)
{
	struct module_kobject *mk;
	struct kobject *kobj;
	int err;

	kobj = kset_find_obj(module_kset, name);
	if (kobj) {
		mk = to_module_kobject(kobj);
	} else {
		mk = kzalloc(sizeof(struct module_kobject), GFP_KERNEL);
		BUG_ON(!mk);

		mk->mod = THIS_MODULE;
		mk->kobj.kset = module_kset;
		err = kobject_init_and_add(&mk->kobj, &module_ktype, NULL,
					   "%s", name);
#ifdef CONFIG_MODULES
		if (!err)
			err = sysfs_create_file(&mk->kobj, &module_uevent.attr);
#endif
		if (err) {
			kobject_put(&mk->kobj);
			pr_crit("Adding module '%s' to sysfs failed (%d), the system may be unstable.\n",
				name, err);
			return NULL;
		}

		/* So that we hold reference in both cases. */
		kobject_get(&mk->kobj);
	}

	return mk;
}

static void __init kernel_add_sysfs_param(const char *name,
					  struct kernel_param *kparam,
					  unsigned int name_skip)
{
	struct module_kobject *mk;
	int err;

	mk = locate_module_kobject(name);
	if (!mk)
		return;

	/* We need to remove old parameters before adding more. */
	if (mk->mp)
		sysfs_remove_group(&mk->kobj, &mk->mp->grp);

	/* These should not fail at boot. */
	err = add_sysfs_param(mk, kparam, kparam->name + name_skip);
	BUG_ON(err);
	err = sysfs_create_group(&mk->kobj, &mk->mp->grp);
	BUG_ON(err);
	kobject_uevent(&mk->kobj, KOBJ_ADD);
	kobject_put(&mk->kobj);
}

/*
 * param_sysfs_builtin - add sysfs parameters for built-in modules
 *
 * Add module_parameters to sysfs for "modules" built into the kernel.
 *
 * The "module" name (KBUILD_MODNAME) is stored before a dot, the
 * "parameter" name is stored behind a dot in kernel_param->name. So,
 * extract the "module" name for all built-in kernel_param-eters,
 * and for all who have the same, call kernel_add_sysfs_param.
 */
static void __init param_sysfs_builtin(void)
{
	struct kernel_param *kp;
	unsigned int name_len;
	char modname[MODULE_NAME_LEN];

	for (kp = __start___param; kp < __stop___param; kp++) {
		char *dot;

		if (kp->perm == 0)
			continue;

		dot = strchr(kp->name, '.');
		if (!dot) {
			/* This happens for core_param() */
			strcpy(modname, "kernel");
			name_len = 0;
		} else {
			name_len = dot - kp->name + 1;
			strlcpy(modname, kp->name, name_len);
		}
		kernel_add_sysfs_param(modname, kp, name_len);
	}
}

ssize_t __modver_version_show(struct module_attribute *mattr,
			      struct module_kobject *mk, char *buf)
{
	struct module_version_attribute *vattr =
		container_of(mattr, struct module_version_attribute, mattr);

	return scnprintf(buf, PAGE_SIZE, "%s\n", vattr->version);
}

extern const struct module_version_attribute *__start___modver[];
extern const struct module_version_attribute *__stop___modver[];

static void __init version_sysfs_builtin(void)
{
	const struct module_version_attribute **p;
	struct module_kobject *mk;
	int err;

	for (p = __start___modver; p < __stop___modver; p++) {
		const struct module_version_attribute *vattr = *p;

		mk = locate_module_kobject(vattr->module_name);
		if (mk) {
			err = sysfs_create_file(&mk->kobj, &vattr->mattr.attr);
			kobject_uevent(&mk->kobj, KOBJ_ADD);
			kobject_put(&mk->kobj);
		}
	}
}

/* module-related sysfs stuff */

static ssize_t module_attr_show(struct kobject *kobj,
				struct attribute *attr,
				char *buf)
{
	struct module_attribute *attribute;
	struct module_kobject *mk;
	int ret;

	attribute = to_module_attr(attr);
	mk = to_module_kobject(kobj);

	if (!attribute->show)
		return -EIO;

	ret = attribute->show(attribute, mk, buf);

	return ret;
}

static ssize_t module_attr_store(struct kobject *kobj,
				struct attribute *attr,
				const char *buf, size_t len)
{
	struct module_attribute *attribute;
	struct module_kobject *mk;
	int ret;

	attribute = to_module_attr(attr);
	mk = to_module_kobject(kobj);

	if (!attribute->store)
		return -EIO;

	ret = attribute->store(attribute, mk, buf, len);

	return ret;
}

static const struct sysfs_ops module_sysfs_ops = {
	.show = module_attr_show,
	.store = module_attr_store,
};

static int uevent_filter(struct kset *kset, struct kobject *kobj)
{
	struct kobj_type *ktype = get_ktype(kobj);

	if (ktype == &module_ktype)
		return 1;
	return 0;
}

static const struct kset_uevent_ops module_uevent_ops = {
	.filter = uevent_filter,
};

struct kset *module_kset;
int module_sysfs_initialized;

static void module_kobj_release(struct kobject *kobj)
{
	struct module_kobject *mk = to_module_kobject(kobj);
	complete(mk->kobj_completion);
}

struct kobj_type module_ktype = {
	.release   =	module_kobj_release,
	.sysfs_ops =	&module_sysfs_ops,
};

/*
 * param_sysfs_init - wrapper for built-in params support
 */
static int __init param_sysfs_init(void)
{
	module_kset = kset_create_and_add("module", &module_uevent_ops, NULL);
	if (!module_kset) {
		printk(KERN_WARNING "%s (%d): error creating kset\n",
			__FILE__, __LINE__);
		return -ENOMEM;
	}
	module_sysfs_initialized = 1;

	version_sysfs_builtin();
	param_sysfs_builtin();

	return 0;
}
subsys_initcall(param_sysfs_init);

#endif /* CONFIG_SYSFS */<|MERGE_RESOLUTION|>--- conflicted
+++ resolved
@@ -1,4 +1,4 @@
-/* Helpers for initial module or kernel cmdline parsing
+﻿/* Helpers for initial module or kernel cmdline parsing
    Copyright (C) 2001 Rusty Russell.
 
     This program is free software; you can redistribute it and/or modify
@@ -271,18 +271,9 @@
 	EXPORT_SYMBOL(param_ops_##name)
 
 
-<<<<<<< HEAD
 STANDARD_PARAM_DEF(byte, unsigned char, "%hhu", unsigned long, kstrtoul);
 STANDARD_PARAM_DEF(short, short, "%hi", long, kstrtol);
 STANDARD_PARAM_DEF(ushort, unsigned short, "%hu", unsigned long, kstrtoul);
-STANDARD_PARAM_DEF(int, int, "%i", long, kstrtol);
-STANDARD_PARAM_DEF(uint, unsigned int, "%u", unsigned long, kstrtoul);
-STANDARD_PARAM_DEF(long, long, "%li", long, kstrtol);
-STANDARD_PARAM_DEF(ulong, unsigned long, "%lu", unsigned long, kstrtoul);
-=======
-STANDARD_PARAM_DEF(byte, unsigned char, "%c", unsigned long, strict_strtoul);
-STANDARD_PARAM_DEF(short, short, "%hi", long, strict_strtol);
-STANDARD_PARAM_DEF(ushort, unsigned short, "%hu", unsigned long, strict_strtoul);
 // ARM10C 20140322
 // #define STANDARD_PARAM_DEF(int, int, "%i", long, strict_strtol)
 // 	int param_set_int(const char *val, const struct kernel_param *kp)
@@ -307,11 +298,10 @@
 // 	EXPORT_SYMBOL(param_set_int);
 // 	EXPORT_SYMBOL(param_get_int);
 // 	EXPORT_SYMBOL(param_ops_int)
-STANDARD_PARAM_DEF(int, int, "%i", long, strict_strtol);
-STANDARD_PARAM_DEF(uint, unsigned int, "%u", unsigned long, strict_strtoul);
-STANDARD_PARAM_DEF(long, long, "%li", long, strict_strtol);
-STANDARD_PARAM_DEF(ulong, unsigned long, "%lu", unsigned long, strict_strtoul);
->>>>>>> 7f3684bc
+STANDARD_PARAM_DEF(int, int, "%i", long, kstrtol);
+STANDARD_PARAM_DEF(uint, unsigned int, "%u", unsigned long, kstrtoul);
+STANDARD_PARAM_DEF(long, long, "%li", long, kstrtol);
+STANDARD_PARAM_DEF(ulong, unsigned long, "%lu", unsigned long, kstrtoul);
 
 int param_set_charp(const char *val, const struct kernel_param *kp)
 {
