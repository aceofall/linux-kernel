--- conflicted
+++ resolved
@@ -74,11 +74,8 @@
  * Low level drivers may need that to know if they can schedule in
  * their unblank() callback or not. So let's export it.
  */
-<<<<<<< HEAD
 // KID 20140116
-=======
 // ARM10C 20140315
->>>>>>> a840f12a
 int oops_in_progress;
 EXPORT_SYMBOL(oops_in_progress);
 
