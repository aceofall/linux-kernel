--- conflicted
+++ resolved
@@ -2364,14 +2364,10 @@
 // CONFIG_PREEMPT=y, CONFIG_DEBUG_PREEMPT=y, CONFIG_PREEMPT_TRACER=n
 #if defined(CONFIG_PREEMPT) && (defined(CONFIG_DEBUG_PREEMPT) || \
 				defined(CONFIG_PREEMPT_TRACER))
-<<<<<<< HEAD
-
-void __kprobes preempt_count_add(int val)
-=======
+
 // ARM10C 20130907
 // ARM10C 20140315
-void __kprobes add_preempt_count(int val)
->>>>>>> d30ea7a8
+void __kprobes preempt_count_add(int val)
 {
 #ifdef CONFIG_DEBUG_PREEMPT // ARM10C Y 
 	/*
@@ -2381,16 +2377,11 @@
 	if (DEBUG_LOCKS_WARN_ON((preempt_count() < 0)))
 		return;
 #endif
-<<<<<<< HEAD
+	// preempt_count(): 0x40000001
 	__preempt_count_add(val);
-#ifdef CONFIG_DEBUG_PREEMPT
-=======
-	// preempt_count(): 0x40000001
-	preempt_count() += val;
 	// preempt_count(): 0x40000001 + 1(val)
 
 #ifdef CONFIG_DEBUG_PREEMPT // CONFIG_DEBUG_PREEMPT=y
->>>>>>> d30ea7a8
 	/*
 	 * Spinlock count overflowing soon?
 	 */
@@ -2404,12 +2395,8 @@
 }
 EXPORT_SYMBOL(preempt_count_add);
 
-<<<<<<< HEAD
+// ARM10C 20130907 
 void __kprobes preempt_count_sub(int val)
-=======
-// ARM10C 20130907 
-void __kprobes sub_preempt_count(int val)
->>>>>>> d30ea7a8
 {
 #ifdef CONFIG_DEBUG_PREEMPT // CONFIG_DEBUG_PREEMPT=y
 	/*
