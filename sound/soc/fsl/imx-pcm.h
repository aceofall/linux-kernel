--- conflicted
+++ resolved
@@ -1,4 +1,4 @@
-/*
+﻿/*
  * Copyright 2009 Sascha Hauer <s.hauer@pengutronix.de>
  *
  * This code is based on code copyrighted by Freescale,
@@ -29,7 +29,6 @@
 	dma_data->peripheral_type = peripheral_type;
 }
 
-<<<<<<< HEAD
 struct imx_pcm_fiq_params {
 	int irq;
 	void __iomem *base;
@@ -39,8 +38,6 @@
 	struct snd_dmaengine_dai_dma_data *dma_params_tx;
 };
 
-=======
->>>>>>> 7f3684bc
 #if IS_ENABLED(CONFIG_SND_SOC_IMX_PCM_DMA)
 int imx_pcm_dma_init(struct platform_device *pdev);
 void imx_pcm_dma_exit(struct platform_device *pdev);
@@ -56,12 +53,8 @@
 #endif
 
 #if IS_ENABLED(CONFIG_SND_SOC_IMX_PCM_FIQ)
-<<<<<<< HEAD
 int imx_pcm_fiq_init(struct platform_device *pdev,
 		struct imx_pcm_fiq_params *params);
-=======
-int imx_pcm_fiq_init(struct platform_device *pdev);
->>>>>>> 7f3684bc
 void imx_pcm_fiq_exit(struct platform_device *pdev);
 #else
 static inline int imx_pcm_fiq_init(struct platform_device *pdev,
