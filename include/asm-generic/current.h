--- conflicted
+++ resolved
@@ -3,15 +3,11 @@
 
 #include <linux/thread_info.h>
 
-<<<<<<< HEAD
 // KID 20140113
+// ARM10C 20140125
 #define get_current() (current_thread_info()->task)
 // KID 20140113
-=======
 // ARM10C 20140125
-#define get_current() (current_thread_info()->task)
-// ARM10C 20140125
->>>>>>> 00a5f93c
 #define current get_current()
 
 #endif /* __ASM_GENERIC_CURRENT_H */