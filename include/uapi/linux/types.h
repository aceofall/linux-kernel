--- conflicted
+++ resolved
@@ -21,11 +21,8 @@
 #ifdef __CHECKER__
 #define __bitwise__ __attribute__((bitwise))
 #else
-<<<<<<< HEAD
 // KID 20140306
-=======
 // ARM10C 20140426
->>>>>>> 7f3684bc
 #define __bitwise__
 #endif
 #ifdef __CHECK_ENDIAN__
