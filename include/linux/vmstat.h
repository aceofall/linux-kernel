--- conflicted
+++ resolved
@@ -227,11 +227,7 @@
 	return x;
 }
 
-<<<<<<< HEAD
-#ifdef CONFIG_NUMA
-=======
 #ifdef CONFIG_NUMA // CONFIG_NUMA=n
->>>>>>> c43e50c2
 /*
  * Determine the per node value of a stat item. This function
  * is called frequently in a NUMA machine, so try to be as
