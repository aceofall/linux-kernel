#ifndef __LINUX_SMP_H
#define __LINUX_SMP_H

/*
 *	Generic SMP support
 *		Alan Cox. <alan@redhat.com>
 */

#include <linux/errno.h>
#include <linux/types.h>
#include <linux/list.h>
#include <linux/cpumask.h>
#include <linux/init.h>

extern void cpu_idle(void);

typedef void (*smp_call_func_t)(void *info);
struct call_single_data {
	struct list_head list;
	smp_call_func_t func;
	void *info;
	u16 flags;
};

/* total number of cpus in this system (may exceed NR_CPUS) */
extern unsigned int total_cpus;

int smp_call_function_single(int cpuid, smp_call_func_t func, void *info,
			     int wait);

#ifdef CONFIG_SMP // CONFIG_SMP=y

#include <linux/preempt.h>
#include <linux/kernel.h>
#include <linux/compiler.h>
#include <linux/thread_info.h>
#include <asm/smp.h>

/*
 * main cross-CPU interfaces, handles INIT, TLB flush, STOP, etc.
 * (defined in asm header):
 */

/*
 * stops all CPUs but the current one:
 */
extern void smp_send_stop(void);

/*
 * sends a 'reschedule' event to another CPU:
 */
extern void smp_send_reschedule(int cpu);


/*
 * Prepare machine for booting other CPUs.
 */
extern void smp_prepare_cpus(unsigned int max_cpus);

/*
 * Bring a CPU up
 */
extern int __cpu_up(unsigned int cpunum, struct task_struct *tidle);

/*
 * Final polishing of CPUs
 */
extern void smp_cpus_done(unsigned int max_cpus);

/*
 * Call a function on all other processors
 */
int smp_call_function(smp_call_func_t func, void *info, int wait);
void smp_call_function_many(const struct cpumask *mask,
			    smp_call_func_t func, void *info, bool wait);

void __smp_call_function_single(int cpuid, struct call_single_data *data,
				int wait);

int smp_call_function_any(const struct cpumask *mask,
			  smp_call_func_t func, void *info, int wait);

void kick_all_cpus_sync(void);

/*
 * Generic and arch helpers
 */
#ifdef CONFIG_USE_GENERIC_SMP_HELPERS
void __init call_function_init(void);
void generic_smp_call_function_single_interrupt(void);
#define generic_smp_call_function_interrupt \
	generic_smp_call_function_single_interrupt
#else
static inline void call_function_init(void) { }
#endif

/*
 * Call a function on all processors
 */
int on_each_cpu(smp_call_func_t func, void *info, int wait);

/*
 * Call a function on processors specified by mask, which might include
 * the local one.
 */
void on_each_cpu_mask(const struct cpumask *mask, smp_call_func_t func,
		void *info, bool wait);

/*
 * Call a function on each processor for which the supplied function
 * cond_func returns a positive value. This may include the local
 * processor.
 */
void on_each_cpu_cond(bool (*cond_func)(int cpu, void *info),
		smp_call_func_t func, void *info, bool wait,
		gfp_t gfp_flags);

/*
 * Mark the boot cpu "online" so that it can call console drivers in
 * printk() and can access its per-cpu storage.
 */
void smp_prepare_boot_cpu(void);

extern unsigned int setup_max_cpus;
extern void __init setup_nr_cpu_ids(void);
extern void __init smp_init(void);

#else /* !SMP */

static inline void smp_send_stop(void) { }

/*
 *	These macros fold the SMP functionality into a single CPU system
 */
#define raw_smp_processor_id()			0
static inline int up_smp_call_function(smp_call_func_t func, void *info)
{
	return 0;
}
#define smp_call_function(func, info, wait) \
			(up_smp_call_function(func, info))
#define on_each_cpu(func, info, wait)		\
	({					\
		unsigned long __flags;		\
		local_irq_save(__flags);	\
		func(info);			\
		local_irq_restore(__flags);	\
		0;				\
	})
/*
 * Note we still need to test the mask even for UP
 * because we actually can get an empty mask from
 * code that on SMP might call us without the local
 * CPU in the mask.
 */
#define on_each_cpu_mask(mask, func, info, wait) \
	do {						\
		if (cpumask_test_cpu(0, (mask))) {	\
			local_irq_disable();		\
			(func)(info);			\
			local_irq_enable();		\
		}					\
	} while (0)
/*
 * Preemption is disabled here to make sure the cond_func is called under the
 * same condtions in UP and SMP.
 */
#define on_each_cpu_cond(cond_func, func, info, wait, gfp_flags)\
	do {							\
		void *__info = (info);				\
		preempt_disable();				\
		if ((cond_func)(0, __info)) {			\
			local_irq_disable();			\
			(func)(__info);				\
			local_irq_enable();			\
		}						\
		preempt_enable();				\
	} while (0)

static inline void smp_send_reschedule(int cpu) { }
#define smp_prepare_boot_cpu()			do {} while (0)
#define smp_call_function_many(mask, func, info, wait) \
			(up_smp_call_function(func, info))
static inline void call_function_init(void) { }

static inline int
smp_call_function_any(const struct cpumask *mask, smp_call_func_t func,
		      void *info, int wait)
{
	return smp_call_function_single(0, func, info, wait);
}

static inline void kick_all_cpus_sync(void) {  }

#endif /* !SMP */

/*
 * smp_processor_id(): get the current CPU ID.
 *
 * if DEBUG_PREEMPT is enabled then we check whether it is
 * used in a preemption-safe way. (smp_processor_id() is safe
 * if it's used in a preemption-off critical section, or in
 * a thread that is bound to the current CPU.)
 *
 * NOTE: raw_smp_processor_id() is for internal use only
 * (smp_processor_id() is the preferred variant), but in rare
 * instances it might also be used to turn off false positives
 * (i.e. smp_processor_id() use that the debugging code reports but
 * which use for some reason is legal). Don't use this to hack around
 * the warning message, as your code might not work under PREEMPT.
 */
#ifdef CONFIG_DEBUG_PREEMPT // CONFIG_DEBUG_PREEMPT=y
  extern unsigned int debug_smp_processor_id(void);
<<<<<<< HEAD
// KID 20140113
=======
// ARM10C 20140308
>>>>>>> 2952f38d
# define smp_processor_id() debug_smp_processor_id()
#else
# define smp_processor_id() raw_smp_processor_id()
#endif

#define get_cpu()		({ preempt_disable(); smp_processor_id(); })
#define put_cpu()		preempt_enable()

/*
 * Callback to arch code if there's nosmp or maxcpus=0 on the
 * boot command line:
 */
extern void arch_disable_smp_support(void);

void smp_setup_processor_id(void);

#endif /* __LINUX_SMP_H */<|MERGE_RESOLUTION|>--- conflicted
+++ resolved
@@ -211,11 +211,8 @@
  */
 #ifdef CONFIG_DEBUG_PREEMPT // CONFIG_DEBUG_PREEMPT=y
   extern unsigned int debug_smp_processor_id(void);
-<<<<<<< HEAD
 // KID 20140113
-=======
 // ARM10C 20140308
->>>>>>> 2952f38d
 # define smp_processor_id() debug_smp_processor_id()
 #else
 # define smp_processor_id() raw_smp_processor_id()
