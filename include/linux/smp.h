#ifndef __LINUX_SMP_H
#define __LINUX_SMP_H

/*
 *	Generic SMP support
 *		Alan Cox. <alan@redhat.com>
 */

#include <linux/errno.h>
#include <linux/types.h>
#include <linux/list.h>
#include <linux/cpumask.h>
#include <linux/init.h>

extern void cpu_idle(void);

typedef void (*smp_call_func_t)(void *info);
struct call_single_data {
	struct list_head list;
	smp_call_func_t func;
	void *info;
	u16 flags;
};

/* total number of cpus in this system (may exceed NR_CPUS) */
extern unsigned int total_cpus;

int smp_call_function_single(int cpuid, smp_call_func_t func, void *info,
			     int wait);

<<<<<<< HEAD
/*
 * Call a function on all processors
 */
int on_each_cpu(smp_call_func_t func, void *info, int wait);

/*
 * Call a function on processors specified by mask, which might include
 * the local one.
 */
void on_each_cpu_mask(const struct cpumask *mask, smp_call_func_t func,
		void *info, bool wait);

/*
 * Call a function on each processor for which the supplied function
 * cond_func returns a positive value. This may include the local
 * processor.
 */
void on_each_cpu_cond(bool (*cond_func)(int cpu, void *info),
		smp_call_func_t func, void *info, bool wait,
		gfp_t gfp_flags);

void __smp_call_function_single(int cpuid, struct call_single_data *data,
				int wait);

#ifdef CONFIG_SMP
=======
#ifdef CONFIG_SMP // CONFIG_SMP=y
>>>>>>> d30ea7a8

#include <linux/preempt.h>
#include <linux/kernel.h>
#include <linux/compiler.h>
#include <linux/thread_info.h>
#include <asm/smp.h>

/*
 * main cross-CPU interfaces, handles INIT, TLB flush, STOP, etc.
 * (defined in asm header):
 */

/*
 * stops all CPUs but the current one:
 */
extern void smp_send_stop(void);

/*
 * sends a 'reschedule' event to another CPU:
 */
extern void smp_send_reschedule(int cpu);


/*
 * Prepare machine for booting other CPUs.
 */
extern void smp_prepare_cpus(unsigned int max_cpus);

/*
 * Bring a CPU up
 */
extern int __cpu_up(unsigned int cpunum, struct task_struct *tidle);

/*
 * Final polishing of CPUs
 */
extern void smp_cpus_done(unsigned int max_cpus);

/*
 * Call a function on all other processors
 */
int smp_call_function(smp_call_func_t func, void *info, int wait);
void smp_call_function_many(const struct cpumask *mask,
			    smp_call_func_t func, void *info, bool wait);

int smp_call_function_any(const struct cpumask *mask,
			  smp_call_func_t func, void *info, int wait);

void kick_all_cpus_sync(void);

/*
 * Generic and arch helpers
 */
void __init call_function_init(void);
void generic_smp_call_function_single_interrupt(void);
#define generic_smp_call_function_interrupt \
	generic_smp_call_function_single_interrupt

/*
 * Mark the boot cpu "online" so that it can call console drivers in
 * printk() and can access its per-cpu storage.
 */
void smp_prepare_boot_cpu(void);

extern unsigned int setup_max_cpus;
extern void __init setup_nr_cpu_ids(void);
extern void __init smp_init(void);

#else /* !SMP */

static inline void smp_send_stop(void) { }

/*
 *	These macros fold the SMP functionality into a single CPU system
 */
#define raw_smp_processor_id()			0
static inline int up_smp_call_function(smp_call_func_t func, void *info)
{
	return 0;
}
#define smp_call_function(func, info, wait) \
			(up_smp_call_function(func, info))

static inline void smp_send_reschedule(int cpu) { }
#define smp_prepare_boot_cpu()			do {} while (0)
#define smp_call_function_many(mask, func, info, wait) \
			(up_smp_call_function(func, info))
static inline void call_function_init(void) { }

static inline int
smp_call_function_any(const struct cpumask *mask, smp_call_func_t func,
		      void *info, int wait)
{
	return smp_call_function_single(0, func, info, wait);
}

static inline void kick_all_cpus_sync(void) {  }

#endif /* !SMP */

/*
 * smp_processor_id(): get the current CPU ID.
 *
 * if DEBUG_PREEMPT is enabled then we check whether it is
 * used in a preemption-safe way. (smp_processor_id() is safe
 * if it's used in a preemption-off critical section, or in
 * a thread that is bound to the current CPU.)
 *
 * NOTE: raw_smp_processor_id() is for internal use only
 * (smp_processor_id() is the preferred variant), but in rare
 * instances it might also be used to turn off false positives
 * (i.e. smp_processor_id() use that the debugging code reports but
 * which use for some reason is legal). Don't use this to hack around
 * the warning message, as your code might not work under PREEMPT.
 */
#ifdef CONFIG_DEBUG_PREEMPT // CONFIG_DEBUG_PREEMPT=y
  extern unsigned int debug_smp_processor_id(void);
// KID 20140113
// ARM10C 20140308
// ARM10C 20140412
// debug_smp_processor_id(): 0
// smp_processor_id(): 0
# define smp_processor_id() debug_smp_processor_id()
#else
# define smp_processor_id() raw_smp_processor_id()
#endif

#define get_cpu()		({ preempt_disable(); smp_processor_id(); })
#define put_cpu()		preempt_enable()

/*
 * Callback to arch code if there's nosmp or maxcpus=0 on the
 * boot command line:
 */
extern void arch_disable_smp_support(void);

void smp_setup_processor_id(void);

#endif /* __LINUX_SMP_H */<|MERGE_RESOLUTION|>--- conflicted
+++ resolved
@@ -28,7 +28,6 @@
 int smp_call_function_single(int cpuid, smp_call_func_t func, void *info,
 			     int wait);
 
-<<<<<<< HEAD
 /*
  * Call a function on all processors
  */
@@ -53,10 +52,7 @@
 void __smp_call_function_single(int cpuid, struct call_single_data *data,
 				int wait);
 
-#ifdef CONFIG_SMP
-=======
 #ifdef CONFIG_SMP // CONFIG_SMP=y
->>>>>>> d30ea7a8
 
 #include <linux/preempt.h>
 #include <linux/kernel.h>
