#ifndef LINUX_HARDIRQ_H
#define LINUX_HARDIRQ_H

#include <linux/preempt_mask.h>
#include <linux/lockdep.h>
#include <linux/ftrace_irq.h>
#include <linux/vtime.h>

<<<<<<< HEAD

=======
/*
 * We put the hardirq and softirq counter into the preemption
 * counter. The bitmask has the following meaning:
 *
 * - bits 0-7 are the preemption count (max preemption depth: 256)
 * - bits 8-15 are the softirq count (max # of softirqs: 256)
 *
 * The hardirq count can in theory reach the same as NR_IRQS.
 * In reality, the number of nested IRQS is limited to the stack
 * size as well. For archs with over 1000 IRQS it is not practical
 * to expect that they will all nest. We give a max of 10 bits for
 * hardirq nesting. An arch may choose to give less than 10 bits.
 * m68k expects it to be 8.
 *
 * - bits 16-25 are the hardirq count (max # of nested hardirqs: 1024)
 * - bit 26 is the NMI_MASK
 * - bit 27 is the PREEMPT_ACTIVE flag
 *
 * PREEMPT_MASK: 0x000000ff
 * SOFTIRQ_MASK: 0x0000ff00
 * HARDIRQ_MASK: 0x03ff0000
 *     NMI_MASK: 0x04000000
 */
// ARM10C 20140315
#define PREEMPT_BITS	8
// ARM10C 20140315
#define SOFTIRQ_BITS	8
#define NMI_BITS	1

#define MAX_HARDIRQ_BITS 10

#ifndef HARDIRQ_BITS
// ARM10C 20140315
// HARDIRQ_BITS : 10
# define HARDIRQ_BITS	MAX_HARDIRQ_BITS
#endif

#if HARDIRQ_BITS > MAX_HARDIRQ_BITS
#error HARDIRQ_BITS too high!
#endif

#define PREEMPT_SHIFT	0
// ARM10C 20140315
// SOFTIRQ_SHIFT : 8 : (PREEMPT_SHIFT :0  + PREEMPT_BITS : 8)
#define SOFTIRQ_SHIFT	(PREEMPT_SHIFT + PREEMPT_BITS)
// ARM10C 20140315
// HARDIQR_SHIFT : 16 : SOFTIRQ_SHIFT : 8   + SOFTIRQ_BITS : 8 
#define HARDIRQ_SHIFT	(SOFTIRQ_SHIFT + SOFTIRQ_BITS)
// ARM10C 20140315
// NMI_SHIFT : 26 : HARDIRQ_SHIFT : 16 + HARDIRQ_BITS : 10 )
#define NMI_SHIFT	(HARDIRQ_SHIFT + HARDIRQ_BITS)

// ARM10C 20140315
// HARDIRQ_BITS x : 10 : 0x3FF
// SOFTIRQ_BITS x : 8 : 0xFF
#define __IRQ_MASK(x)	((1UL << (x))-1)

// ARM10C 20140315
// PREEMPT_BITS: 8, PREEMPT_SHIFT: 0
// PREEMPT_MASK: 0xFF
#define PREEMPT_MASK	(__IRQ_MASK(PREEMPT_BITS) << PREEMPT_SHIFT)
// ARM10C 20140315
// SOFTIRQ_MASK : 0xFF00 : 0xFF << 8 : __IRQ_MASK(SOFTIRQ_BITS : 8) << SOFTIRQ_SHIFT : 8
#define SOFTIRQ_MASK	(__IRQ_MASK(SOFTIRQ_BITS) << SOFTIRQ_SHIFT)
// ARM10C 20140315
#define HARDIRQ_MASK	(__IRQ_MASK(HARDIRQ_BITS) << HARDIRQ_SHIFT)
// ARM10C 20140315
// NMI_MASK : 0x4000000 : 0x1 << 26 : __IQR_MASK(NMI_BITS :1) << 26
#define NMI_MASK	(__IRQ_MASK(NMI_BITS)     << NMI_SHIFT)

#define PREEMPT_OFFSET	(1UL << PREEMPT_SHIFT)
#define SOFTIRQ_OFFSET	(1UL << SOFTIRQ_SHIFT)
#define HARDIRQ_OFFSET	(1UL << HARDIRQ_SHIFT)
#define NMI_OFFSET	(1UL << NMI_SHIFT)

#define SOFTIRQ_DISABLE_OFFSET	(2 * SOFTIRQ_OFFSET)

#ifndef PREEMPT_ACTIVE
#define PREEMPT_ACTIVE_BITS	1
#define PREEMPT_ACTIVE_SHIFT	(NMI_SHIFT + NMI_BITS)
#define PREEMPT_ACTIVE	(__IRQ_MASK(PREEMPT_ACTIVE_BITS) << PREEMPT_ACTIVE_SHIFT)
#endif

#if PREEMPT_ACTIVE < (1 << (NMI_SHIFT + NMI_BITS))
#error PREEMPT_ACTIVE is too low!
#endif

#define hardirq_count()	(preempt_count() & HARDIRQ_MASK)
#define softirq_count()	(preempt_count() & SOFTIRQ_MASK)
// ARM10C 20140315
// preept_count() : 0x4000 0001, & HARDIRQ_BITS : 10 
// HARDIRQ_MASK : 0x3FF0000 : 0x3FF << 16 : (__IRQ_MASK(HARDIRQ_BITS : 10 ) : 0x3FF << HARDIRQ_SHIFT : 16)
// SOFTIRQ_MASK : 0xFF00
// NMI_MASK     : 0x4000000
// irq_count() : 0 : (0x4000 0001 & 0x07FFFF00)
// 지금(140315)은 인터럽트가 0이다. 
#define irq_count()	(preempt_count() & (HARDIRQ_MASK | SOFTIRQ_MASK \
				 | NMI_MASK))

/*
 * Are we doing bottom half or hardware interrupt processing?
 * Are we in a softirq context? Interrupt context?
 * in_softirq - Are we currently processing softirq or have bh disabled?
 * in_serving_softirq - Are we currently processing softirq?
 */
#define in_irq()		(hardirq_count())
#define in_softirq()		(softirq_count())
// ARM10C 20140315
// in_interrupt() : 0
#define in_interrupt()		(irq_count())
#define in_serving_softirq()	(softirq_count() & SOFTIRQ_OFFSET)

/*
 * Are we in NMI context?
 */
#define in_nmi()	(preempt_count() & NMI_MASK)

#if defined(CONFIG_PREEMPT_COUNT)
# define PREEMPT_CHECK_OFFSET 1
#else
# define PREEMPT_CHECK_OFFSET 0
#endif

/*
 * Are we running in atomic context?  WARNING: this macro cannot
 * always detect atomic context; in particular, it cannot know about
 * held spinlocks in non-preemptible kernels.  Thus it should not be
 * used in the general case to determine whether sleeping is possible.
 * Do not use in_atomic() in driver code.
 */
#define in_atomic()	((preempt_count() & ~PREEMPT_ACTIVE) != 0)

/*
 * Check whether we were atomic before we did preempt_disable():
 * (used by the scheduler, *after* releasing the kernel lock)
 */
#define in_atomic_preempt_off() \
		((preempt_count() & ~PREEMPT_ACTIVE) != PREEMPT_CHECK_OFFSET)

#ifdef CONFIG_PREEMPT_COUNT
# define preemptible()	(preempt_count() == 0 && !irqs_disabled())
#else
# define preemptible()	0
#endif

#if defined(CONFIG_SMP) || defined(CONFIG_GENERIC_HARDIRQS)
>>>>>>> 7f3684bc
extern void synchronize_irq(unsigned int irq);

#if defined(CONFIG_TINY_RCU)

static inline void rcu_nmi_enter(void)
{
}

static inline void rcu_nmi_exit(void)
{
}

#else
extern void rcu_nmi_enter(void);
extern void rcu_nmi_exit(void);
#endif

/*
 * It is safe to do non-atomic ops on ->hardirq_context,
 * because NMI handlers may not preempt and the ops are
 * always balanced, so the interrupted value of ->hardirq_context
 * will always be restored.
 */
#define __irq_enter()					\
	do {						\
		account_irq_enter_time(current);	\
		preempt_count_add(HARDIRQ_OFFSET);	\
		trace_hardirq_enter();			\
	} while (0)

/*
 * Enter irq context (on NO_HZ, update jiffies):
 */
extern void irq_enter(void);

/*
 * Exit irq context without processing softirqs:
 */
#define __irq_exit()					\
	do {						\
		trace_hardirq_exit();			\
		account_irq_exit_time(current);		\
		preempt_count_sub(HARDIRQ_OFFSET);	\
	} while (0)

/*
 * Exit irq context and process softirqs if needed:
 */
extern void irq_exit(void);

#define nmi_enter()						\
	do {							\
		lockdep_off();					\
		ftrace_nmi_enter();				\
		BUG_ON(in_nmi());				\
		preempt_count_add(NMI_OFFSET + HARDIRQ_OFFSET);	\
		rcu_nmi_enter();				\
		trace_hardirq_enter();				\
	} while (0)

#define nmi_exit()						\
	do {							\
		trace_hardirq_exit();				\
		rcu_nmi_exit();					\
		BUG_ON(!in_nmi());				\
		preempt_count_sub(NMI_OFFSET + HARDIRQ_OFFSET);	\
		ftrace_nmi_exit();				\
		lockdep_on();					\
	} while (0)

#endif /* LINUX_HARDIRQ_H */<|MERGE_RESOLUTION|>--- conflicted
+++ resolved
@@ -6,156 +6,6 @@
 #include <linux/ftrace_irq.h>
 #include <linux/vtime.h>
 
-<<<<<<< HEAD
-
-=======
-/*
- * We put the hardirq and softirq counter into the preemption
- * counter. The bitmask has the following meaning:
- *
- * - bits 0-7 are the preemption count (max preemption depth: 256)
- * - bits 8-15 are the softirq count (max # of softirqs: 256)
- *
- * The hardirq count can in theory reach the same as NR_IRQS.
- * In reality, the number of nested IRQS is limited to the stack
- * size as well. For archs with over 1000 IRQS it is not practical
- * to expect that they will all nest. We give a max of 10 bits for
- * hardirq nesting. An arch may choose to give less than 10 bits.
- * m68k expects it to be 8.
- *
- * - bits 16-25 are the hardirq count (max # of nested hardirqs: 1024)
- * - bit 26 is the NMI_MASK
- * - bit 27 is the PREEMPT_ACTIVE flag
- *
- * PREEMPT_MASK: 0x000000ff
- * SOFTIRQ_MASK: 0x0000ff00
- * HARDIRQ_MASK: 0x03ff0000
- *     NMI_MASK: 0x04000000
- */
-// ARM10C 20140315
-#define PREEMPT_BITS	8
-// ARM10C 20140315
-#define SOFTIRQ_BITS	8
-#define NMI_BITS	1
-
-#define MAX_HARDIRQ_BITS 10
-
-#ifndef HARDIRQ_BITS
-// ARM10C 20140315
-// HARDIRQ_BITS : 10
-# define HARDIRQ_BITS	MAX_HARDIRQ_BITS
-#endif
-
-#if HARDIRQ_BITS > MAX_HARDIRQ_BITS
-#error HARDIRQ_BITS too high!
-#endif
-
-#define PREEMPT_SHIFT	0
-// ARM10C 20140315
-// SOFTIRQ_SHIFT : 8 : (PREEMPT_SHIFT :0  + PREEMPT_BITS : 8)
-#define SOFTIRQ_SHIFT	(PREEMPT_SHIFT + PREEMPT_BITS)
-// ARM10C 20140315
-// HARDIQR_SHIFT : 16 : SOFTIRQ_SHIFT : 8   + SOFTIRQ_BITS : 8 
-#define HARDIRQ_SHIFT	(SOFTIRQ_SHIFT + SOFTIRQ_BITS)
-// ARM10C 20140315
-// NMI_SHIFT : 26 : HARDIRQ_SHIFT : 16 + HARDIRQ_BITS : 10 )
-#define NMI_SHIFT	(HARDIRQ_SHIFT + HARDIRQ_BITS)
-
-// ARM10C 20140315
-// HARDIRQ_BITS x : 10 : 0x3FF
-// SOFTIRQ_BITS x : 8 : 0xFF
-#define __IRQ_MASK(x)	((1UL << (x))-1)
-
-// ARM10C 20140315
-// PREEMPT_BITS: 8, PREEMPT_SHIFT: 0
-// PREEMPT_MASK: 0xFF
-#define PREEMPT_MASK	(__IRQ_MASK(PREEMPT_BITS) << PREEMPT_SHIFT)
-// ARM10C 20140315
-// SOFTIRQ_MASK : 0xFF00 : 0xFF << 8 : __IRQ_MASK(SOFTIRQ_BITS : 8) << SOFTIRQ_SHIFT : 8
-#define SOFTIRQ_MASK	(__IRQ_MASK(SOFTIRQ_BITS) << SOFTIRQ_SHIFT)
-// ARM10C 20140315
-#define HARDIRQ_MASK	(__IRQ_MASK(HARDIRQ_BITS) << HARDIRQ_SHIFT)
-// ARM10C 20140315
-// NMI_MASK : 0x4000000 : 0x1 << 26 : __IQR_MASK(NMI_BITS :1) << 26
-#define NMI_MASK	(__IRQ_MASK(NMI_BITS)     << NMI_SHIFT)
-
-#define PREEMPT_OFFSET	(1UL << PREEMPT_SHIFT)
-#define SOFTIRQ_OFFSET	(1UL << SOFTIRQ_SHIFT)
-#define HARDIRQ_OFFSET	(1UL << HARDIRQ_SHIFT)
-#define NMI_OFFSET	(1UL << NMI_SHIFT)
-
-#define SOFTIRQ_DISABLE_OFFSET	(2 * SOFTIRQ_OFFSET)
-
-#ifndef PREEMPT_ACTIVE
-#define PREEMPT_ACTIVE_BITS	1
-#define PREEMPT_ACTIVE_SHIFT	(NMI_SHIFT + NMI_BITS)
-#define PREEMPT_ACTIVE	(__IRQ_MASK(PREEMPT_ACTIVE_BITS) << PREEMPT_ACTIVE_SHIFT)
-#endif
-
-#if PREEMPT_ACTIVE < (1 << (NMI_SHIFT + NMI_BITS))
-#error PREEMPT_ACTIVE is too low!
-#endif
-
-#define hardirq_count()	(preempt_count() & HARDIRQ_MASK)
-#define softirq_count()	(preempt_count() & SOFTIRQ_MASK)
-// ARM10C 20140315
-// preept_count() : 0x4000 0001, & HARDIRQ_BITS : 10 
-// HARDIRQ_MASK : 0x3FF0000 : 0x3FF << 16 : (__IRQ_MASK(HARDIRQ_BITS : 10 ) : 0x3FF << HARDIRQ_SHIFT : 16)
-// SOFTIRQ_MASK : 0xFF00
-// NMI_MASK     : 0x4000000
-// irq_count() : 0 : (0x4000 0001 & 0x07FFFF00)
-// 지금(140315)은 인터럽트가 0이다. 
-#define irq_count()	(preempt_count() & (HARDIRQ_MASK | SOFTIRQ_MASK \
-				 | NMI_MASK))
-
-/*
- * Are we doing bottom half or hardware interrupt processing?
- * Are we in a softirq context? Interrupt context?
- * in_softirq - Are we currently processing softirq or have bh disabled?
- * in_serving_softirq - Are we currently processing softirq?
- */
-#define in_irq()		(hardirq_count())
-#define in_softirq()		(softirq_count())
-// ARM10C 20140315
-// in_interrupt() : 0
-#define in_interrupt()		(irq_count())
-#define in_serving_softirq()	(softirq_count() & SOFTIRQ_OFFSET)
-
-/*
- * Are we in NMI context?
- */
-#define in_nmi()	(preempt_count() & NMI_MASK)
-
-#if defined(CONFIG_PREEMPT_COUNT)
-# define PREEMPT_CHECK_OFFSET 1
-#else
-# define PREEMPT_CHECK_OFFSET 0
-#endif
-
-/*
- * Are we running in atomic context?  WARNING: this macro cannot
- * always detect atomic context; in particular, it cannot know about
- * held spinlocks in non-preemptible kernels.  Thus it should not be
- * used in the general case to determine whether sleeping is possible.
- * Do not use in_atomic() in driver code.
- */
-#define in_atomic()	((preempt_count() & ~PREEMPT_ACTIVE) != 0)
-
-/*
- * Check whether we were atomic before we did preempt_disable():
- * (used by the scheduler, *after* releasing the kernel lock)
- */
-#define in_atomic_preempt_off() \
-		((preempt_count() & ~PREEMPT_ACTIVE) != PREEMPT_CHECK_OFFSET)
-
-#ifdef CONFIG_PREEMPT_COUNT
-# define preemptible()	(preempt_count() == 0 && !irqs_disabled())
-#else
-# define preemptible()	0
-#endif
-
-#if defined(CONFIG_SMP) || defined(CONFIG_GENERIC_HARDIRQS)
->>>>>>> 7f3684bc
 extern void synchronize_irq(unsigned int irq);
 
 #if defined(CONFIG_TINY_RCU)
