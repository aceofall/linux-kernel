#ifndef __LINUX_CMA_H
#define __LINUX_CMA_H

/*
 * Contiguous Memory Allocator for DMA mapping framework
 * Copyright (c) 2010-2011 by Samsung Electronics.
 * Written by:
 *	Marek Szyprowski <m.szyprowski@samsung.com>
 *	Michal Nazarewicz <mina86@mina86.com>
 *
 * This program is free software; you can redistribute it and/or
 * modify it under the terms of the GNU General Public License as
 * published by the Free Software Foundation; either version 2 of the
 * License or (at your optional) any later version of the license.
 */

/*
 * Contiguous Memory Allocator
 *
 *   The Contiguous Memory Allocator (CMA) makes it possible to
 *   allocate big contiguous chunks of memory after the system has
 *   booted.
 *
 * Why is it needed?
 *
 *   Various devices on embedded systems have no scatter-getter and/or
 *   IO map support and require contiguous blocks of memory to
 *   operate.  They include devices such as cameras, hardware video
 *   coders, etc.
 *
 *   Such devices often require big memory buffers (a full HD frame
 *   is, for instance, more then 2 mega pixels large, i.e. more than 6
 *   MB of memory), which makes mechanisms such as kmalloc() or
 *   alloc_page() ineffective.
 *
 *   At the same time, a solution where a big memory region is
 *   reserved for a device is suboptimal since often more memory is
 *   reserved then strictly required and, moreover, the memory is
 *   inaccessible to page system even if device drivers don't use it.
 *
 *   CMA tries to solve this issue by operating on memory regions
 *   where only movable pages can be allocated from.  This way, kernel
 *   can use the memory for pagecache and when device driver requests
 *   it, allocated pages can be migrated.
 *
 * Driver usage
 *
 *   CMA should not be used by the device drivers directly. It is
 *   only a helper framework for dma-mapping subsystem.
 *
 *   For more information, see kernel-docs in drivers/base/dma-contiguous.c
 */

#ifdef __KERNEL__

struct cma;
struct page;
struct device;

<<<<<<< HEAD
#ifdef CONFIG_DMA_CMA
=======
#ifdef CONFIG_CMA // CONFIG_CMA=n
>>>>>>> d30ea7a8

/*
 * There is always at least global CMA area and a few optional device
 * private areas configured in kernel .config.
 */
#define MAX_CMA_AREAS	(1 + CONFIG_CMA_AREAS)

extern struct cma *dma_contiguous_default_area;

static inline struct cma *dev_get_cma_area(struct device *dev)
{
	if (dev && dev->cma_area)
		return dev->cma_area;
	return dma_contiguous_default_area;
}

static inline void dev_set_cma_area(struct device *dev, struct cma *cma)
{
	if (dev)
		dev->cma_area = cma;
}

static inline void dma_contiguous_set_default(struct cma *cma)
{
	dma_contiguous_default_area = cma;
}

void dma_contiguous_reserve(phys_addr_t addr_limit);

int __init dma_contiguous_reserve_area(phys_addr_t size, phys_addr_t base,
				       phys_addr_t limit, struct cma **res_cma);

/**
 * dma_declare_contiguous() - reserve area for contiguous memory handling
 *			      for particular device
 * @dev:   Pointer to device structure.
 * @size:  Size of the reserved memory.
 * @base:  Start address of the reserved memory (optional, 0 for any).
 * @limit: End address of the reserved memory (optional, 0 for any).
 *
 * This function reserves memory for specified device. It should be
 * called by board specific code when early allocator (memblock or bootmem)
 * is still activate.
 */

static inline int dma_declare_contiguous(struct device *dev, phys_addr_t size,
					 phys_addr_t base, phys_addr_t limit)
{
	struct cma *cma;
	int ret;
	ret = dma_contiguous_reserve_area(size, base, limit, &cma);
	if (ret == 0)
		dev_set_cma_area(dev, cma);

	return ret;
}

struct page *dma_alloc_from_contiguous(struct device *dev, int count,
				       unsigned int order);
bool dma_release_from_contiguous(struct device *dev, struct page *pages,
				 int count);

#else

#define MAX_CMA_AREAS	(0)

<<<<<<< HEAD
static inline struct cma *dev_get_cma_area(struct device *dev)
{
	return NULL;
}

static inline void dev_set_cma_area(struct device *dev, struct cma *cma) { }

static inline void dma_contiguous_set_default(struct cma *cma) { }

=======
// KID 20140311
>>>>>>> d30ea7a8
static inline void dma_contiguous_reserve(phys_addr_t limit) { }

static inline int dma_contiguous_reserve_area(phys_addr_t size, phys_addr_t base,
				       phys_addr_t limit, struct cma **res_cma) {
	return -ENOSYS;
}

static inline
int dma_declare_contiguous(struct device *dev, phys_addr_t size,
			   phys_addr_t base, phys_addr_t limit)
{
	return -ENOSYS;
}

static inline
struct page *dma_alloc_from_contiguous(struct device *dev, int count,
				       unsigned int order)
{
	return NULL;
}

static inline
bool dma_release_from_contiguous(struct device *dev, struct page *pages,
				 int count)
{
	return false;
}

#endif

#endif

#endif<|MERGE_RESOLUTION|>--- conflicted
+++ resolved
@@ -57,11 +57,7 @@
 struct page;
 struct device;
 
-<<<<<<< HEAD
-#ifdef CONFIG_DMA_CMA
-=======
-#ifdef CONFIG_CMA // CONFIG_CMA=n
->>>>>>> d30ea7a8
+#ifdef CONFIG_DMA_CMA // CONFIG_DMA_CMA=n
 
 /*
  * There is always at least global CMA area and a few optional device
@@ -128,7 +124,6 @@
 
 #define MAX_CMA_AREAS	(0)
 
-<<<<<<< HEAD
 static inline struct cma *dev_get_cma_area(struct device *dev)
 {
 	return NULL;
@@ -138,9 +133,7 @@
 
 static inline void dma_contiguous_set_default(struct cma *cma) { }
 
-=======
 // KID 20140311
->>>>>>> d30ea7a8
 static inline void dma_contiguous_reserve(phys_addr_t limit) { }
 
 static inline int dma_contiguous_reserve_area(phys_addr_t size, phys_addr_t base,
