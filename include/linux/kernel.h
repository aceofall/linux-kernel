--- conflicted
+++ resolved
@@ -74,11 +74,8 @@
 
 #define FIELD_SIZEOF(t, f) (sizeof(((t*)0)->f))
 // ARM10C 20131207
-<<<<<<< HEAD
 // KID 20140113
-=======
 // ARM10C 20140607
->>>>>>> 06ca0645
 #define DIV_ROUND_UP(n,d) (((n) + (d) - 1) / (d))
 #define DIV_ROUND_UP_ULL(ll,d) \
 	({ unsigned long long _tmp = (ll)+(d)-1; do_div(_tmp, d); _tmp; })
