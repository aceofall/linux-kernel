--- conflicted
+++ resolved
@@ -444,11 +444,8 @@
  * We include PREEMPT_ACTIVE to avoid cond_resched() from working
  * before the scheduler is active -- see should_resched().
  */
-<<<<<<< HEAD
 // KID 20140113
-=======
 // ARM10C 20140315
->>>>>>> a840f12a
 // PREEMPT_ACTIVE: 0x40000000
 // INIT_PREEMPT_COUNT: 0x40000001
 #define INIT_PREEMPT_COUNT	(1 + PREEMPT_ACTIVE)    /* PREEMPT_ACTIVE = 0x40000000*/
@@ -1925,11 +1922,8 @@
  */
 extern struct exec_domain	default_exec_domain;
 
-<<<<<<< HEAD
 // KID 20140113
-=======
 // ARM10C 20140315
->>>>>>> a840f12a
 union thread_union {
 	struct thread_info thread_info;
 	unsigned long stack[THREAD_SIZE/sizeof(long)];
