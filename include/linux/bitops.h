--- conflicted
+++ resolved
@@ -1,15 +1,12 @@
-#ifndef _LINUX_BITOPS_H
+﻿#ifndef _LINUX_BITOPS_H
 #define _LINUX_BITOPS_H
 #include <asm/types.h>
 
 // ARM10C 20140118
 #ifdef	__KERNEL__
 #define BIT(nr)			(1UL << (nr))
-<<<<<<< HEAD
 #define BIT_ULL(nr)		(1ULL << (nr))
-=======
 // ARM10C 20140118
->>>>>>> 7f3684bc
 #define BIT_MASK(nr)		(1UL << ((nr) % BITS_PER_LONG))
 // ARM10C 20140118
 // ARM10C 20140301
