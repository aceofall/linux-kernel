--- conflicted
+++ resolved
@@ -502,44 +502,23 @@
  #define lock_acquire_shared_recursive(l, s, t, n, i)	lock_acquire(l, s, t, 2, 1, n, i)
 #endif
 
-<<<<<<< HEAD
 // KID 20140116
 // ARM10C 20140405
-=======
-// ARM10C 20140405
 // ARM10C 20140517
->>>>>>> c43e50c2
 #define spin_acquire(l, s, t, i)		lock_acquire_exclusive(l, s, t, NULL, i)
 #define spin_acquire_nest(l, s, t, n, i)	lock_acquire_exclusive(l, s, t, n, i)
 // ARM10C 20140412
 #define spin_release(l, n, i)			lock_release(l, n, i)
 
-<<<<<<< HEAD
-#define rwlock_acquire(l, s, t, i)		lock_acquire_exclusive(l, s, t, NULL, i)
-#define rwlock_acquire_read(l, s, t, i)		lock_acquire_shared_recursive(l, s, t, NULL, i)
-=======
 // ARM10C 20140125
 #define rwlock_acquire(l, s, t, i)		lock_acquire_exclusive(l, s, t, NULL, i)
 #define rwlock_acquire_read(l, s, t, i)		lock_acquire_shared_recursive(l, s, t, NULL, i)
 // ARM10C 20140125
->>>>>>> c43e50c2
 #define rwlock_release(l, n, i)			lock_release(l, n, i)
 
 #define seqcount_acquire(l, s, t, i)		lock_acquire_exclusive(l, s, t, NULL, i)
 #define seqcount_acquire_read(l, s, t, i)	lock_acquire_shared_recursive(l, s, t, NULL, i)
 #define seqcount_release(l, n, i)		lock_release(l, n, i)
-<<<<<<< HEAD
-
-#define mutex_acquire(l, s, t, i)		lock_acquire_exclusive(l, s, t, NULL, i)
-#define mutex_acquire_nest(l, s, t, n, i)	lock_acquire_exclusive(l, s, t, n, i)
-#define mutex_release(l, n, i)			lock_release(l, n, i)
-
-#define rwsem_acquire(l, s, t, i)		lock_acquire_exclusive(l, s, t, NULL, i)
-#define rwsem_acquire_nest(l, s, t, n, i)	lock_acquire_exclusive(l, s, t, n, i)
-#define rwsem_acquire_read(l, s, t, i)		lock_acquire_shared(l, s, t, NULL, i)
-#define rwsem_release(l, n, i)			lock_release(l, n, i)
-
-=======
 
 #define mutex_acquire(l, s, t, i)		lock_acquire_exclusive(l, s, t, NULL, i)
 // ARM10C 20140315
@@ -552,7 +531,6 @@
 #define rwsem_acquire_read(l, s, t, i)		lock_acquire_shared(l, s, t, NULL, i)
 #define rwsem_release(l, n, i)			lock_release(l, n, i)
 
->>>>>>> c43e50c2
 #define lock_map_acquire(l)			lock_acquire_exclusive(l, 0, 0, NULL, _THIS_IP_)
 #define lock_map_acquire_read(l)		lock_acquire_shared_recursive(l, 0, 0, NULL, _THIS_IP_)
 #define lock_map_release(l)			lock_release(l, 1, _THIS_IP_)
