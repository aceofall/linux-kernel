--- conflicted
+++ resolved
@@ -308,11 +308,8 @@
 extern const void *of_get_property(const struct device_node *node,
 				const char *name,
 				int *lenp);
-<<<<<<< HEAD
 extern struct device_node *of_get_cpu_node(int cpu, unsigned int *thread);
-=======
 // ARM10C 20140208
->>>>>>> d30ea7a8
 #define for_each_property_of_node(dn, pp) \
 	for (pp = dn->properties; pp != NULL; pp = pp->next)
 
