#ifndef __KERNEL_PRINTK__
#define __KERNEL_PRINTK__

#include <stdarg.h>
#include <linux/init.h>
#include <linux/kern_levels.h>
#include <linux/linkage.h>

extern const char linux_banner[];
extern const char linux_proc_banner[];

static inline int printk_get_level(const char *buffer)
{
	if (buffer[0] == KERN_SOH_ASCII && buffer[1]) {
		switch (buffer[1]) {
		case '0' ... '7':
		case 'd':	/* KERN_DEFAULT */
			return buffer[1];
		}
	}
	return 0;
}

static inline const char *printk_skip_level(const char *buffer)
{
	if (printk_get_level(buffer)) {
		switch (buffer[1]) {
		case '0' ... '7':
		case 'd':	/* KERN_DEFAULT */
			return buffer + 2;
		}
	}
	return buffer;
}

extern int console_printk[];

// KID 20140116
#define console_loglevel (console_printk[0])
#define default_message_loglevel (console_printk[1])
#define minimum_console_loglevel (console_printk[2])
#define default_console_loglevel (console_printk[3])

static inline void console_silent(void)
{
	console_loglevel = 0;
}

// KID 20140116
static inline void console_verbose(void)
{
	if (console_loglevel)
		console_loglevel = 15;
}

struct va_format {
	const char *fmt;
	va_list *va;
};

/*
 * FW_BUG
 * Add this to a message where you are sure the firmware is buggy or behaves
 * really stupid or out of spec. Be aware that the responsible BIOS developer
 * should be able to fix this issue or at least get a concrete idea of the
 * problem by reading your message without the need of looking at the kernel
 * code.
 *
 * Use it for definite and high priority BIOS bugs.
 *
 * FW_WARN
 * Use it for not that clear (e.g. could the kernel messed up things already?)
 * and medium priority BIOS bugs.
 *
 * FW_INFO
 * Use this one if you want to tell the user or vendor about something
 * suspicious, but generally harmless related to the firmware.
 *
 * Use it for information or very low priority BIOS bugs.
 */
#define FW_BUG		"[Firmware Bug]: "
#define FW_WARN		"[Firmware Warn]: "
#define FW_INFO		"[Firmware Info]: "

/*
 * HW_ERR
 * Add this to a message for hardware errors, so that user can report
 * it to hardware vendor instead of LKML or software vendor.
 */
#define HW_ERR		"[Hardware Error]: "

/*
 * Dummy printk for disabled debugging statements to use whilst maintaining
 * gcc's format and side-effect checking.
 */
static inline __printf(1, 2)
int no_printk(const char *fmt, ...)
{
	return 0;
}

#ifdef CONFIG_EARLY_PRINTK
extern asmlinkage __printf(1, 2)
void early_printk(const char *fmt, ...);
void early_vprintk(const char *fmt, va_list ap);
#else
static inline __printf(1, 2) __cold
void early_printk(const char *s, ...) { }
#endif

<<<<<<< HEAD
#ifdef CONFIG_PRINTK // CONFIG_PRINTK=y
=======
// ARM10C 20140322
#ifdef CONFIG_PRINTK // CONFIG_PRINGK=y
>>>>>>> e02ac67b
asmlinkage __printf(5, 0)
int vprintk_emit(int facility, int level,
		 const char *dict, size_t dictlen,
		 const char *fmt, va_list args);

asmlinkage __printf(1, 0)
int vprintk(const char *fmt, va_list args);

asmlinkage __printf(5, 6) __cold
asmlinkage int printk_emit(int facility, int level,
			   const char *dict, size_t dictlen,
			   const char *fmt, ...);

asmlinkage __printf(1, 2) __cold
int printk(const char *fmt, ...);

/*
 * Special printk facility for scheduler use only, _DO_NOT_USE_ !
 */
__printf(1, 2) __cold int printk_sched(const char *fmt, ...);

/*
 * Please don't use printk_ratelimit(), because it shares ratelimiting state
 * with all other unrelated printk_ratelimit() callsites.  Instead use
 * printk_ratelimited() or plain old __ratelimit().
 */
// KID 20140114
extern int __printk_ratelimit(const char *func);
// KID 20140114
#define printk_ratelimit() __printk_ratelimit(__func__)
extern bool printk_timed_ratelimit(unsigned long *caller_jiffies,
				   unsigned int interval_msec);

extern int printk_delay_msec;
extern int dmesg_restrict;
extern int kptr_restrict;

extern void wake_up_klogd(void);

void log_buf_kexec_setup(void);
// ARM10C 20140322
void __init setup_log_buf(int early);
void dump_stack_set_arch_desc(const char *fmt, ...);
void dump_stack_print_info(const char *log_lvl);
void show_regs_print_info(const char *log_lvl);
#else
static inline __printf(1, 0)
int vprintk(const char *s, va_list args)
{
	return 0;
}
static inline __printf(1, 2) __cold
int printk(const char *s, ...)
{
	return 0;
}
static inline __printf(1, 2) __cold
int printk_sched(const char *s, ...)
{
	return 0;
}
static inline int printk_ratelimit(void)
{
	return 0;
}
static inline bool printk_timed_ratelimit(unsigned long *caller_jiffies,
					  unsigned int interval_msec)
{
	return false;
}

static inline void wake_up_klogd(void)
{
}

static inline void log_buf_kexec_setup(void)
{
}

static inline void setup_log_buf(int early)
{
}

static inline void dump_stack_set_arch_desc(const char *fmt, ...)
{
}

static inline void dump_stack_print_info(const char *log_lvl)
{
}

static inline void show_regs_print_info(const char *log_lvl)
{
}
#endif

extern void dump_stack(void) __cold;

#ifndef pr_fmt
#define pr_fmt(fmt) fmt
#endif

#define pr_emerg(fmt, ...) \
	printk(KERN_EMERG pr_fmt(fmt), ##__VA_ARGS__)
#define pr_alert(fmt, ...) \
	printk(KERN_ALERT pr_fmt(fmt), ##__VA_ARGS__)
#define pr_crit(fmt, ...) \
	printk(KERN_CRIT pr_fmt(fmt), ##__VA_ARGS__)
#define pr_err(fmt, ...) \
	printk(KERN_ERR pr_fmt(fmt), ##__VA_ARGS__)
#define pr_warning(fmt, ...) \
	printk(KERN_WARNING pr_fmt(fmt), ##__VA_ARGS__)
#define pr_warn pr_warning
// KID 20140203
#define pr_notice(fmt, ...) \
	printk(KERN_NOTICE pr_fmt(fmt), ##__VA_ARGS__)
#define pr_info(fmt, ...) \
	printk(KERN_INFO pr_fmt(fmt), ##__VA_ARGS__)
#define pr_cont(fmt, ...) \
	printk(KERN_CONT fmt, ##__VA_ARGS__)

/* pr_devel() should produce zero code unless DEBUG is defined */
#ifdef DEBUG
#define pr_devel(fmt, ...) \
	printk(KERN_DEBUG pr_fmt(fmt), ##__VA_ARGS__)
#else
#define pr_devel(fmt, ...) \
	no_printk(KERN_DEBUG pr_fmt(fmt), ##__VA_ARGS__)
#endif

/* If you are writing a driver, please use dev_dbg instead */
#if defined(CONFIG_DYNAMIC_DEBUG)
/* dynamic_pr_debug() uses pr_fmt() internally so we don't need it here */
#define pr_debug(fmt, ...) \
	dynamic_pr_debug(fmt, ##__VA_ARGS__)
#elif defined(DEBUG)
#define pr_debug(fmt, ...) \
	printk(KERN_DEBUG pr_fmt(fmt), ##__VA_ARGS__)
#else
#define pr_debug(fmt, ...) \
	no_printk(KERN_DEBUG pr_fmt(fmt), ##__VA_ARGS__)
#endif

/*
 * Print a one-time message (analogous to WARN_ONCE() et al):
 */

#ifdef CONFIG_PRINTK
#define printk_once(fmt, ...)			\
({						\
	static bool __print_once;		\
						\
	if (!__print_once) {			\
		__print_once = true;		\
		printk(fmt, ##__VA_ARGS__);	\
	}					\
})
#else
#define printk_once(fmt, ...)			\
	no_printk(fmt, ##__VA_ARGS__)
#endif

#define pr_emerg_once(fmt, ...)					\
	printk_once(KERN_EMERG pr_fmt(fmt), ##__VA_ARGS__)
#define pr_alert_once(fmt, ...)					\
	printk_once(KERN_ALERT pr_fmt(fmt), ##__VA_ARGS__)
#define pr_crit_once(fmt, ...)					\
	printk_once(KERN_CRIT pr_fmt(fmt), ##__VA_ARGS__)
#define pr_err_once(fmt, ...)					\
	printk_once(KERN_ERR pr_fmt(fmt), ##__VA_ARGS__)
#define pr_warn_once(fmt, ...)					\
	printk_once(KERN_WARNING pr_fmt(fmt), ##__VA_ARGS__)
#define pr_notice_once(fmt, ...)				\
	printk_once(KERN_NOTICE pr_fmt(fmt), ##__VA_ARGS__)
#define pr_info_once(fmt, ...)					\
	printk_once(KERN_INFO pr_fmt(fmt), ##__VA_ARGS__)
#define pr_cont_once(fmt, ...)					\
	printk_once(KERN_CONT pr_fmt(fmt), ##__VA_ARGS__)

#if defined(DEBUG)
#define pr_devel_once(fmt, ...)					\
	printk_once(KERN_DEBUG pr_fmt(fmt), ##__VA_ARGS__)
#else
#define pr_devel_once(fmt, ...)					\
	no_printk(KERN_DEBUG pr_fmt(fmt), ##__VA_ARGS__)
#endif

/* If you are writing a driver, please use dev_dbg instead */
#if defined(DEBUG)
#define pr_debug_once(fmt, ...)					\
	printk_once(KERN_DEBUG pr_fmt(fmt), ##__VA_ARGS__)
#else
#define pr_debug_once(fmt, ...)					\
	no_printk(KERN_DEBUG pr_fmt(fmt), ##__VA_ARGS__)
#endif

/*
 * ratelimited messages with local ratelimit_state,
 * no local ratelimit_state used in the !PRINTK case
 */
#ifdef CONFIG_PRINTK
#define printk_ratelimited(fmt, ...)					\
({									\
	static DEFINE_RATELIMIT_STATE(_rs,				\
				      DEFAULT_RATELIMIT_INTERVAL,	\
				      DEFAULT_RATELIMIT_BURST);		\
									\
	if (__ratelimit(&_rs))						\
		printk(fmt, ##__VA_ARGS__);				\
})
#else
#define printk_ratelimited(fmt, ...)					\
	no_printk(fmt, ##__VA_ARGS__)
#endif

#define pr_emerg_ratelimited(fmt, ...)					\
	printk_ratelimited(KERN_EMERG pr_fmt(fmt), ##__VA_ARGS__)
#define pr_alert_ratelimited(fmt, ...)					\
	printk_ratelimited(KERN_ALERT pr_fmt(fmt), ##__VA_ARGS__)
#define pr_crit_ratelimited(fmt, ...)					\
	printk_ratelimited(KERN_CRIT pr_fmt(fmt), ##__VA_ARGS__)
#define pr_err_ratelimited(fmt, ...)					\
	printk_ratelimited(KERN_ERR pr_fmt(fmt), ##__VA_ARGS__)
#define pr_warn_ratelimited(fmt, ...)					\
	printk_ratelimited(KERN_WARNING pr_fmt(fmt), ##__VA_ARGS__)
#define pr_notice_ratelimited(fmt, ...)					\
	printk_ratelimited(KERN_NOTICE pr_fmt(fmt), ##__VA_ARGS__)
#define pr_info_ratelimited(fmt, ...)					\
	printk_ratelimited(KERN_INFO pr_fmt(fmt), ##__VA_ARGS__)
/* no pr_cont_ratelimited, don't do that... */

#if defined(DEBUG)
#define pr_devel_ratelimited(fmt, ...)					\
	printk_ratelimited(KERN_DEBUG pr_fmt(fmt), ##__VA_ARGS__)
#else
#define pr_devel_ratelimited(fmt, ...)					\
	no_printk(KERN_DEBUG pr_fmt(fmt), ##__VA_ARGS__)
#endif

/* If you are writing a driver, please use dev_dbg instead */
#if defined(DEBUG)
#define pr_debug_ratelimited(fmt, ...)					\
	printk_ratelimited(KERN_DEBUG pr_fmt(fmt), ##__VA_ARGS__)
#else
#define pr_debug_ratelimited(fmt, ...) \
	no_printk(KERN_DEBUG pr_fmt(fmt), ##__VA_ARGS__)
#endif

extern const struct file_operations kmsg_fops;

enum {
	DUMP_PREFIX_NONE,
	DUMP_PREFIX_ADDRESS,
	DUMP_PREFIX_OFFSET
};
extern void hex_dump_to_buffer(const void *buf, size_t len,
			       int rowsize, int groupsize,
			       char *linebuf, size_t linebuflen, bool ascii);
#ifdef CONFIG_PRINTK
extern void print_hex_dump(const char *level, const char *prefix_str,
			   int prefix_type, int rowsize, int groupsize,
			   const void *buf, size_t len, bool ascii);
#if defined(CONFIG_DYNAMIC_DEBUG)
#define print_hex_dump_bytes(prefix_str, prefix_type, buf, len)	\
	dynamic_hex_dump(prefix_str, prefix_type, 16, 1, buf, len, true)
#else
extern void print_hex_dump_bytes(const char *prefix_str, int prefix_type,
				 const void *buf, size_t len);
#endif /* defined(CONFIG_DYNAMIC_DEBUG) */
#else
static inline void print_hex_dump(const char *level, const char *prefix_str,
				  int prefix_type, int rowsize, int groupsize,
				  const void *buf, size_t len, bool ascii)
{
}
static inline void print_hex_dump_bytes(const char *prefix_str, int prefix_type,
					const void *buf, size_t len)
{
}

#endif

#if defined(CONFIG_DYNAMIC_DEBUG)
#define print_hex_dump_debug(prefix_str, prefix_type, rowsize,	\
			     groupsize, buf, len, ascii)	\
	dynamic_hex_dump(prefix_str, prefix_type, rowsize,	\
			 groupsize, buf, len, ascii)
#else
#define print_hex_dump_debug(prefix_str, prefix_type, rowsize,		\
			     groupsize, buf, len, ascii)		\
	print_hex_dump(KERN_DEBUG, prefix_str, prefix_type, rowsize,	\
		       groupsize, buf, len, ascii)
#endif /* defined(CONFIG_DYNAMIC_DEBUG) */

#endif<|MERGE_RESOLUTION|>--- conflicted
+++ resolved
@@ -108,12 +108,8 @@
 void early_printk(const char *s, ...) { }
 #endif
 
-<<<<<<< HEAD
-#ifdef CONFIG_PRINTK // CONFIG_PRINTK=y
-=======
 // ARM10C 20140322
 #ifdef CONFIG_PRINTK // CONFIG_PRINGK=y
->>>>>>> e02ac67b
 asmlinkage __printf(5, 0)
 int vprintk_emit(int facility, int level,
 		 const char *dict, size_t dictlen,
