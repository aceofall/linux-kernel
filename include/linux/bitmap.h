#ifndef __LINUX_BITMAP_H
#define __LINUX_BITMAP_H

#ifndef __ASSEMBLY__

#include <linux/types.h>
#include <linux/bitops.h>
#include <linux/string.h>
#include <linux/kernel.h>

/*
 * bitmaps provide bit arrays that consume one or more unsigned
 * longs.  The bitmap interface and available operations are listed
 * here, in bitmap.h
 *
 * Function implementations generic to all architectures are in
 * lib/bitmap.c.  Functions implementations that are architecture
 * specific are in various include/asm-<arch>/bitops.h headers
 * and other arch/<arch> specific files.
 *
 * See lib/bitmap.c for more details.
 */

/*
 * The available bitmap operations and their rough meaning in the
 * case that the bitmap is a single unsigned long are thus:
 *
 * Note that nbits should be always a compile time evaluable constant.
 * Otherwise many inlines will generate horrible code.
 *
 * bitmap_zero(dst, nbits)			*dst = 0UL
 * bitmap_fill(dst, nbits)			*dst = ~0UL
 * bitmap_copy(dst, src, nbits)			*dst = *src
 * bitmap_and(dst, src1, src2, nbits)		*dst = *src1 & *src2
 * bitmap_or(dst, src1, src2, nbits)		*dst = *src1 | *src2
 * bitmap_xor(dst, src1, src2, nbits)		*dst = *src1 ^ *src2
 * bitmap_andnot(dst, src1, src2, nbits)	*dst = *src1 & ~(*src2)
 * bitmap_complement(dst, src, nbits)		*dst = ~(*src)
 * bitmap_equal(src1, src2, nbits)		Are *src1 and *src2 equal?
 * bitmap_intersects(src1, src2, nbits) 	Do *src1 and *src2 overlap?
 * bitmap_subset(src1, src2, nbits)		Is *src1 a subset of *src2?
 * bitmap_empty(src, nbits)			Are all bits zero in *src?
 * bitmap_full(src, nbits)			Are all bits set in *src?
 * bitmap_weight(src, nbits)			Hamming Weight: number set bits
 * bitmap_set(dst, pos, nbits)			Set specified bit area
 * bitmap_clear(dst, pos, nbits)		Clear specified bit area
 * bitmap_find_next_zero_area(buf, len, pos, n, mask)	Find bit free area
 * bitmap_shift_right(dst, src, n, nbits)	*dst = *src >> n
 * bitmap_shift_left(dst, src, n, nbits)	*dst = *src << n
 * bitmap_remap(dst, src, old, new, nbits)	*dst = map(old, new)(src)
 * bitmap_bitremap(oldbit, old, new, nbits)	newbit = map(old, new)(oldbit)
 * bitmap_onto(dst, orig, relmap, nbits)	*dst = orig relative to relmap
 * bitmap_fold(dst, orig, sz, nbits)		dst bits = orig bits mod sz
 * bitmap_scnprintf(buf, len, src, nbits)	Print bitmap src to buf
 * bitmap_parse(buf, buflen, dst, nbits)	Parse bitmap dst from kernel buf
 * bitmap_parse_user(ubuf, ulen, dst, nbits)	Parse bitmap dst from user buf
 * bitmap_scnlistprintf(buf, len, src, nbits)	Print bitmap src as list to buf
 * bitmap_parselist(buf, dst, nbits)		Parse bitmap dst from kernel buf
 * bitmap_parselist_user(buf, dst, nbits)	Parse bitmap dst from user buf
 * bitmap_find_free_region(bitmap, bits, order)	Find and allocate bit region
 * bitmap_release_region(bitmap, pos, order)	Free specified bit region
 * bitmap_allocate_region(bitmap, pos, order)	Allocate specified bit region
 */

/*
 * Also the following operations in asm/bitops.h apply to bitmaps.
 *
 * set_bit(bit, addr)			*addr |= bit
 * clear_bit(bit, addr)			*addr &= ~bit
 * change_bit(bit, addr)		*addr ^= bit
 * test_bit(bit, addr)			Is bit set in *addr?
 * test_and_set_bit(bit, addr)		Set bit and return old value
 * test_and_clear_bit(bit, addr)	Clear bit and return old value
 * test_and_change_bit(bit, addr)	Change bit and return old value
 * find_first_zero_bit(addr, nbits)	Position first zero bit in *addr
 * find_first_bit(addr, nbits)		Position first set bit in *addr
 * find_next_zero_bit(addr, nbits, bit)	Position next zero bit in *addr >= bit
 * find_next_bit(addr, nbits, bit)	Position next set bit in *addr >= bit
 */

/*
 * The DECLARE_BITMAP(name,bits) macro, in linux/types.h, can be used
 * to declare an array named 'name' of just enough unsigned longs to
 * contain all bit positions from 0 to 'bits' - 1.
 */

/*
 * lib/bitmap.c provides these functions:
 */

extern int __bitmap_empty(const unsigned long *bitmap, int bits);
extern int __bitmap_full(const unsigned long *bitmap, int bits);
extern int __bitmap_equal(const unsigned long *bitmap1,
                	const unsigned long *bitmap2, int bits);
extern void __bitmap_complement(unsigned long *dst, const unsigned long *src,
			int bits);
extern void __bitmap_shift_right(unsigned long *dst,
                        const unsigned long *src, int shift, int bits);
extern void __bitmap_shift_left(unsigned long *dst,
                        const unsigned long *src, int shift, int bits);
extern int __bitmap_and(unsigned long *dst, const unsigned long *bitmap1,
			const unsigned long *bitmap2, int bits);
extern void __bitmap_or(unsigned long *dst, const unsigned long *bitmap1,
			const unsigned long *bitmap2, int bits);
extern void __bitmap_xor(unsigned long *dst, const unsigned long *bitmap1,
			const unsigned long *bitmap2, int bits);
extern int __bitmap_andnot(unsigned long *dst, const unsigned long *bitmap1,
			const unsigned long *bitmap2, int bits);
extern int __bitmap_intersects(const unsigned long *bitmap1,
			const unsigned long *bitmap2, int bits);
extern int __bitmap_subset(const unsigned long *bitmap1,
			const unsigned long *bitmap2, int bits);
extern int __bitmap_weight(const unsigned long *bitmap, int bits);

extern void bitmap_set(unsigned long *map, int i, int len);
extern void bitmap_clear(unsigned long *map, int start, int nr);
extern unsigned long bitmap_find_next_zero_area(unsigned long *map,
					 unsigned long size,
					 unsigned long start,
					 unsigned int nr,
					 unsigned long align_mask);

extern int bitmap_scnprintf(char *buf, unsigned int len,
			const unsigned long *src, int nbits);
extern int __bitmap_parse(const char *buf, unsigned int buflen, int is_user,
			unsigned long *dst, int nbits);
extern int bitmap_parse_user(const char __user *ubuf, unsigned int ulen,
			unsigned long *dst, int nbits);
extern int bitmap_scnlistprintf(char *buf, unsigned int len,
			const unsigned long *src, int nbits);
extern int bitmap_parselist(const char *buf, unsigned long *maskp,
			int nmaskbits);
extern int bitmap_parselist_user(const char __user *ubuf, unsigned int ulen,
			unsigned long *dst, int nbits);
extern void bitmap_remap(unsigned long *dst, const unsigned long *src,
		const unsigned long *old, const unsigned long *new, int bits);
extern int bitmap_bitremap(int oldbit,
		const unsigned long *old, const unsigned long *new, int bits);
extern void bitmap_onto(unsigned long *dst, const unsigned long *orig,
		const unsigned long *relmap, int bits);
extern void bitmap_fold(unsigned long *dst, const unsigned long *orig,
		int sz, int bits);
extern int bitmap_find_free_region(unsigned long *bitmap, int bits, int order);
extern void bitmap_release_region(unsigned long *bitmap, int pos, int order);
extern int bitmap_allocate_region(unsigned long *bitmap, int pos, int order);
extern void bitmap_copy_le(void *dst, const unsigned long *src, int nbits);
extern int bitmap_ord_to_pos(const unsigned long *bitmap, int n, int bits);

#define BITMAP_FIRST_WORD_MASK(start) (~0UL << ((start) % BITS_PER_LONG))
<<<<<<< HEAD
// KID 20140114
// BITS_PER_LONG: 32
=======
// ARM10C 20140215
// BITS_PER_LONG: 32
// BITMAP_LAST_WORD_MASK(4): 0xF
>>>>>>> 1460dc7e
#define BITMAP_LAST_WORD_MASK(nbits)					\
(									\
	((nbits) % BITS_PER_LONG) ?					\
		(1UL<<((nbits) % BITS_PER_LONG))-1 : ~0UL		\
)

// ARM10C 20130831
// 연산자 우선 순위 : <= 이 && 보다 먼저 수행됨
<<<<<<< HEAD
// KID 20140113
// BITS_PER_LONG: 32
=======
// ARM10C 20140215
// nbits: 4
>>>>>>> 1460dc7e
#define small_const_nbits(nbits) \
	(__builtin_constant_p(nbits) && (nbits) <= BITS_PER_LONG)

static inline void bitmap_zero(unsigned long *dst, int nbits)
{
	if (small_const_nbits(nbits))
		*dst = 0UL;
	else {
		int len = BITS_TO_LONGS(nbits) * sizeof(unsigned long);
		memset(dst, 0, len);
	}
}

static inline void bitmap_fill(unsigned long *dst, int nbits)
{
	size_t nlongs = BITS_TO_LONGS(nbits);
	if (!small_const_nbits(nbits)) {
		int len = (nlongs - 1) * sizeof(unsigned long);
		memset(dst, 0xff,  len);
	}
	dst[nlongs - 1] = BITMAP_LAST_WORD_MASK(nbits);
}

static inline void bitmap_copy(unsigned long *dst, const unsigned long *src,
			int nbits)
{
	if (small_const_nbits(nbits))
		*dst = *src;
	else {
		int len = BITS_TO_LONGS(nbits) * sizeof(unsigned long);
		memcpy(dst, src, len);
	}
}

static inline int bitmap_and(unsigned long *dst, const unsigned long *src1,
			const unsigned long *src2, int nbits)
{
	if (small_const_nbits(nbits))
		return (*dst = *src1 & *src2) != 0;
	return __bitmap_and(dst, src1, src2, nbits);
}

static inline void bitmap_or(unsigned long *dst, const unsigned long *src1,
			const unsigned long *src2, int nbits)
{
	if (small_const_nbits(nbits))
		*dst = *src1 | *src2;
	else
		__bitmap_or(dst, src1, src2, nbits);
}

static inline void bitmap_xor(unsigned long *dst, const unsigned long *src1,
			const unsigned long *src2, int nbits)
{
	if (small_const_nbits(nbits))
		*dst = *src1 ^ *src2;
	else
		__bitmap_xor(dst, src1, src2, nbits);
}

static inline int bitmap_andnot(unsigned long *dst, const unsigned long *src1,
			const unsigned long *src2, int nbits)
{
	if (small_const_nbits(nbits))
		return (*dst = *src1 & ~(*src2)) != 0;
	return __bitmap_andnot(dst, src1, src2, nbits);
}

static inline void bitmap_complement(unsigned long *dst, const unsigned long *src,
			int nbits)
{
	if (small_const_nbits(nbits))
		*dst = ~(*src) & BITMAP_LAST_WORD_MASK(nbits);
	else
		__bitmap_complement(dst, src, nbits);
}

// KID 20140113
static inline int bitmap_equal(const unsigned long *src1,
			const unsigned long *src2, int nbits)
{
	if (small_const_nbits(nbits))
		return ! ((*src1 ^ *src2) & BITMAP_LAST_WORD_MASK(nbits));
	else
		return __bitmap_equal(src1, src2, nbits);
}

static inline int bitmap_intersects(const unsigned long *src1,
			const unsigned long *src2, int nbits)
{
	if (small_const_nbits(nbits))
		return ((*src1 & *src2) & BITMAP_LAST_WORD_MASK(nbits)) != 0;
	else
		return __bitmap_intersects(src1, src2, nbits);
}

static inline int bitmap_subset(const unsigned long *src1,
			const unsigned long *src2, int nbits)
{
	if (small_const_nbits(nbits))
		return ! ((*src1 & ~(*src2)) & BITMAP_LAST_WORD_MASK(nbits));
	else
		return __bitmap_subset(src1, src2, nbits);
}

static inline int bitmap_empty(const unsigned long *src, int nbits)
{
	if (small_const_nbits(nbits))
		return ! (*src & BITMAP_LAST_WORD_MASK(nbits));
	else
		return __bitmap_empty(src, nbits);
}

static inline int bitmap_full(const unsigned long *src, int nbits)
{
	if (small_const_nbits(nbits))
		return ! (~(*src) & BITMAP_LAST_WORD_MASK(nbits));
	else
		return __bitmap_full(src, nbits);
}

// ARM10C 20140215
// cpumask_bits(cpu_possible_mask): cpu_possible_mask->bits, nr_cpumask_bits: 4
static inline int bitmap_weight(const unsigned long *src, int nbits)
{
	// nbits: 4
	// small_const_nbits(4): 1
	if (small_const_nbits(nbits))
		// src: cpu_possible_mask->bits, BITMAP_LAST_WORD_MASK(4): 0xF
		return hweight_long(*src & BITMAP_LAST_WORD_MASK(nbits));
		// return 4 

	return __bitmap_weight(src, nbits);
}

static inline void bitmap_shift_right(unsigned long *dst,
			const unsigned long *src, int n, int nbits)
{
	if (small_const_nbits(nbits))
		*dst = *src >> n;
	else
		__bitmap_shift_right(dst, src, n, nbits);
}

static inline void bitmap_shift_left(unsigned long *dst,
			const unsigned long *src, int n, int nbits)
{
	if (small_const_nbits(nbits))
		*dst = (*src << n) & BITMAP_LAST_WORD_MASK(nbits);
	else
		__bitmap_shift_left(dst, src, n, nbits);
}

static inline int bitmap_parse(const char *buf, unsigned int buflen,
			unsigned long *maskp, int nmaskbits)
{
	return __bitmap_parse(buf, buflen, 0, maskp, nmaskbits);
}

#endif /* __ASSEMBLY__ */

#endif /* __LINUX_BITMAP_H */<|MERGE_RESOLUTION|>--- conflicted
+++ resolved
@@ -147,14 +147,11 @@
 extern int bitmap_ord_to_pos(const unsigned long *bitmap, int n, int bits);
 
 #define BITMAP_FIRST_WORD_MASK(start) (~0UL << ((start) % BITS_PER_LONG))
-<<<<<<< HEAD
+
 // KID 20140114
-// BITS_PER_LONG: 32
-=======
 // ARM10C 20140215
 // BITS_PER_LONG: 32
 // BITMAP_LAST_WORD_MASK(4): 0xF
->>>>>>> 1460dc7e
 #define BITMAP_LAST_WORD_MASK(nbits)					\
 (									\
 	((nbits) % BITS_PER_LONG) ?					\
@@ -163,13 +160,10 @@
 
 // ARM10C 20130831
 // 연산자 우선 순위 : <= 이 && 보다 먼저 수행됨
-<<<<<<< HEAD
 // KID 20140113
 // BITS_PER_LONG: 32
-=======
 // ARM10C 20140215
 // nbits: 4
->>>>>>> 1460dc7e
 #define small_const_nbits(nbits) \
 	(__builtin_constant_p(nbits) && (nbits) <= BITS_PER_LONG)
 
