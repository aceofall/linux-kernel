--- conflicted
+++ resolved
@@ -17,13 +17,9 @@
 
 #include <asm/preempt.h>
 
-<<<<<<< HEAD
-#if defined(CONFIG_DEBUG_PREEMPT) || defined(CONFIG_PREEMPT_TRACER)
-=======
 // CONFIG_DEBUG_PREEMPT=y, CONFIG_PREEMPT_TRACER=n
 #if defined(CONFIG_DEBUG_PREEMPT) || defined(CONFIG_PREEMPT_TRACER)
 // ARM10C 20140315
->>>>>>> c43e50c2
 extern void preempt_count_add(int val);
 extern void preempt_count_sub(int val);
 #define preempt_count_dec_and_test() ({ preempt_count_sub(1); should_resched(); })
@@ -36,14 +32,10 @@
 #define __preempt_count_inc() __preempt_count_add(1)
 #define __preempt_count_dec() __preempt_count_sub(1)
 
-<<<<<<< HEAD
-#define preempt_count_inc() preempt_count_add(1)
-=======
 // ARM10C 20140125
 // ARM10C 20140315
 #define preempt_count_inc() preempt_count_add(1)
 // ARM10C 20140125
->>>>>>> c43e50c2
 #define preempt_count_dec() preempt_count_sub(1)
 
 #ifdef CONFIG_PREEMPT_COUNT // ARM10C Y 
@@ -71,10 +63,7 @@
 #define preempt_enable_no_resched() sched_preempt_enable_no_resched()
 
 #ifdef CONFIG_PREEMPT
-<<<<<<< HEAD
 // KID 20140116
-=======
->>>>>>> c43e50c2
 // ARM10C 20140125
 // ARM10C 20140322
 // ARM10C 20140412
@@ -85,11 +74,8 @@
 		__preempt_schedule(); \
 } while (0)
 
-<<<<<<< HEAD
-=======
 // ARM10C 20130322
 // TIF_NEED_RESCHED: 1
->>>>>>> c43e50c2
 #define preempt_check_resched() \
 do { \
 	if (should_resched()) \
