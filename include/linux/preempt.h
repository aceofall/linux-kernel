#ifndef __LINUX_PREEMPT_H
#define __LINUX_PREEMPT_H

/*
 * include/linux/preempt.h - macros for accessing and manipulating
 * preempt_count (used for kernel preemption, interrupt count, etc.)
 */

#include <linux/linkage.h>
#include <linux/list.h>

<<<<<<< HEAD
/*
 * We use the MSB mostly because its available; see <linux/preempt_mask.h> for
 * the other bits -- can't include that header due to inclusion hell.
 */
#define PREEMPT_NEED_RESCHED	0x80000000
=======
// CONFIG_DEBUG_PREEMPT=y, CONFIG_PREEMPT_TRACER=n
#if defined(CONFIG_DEBUG_PREEMPT) || defined(CONFIG_PREEMPT_TRACER) // ARM10C Y 
// ARM10C 20140315
  extern void add_preempt_count(int val);   // ARM10C this 
  extern void sub_preempt_count(int val);
#else
# define add_preempt_count(val)	do { preempt_count() += (val); } while (0)
# define sub_preempt_count(val)	do { preempt_count() -= (val); } while (0)
#endif

// ARM10C 20140125
// ARM10C 20140315
#define inc_preempt_count() add_preempt_count(1)
// ARM10C 20140125
#define dec_preempt_count() sub_preempt_count(1)

// ARM10C 20130824
// ARM10C 20140315
#define preempt_count()	(current_thread_info()->preempt_count)

#ifdef CONFIG_PREEMPT

asmlinkage void preempt_schedule(void);

// ARM10C 20130322
// TIF_NEED_RESCHED: 1
#define preempt_check_resched() /*ARM10C this*/ \
do { \
	if (unlikely(test_thread_flag(TIF_NEED_RESCHED))) \
		preempt_schedule(); \
} while (0)

#ifdef CONFIG_CONTEXT_TRACKING
>>>>>>> 7f3684bc

#include <asm/preempt.h>

#if defined(CONFIG_DEBUG_PREEMPT) || defined(CONFIG_PREEMPT_TRACER)
extern void preempt_count_add(int val);
extern void preempt_count_sub(int val);
#define preempt_count_dec_and_test() ({ preempt_count_sub(1); should_resched(); })
#else
#define preempt_count_add(val)	__preempt_count_add(val)
#define preempt_count_sub(val)	__preempt_count_sub(val)
#define preempt_count_dec_and_test() __preempt_count_dec_and_test()
#endif

#define __preempt_count_inc() __preempt_count_add(1)
#define __preempt_count_dec() __preempt_count_sub(1)

#define preempt_count_inc() preempt_count_add(1)
#define preempt_count_dec() preempt_count_sub(1)

#ifdef CONFIG_PREEMPT_COUNT // ARM10C Y 

// ARM10C 20140125
// ARM10C 20140315
#define preempt_disable()/*ARM10C this*/	\
do { \
	preempt_count_inc(); \
	barrier(); \
} while (0)

// ARM10C 20140125
#define sched_preempt_enable_no_resched() \
do { \
	barrier(); \
	preempt_count_dec(); \
} while (0)

<<<<<<< HEAD
#define preempt_enable_no_resched() sched_preempt_enable_no_resched()

#ifdef CONFIG_PREEMPT
#define preempt_enable() \
=======
// ARM10C 20140125
#define preempt_enable_no_resched()	sched_preempt_enable_no_resched()

// ARM10C 20140125
// ARM10C 20140322
// ARM10C 20140412
#define preempt_enable() /*ARM10C this*/	\
>>>>>>> 7f3684bc
do { \
	barrier(); \
	if (unlikely(preempt_count_dec_and_test())) \
		__preempt_schedule(); \
} while (0)

#define preempt_check_resched() \
do { \
	if (should_resched()) \
		__preempt_schedule(); \
} while (0)

#else
#define preempt_enable() preempt_enable_no_resched()
#define preempt_check_resched() do { } while (0)
#endif

// ARM10C 20130831
#define preempt_disable_notrace() \
do { \
	__preempt_count_inc(); \
	barrier(); \
} while (0)

#define preempt_enable_no_resched_notrace() \
do { \
	barrier(); \
	__preempt_count_dec(); \
} while (0)

#ifdef CONFIG_PREEMPT

#ifndef CONFIG_CONTEXT_TRACKING
#define __preempt_schedule_context() __preempt_schedule()
#endif

#define preempt_enable_notrace() \
do { \
	barrier(); \
	if (unlikely(__preempt_count_dec_and_test())) \
		__preempt_schedule_context(); \
} while (0)
#else
#define preempt_enable_notrace() preempt_enable_no_resched_notrace()
#endif

#else /* !CONFIG_PREEMPT_COUNT */

/*
 * Even if we don't have any preemption, we need preempt disable/enable
 * to be barriers, so that we don't have things like get_user/put_user
 * that can cause faults and scheduling migrate into our preempt-protected
 * region.
 */
#define preempt_disable()			barrier()
#define sched_preempt_enable_no_resched()	barrier()
#define preempt_enable_no_resched()		barrier()
#define preempt_enable()			barrier()
#define preempt_check_resched()			do { } while (0)

#define preempt_disable_notrace()		barrier()
#define preempt_enable_no_resched_notrace()	barrier()
#define preempt_enable_notrace()		barrier()

#endif /* CONFIG_PREEMPT_COUNT */

#ifdef CONFIG_PREEMPT_NOTIFIERS

struct preempt_notifier;

/**
 * preempt_ops - notifiers called when a task is preempted and rescheduled
 * @sched_in: we're about to be rescheduled:
 *    notifier: struct preempt_notifier for the task being scheduled
 *    cpu:  cpu we're scheduled on
 * @sched_out: we've just been preempted
 *    notifier: struct preempt_notifier for the task being preempted
 *    next: the task that's kicking us out
 *
 * Please note that sched_in and out are called under different
 * contexts.  sched_out is called with rq lock held and irq disabled
 * while sched_in is called without rq lock and irq enabled.  This
 * difference is intentional and depended upon by its users.
 */
struct preempt_ops {
	void (*sched_in)(struct preempt_notifier *notifier, int cpu);
	void (*sched_out)(struct preempt_notifier *notifier,
			  struct task_struct *next);
};

/**
 * preempt_notifier - key for installing preemption notifiers
 * @link: internal use
 * @ops: defines the notifier functions to be called
 *
 * Usually used in conjunction with container_of().
 */
struct preempt_notifier {
	struct hlist_node link;
	struct preempt_ops *ops;
};

void preempt_notifier_register(struct preempt_notifier *notifier);
void preempt_notifier_unregister(struct preempt_notifier *notifier);

static inline void preempt_notifier_init(struct preempt_notifier *notifier,
				     struct preempt_ops *ops)
{
	INIT_HLIST_NODE(&notifier->link);
	notifier->ops = ops;
}

#endif

#endif /* __LINUX_PREEMPT_H */<|MERGE_RESOLUTION|>--- conflicted
+++ resolved
@@ -9,51 +9,17 @@
 #include <linux/linkage.h>
 #include <linux/list.h>
 
-<<<<<<< HEAD
 /*
  * We use the MSB mostly because its available; see <linux/preempt_mask.h> for
  * the other bits -- can't include that header due to inclusion hell.
  */
 #define PREEMPT_NEED_RESCHED	0x80000000
-=======
-// CONFIG_DEBUG_PREEMPT=y, CONFIG_PREEMPT_TRACER=n
-#if defined(CONFIG_DEBUG_PREEMPT) || defined(CONFIG_PREEMPT_TRACER) // ARM10C Y 
-// ARM10C 20140315
-  extern void add_preempt_count(int val);   // ARM10C this 
-  extern void sub_preempt_count(int val);
-#else
-# define add_preempt_count(val)	do { preempt_count() += (val); } while (0)
-# define sub_preempt_count(val)	do { preempt_count() -= (val); } while (0)
-#endif
-
-// ARM10C 20140125
-// ARM10C 20140315
-#define inc_preempt_count() add_preempt_count(1)
-// ARM10C 20140125
-#define dec_preempt_count() sub_preempt_count(1)
-
-// ARM10C 20130824
-// ARM10C 20140315
-#define preempt_count()	(current_thread_info()->preempt_count)
-
-#ifdef CONFIG_PREEMPT
-
-asmlinkage void preempt_schedule(void);
-
-// ARM10C 20130322
-// TIF_NEED_RESCHED: 1
-#define preempt_check_resched() /*ARM10C this*/ \
-do { \
-	if (unlikely(test_thread_flag(TIF_NEED_RESCHED))) \
-		preempt_schedule(); \
-} while (0)
-
-#ifdef CONFIG_CONTEXT_TRACKING
->>>>>>> 7f3684bc
 
 #include <asm/preempt.h>
 
+// CONFIG_DEBUG_PREEMPT=y, CONFIG_PREEMPT_TRACER=n
 #if defined(CONFIG_DEBUG_PREEMPT) || defined(CONFIG_PREEMPT_TRACER)
+// ARM10C 20140315
 extern void preempt_count_add(int val);
 extern void preempt_count_sub(int val);
 #define preempt_count_dec_and_test() ({ preempt_count_sub(1); should_resched(); })
@@ -66,7 +32,10 @@
 #define __preempt_count_inc() __preempt_count_add(1)
 #define __preempt_count_dec() __preempt_count_sub(1)
 
+// ARM10C 20140125
+// ARM10C 20140315
 #define preempt_count_inc() preempt_count_add(1)
+// ARM10C 20140125
 #define preempt_count_dec() preempt_count_sub(1)
 
 #ifdef CONFIG_PREEMPT_COUNT // ARM10C Y 
@@ -86,26 +55,22 @@
 	preempt_count_dec(); \
 } while (0)
 
-<<<<<<< HEAD
+// ARM10C 20140125
 #define preempt_enable_no_resched() sched_preempt_enable_no_resched()
 
 #ifdef CONFIG_PREEMPT
-#define preempt_enable() \
-=======
-// ARM10C 20140125
-#define preempt_enable_no_resched()	sched_preempt_enable_no_resched()
-
 // ARM10C 20140125
 // ARM10C 20140322
 // ARM10C 20140412
-#define preempt_enable() /*ARM10C this*/	\
->>>>>>> 7f3684bc
+#define preempt_enable() \
 do { \
 	barrier(); \
 	if (unlikely(preempt_count_dec_and_test())) \
 		__preempt_schedule(); \
 } while (0)
 
+// ARM10C 20130322
+// TIF_NEED_RESCHED: 1
 #define preempt_check_resched() \
 do { \
 	if (should_resched()) \
