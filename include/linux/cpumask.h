#ifndef __LINUX_CPUMASK_H
#define __LINUX_CPUMASK_H

/*
 * Cpumasks provide a bitmap suitable for representing the
 * set of CPU's in a system, one bit position per CPU number.  In general,
 * only nr_cpu_ids (<= NR_CPUS) bits are valid.
 */
#include <linux/kernel.h>
#include <linux/threads.h>
#include <linux/bitmap.h>
#include <linux/bug.h>

// ARM10C 20130831
// struct cpumask { bits[1]; }
// KID 20140113
// NR_CPUS: 4
typedef struct cpumask { DECLARE_BITMAP(bits, NR_CPUS); } cpumask_t;

/**
 * cpumask_bits - get the bits in a cpumask
 * @maskp: the struct cpumask *
 *
 * You should only assume nr_cpu_ids bits of this mask are valid.  This is
 * a macro so it's const-correct.
 */
// KID 20140203
// ARM10C 20140215
// ARM10C 20140222
#define cpumask_bits(maskp) ((maskp)->bits)

#if NR_CPUS == 1
#define nr_cpu_ids		1
#else
// ARM10C 20140215
// nr_cpu_ids: 4
extern int nr_cpu_ids;
#endif

#ifdef CONFIG_CPUMASK_OFFSTACK // CONFIG_CPUMASK_OFFSTACK=n
/* Assuming NR_CPUS is huge, a runtime limit is more efficient.  Also,
 * not all bits may be allocated. */
#define nr_cpumask_bits	nr_cpu_ids
#else
// KID 20140113
// ARM10C 20140215
// NR_CPUS: 4
// nr_cpumask_bits: 4
#define nr_cpumask_bits	NR_CPUS
#endif

/*
 * The following particular system cpumasks and operations manage
 * possible, present, active and online cpus.
 *
 *     cpu_possible_mask- has bit 'cpu' set iff cpu is populatable
 *     cpu_present_mask - has bit 'cpu' set iff cpu is populated
 *     cpu_online_mask  - has bit 'cpu' set iff cpu available to scheduler
 *     cpu_active_mask  - has bit 'cpu' set iff cpu available to migration
 *
 *  If !CONFIG_HOTPLUG_CPU, present == possible, and active == online.
 *
 *  The cpu_possible_mask is fixed at boot time, as the set of CPU id's
 *  that it is possible might ever be plugged in at anytime during the
 *  life of that system boot.  The cpu_present_mask is dynamic(*),
 *  representing which CPUs are currently plugged in.  And
 *  cpu_online_mask is the dynamic subset of cpu_present_mask,
 *  indicating those CPUs available for scheduling.
 *
 *  If HOTPLUG is enabled, then cpu_possible_mask is forced to have
 *  all NR_CPUS bits set, otherwise it is just the set of CPUs that
 *  ACPI reports present at boot.
 *
 *  If HOTPLUG is enabled, then cpu_present_mask varies dynamically,
 *  depending on what ACPI reports as currently plugged in, otherwise
 *  cpu_present_mask is just a copy of cpu_possible_mask.
 *
 *  (*) Well, cpu_present_mask is dynamic in the hotplug case.  If not
 *      hotplug, it's a copy of cpu_possible_mask, hence fixed at boot.
 *
 * Subtleties:
 * 1) UP arch's (NR_CPUS == 1, CONFIG_SMP not defined) hardcode
 *    assumption that their single CPU is online.  The UP
 *    cpu_{online,possible,present}_masks are placebos.  Changing them
 *    will have no useful affect on the following num_*_cpus()
 *    and cpu_*() macros in the UP case.  This ugliness is a UP
 *    optimization - don't waste any instructions or memory references
 *    asking if you're online or how many CPUs there are if there is
 *    only one CPU.
 */

extern const struct cpumask *const cpu_possible_mask;
extern const struct cpumask *const cpu_online_mask;
extern const struct cpumask *const cpu_present_mask;
extern const struct cpumask *const cpu_active_mask;

#if NR_CPUS > 1
#define num_online_cpus()	cpumask_weight(cpu_online_mask)
// ARM10C 20140215
// cpu_possible_mask: 0xF
// num_possible_cpus(): 4
#define num_possible_cpus()	cpumask_weight(cpu_possible_mask)
#define num_present_cpus()	cpumask_weight(cpu_present_mask)
#define num_active_cpus()	cpumask_weight(cpu_active_mask)
#define cpu_online(cpu)		cpumask_test_cpu((cpu), cpu_online_mask)
// ARM10C 20140301
// cpu_possible(0): cpumask_test_cpu((0), cpu_possible_mask): 1
#define cpu_possible(cpu)	cpumask_test_cpu((cpu), cpu_possible_mask)
#define cpu_present(cpu)	cpumask_test_cpu((cpu), cpu_present_mask)
#define cpu_active(cpu)		cpumask_test_cpu((cpu), cpu_active_mask)
#else
#define num_online_cpus()	1U
#define num_possible_cpus()	1U
#define num_present_cpus()	1U
#define num_active_cpus()	1U
#define cpu_online(cpu)		((cpu) == 0)
#define cpu_possible(cpu)	((cpu) == 0)
#define cpu_present(cpu)	((cpu) == 0)
#define cpu_active(cpu)		((cpu) == 0)
#endif

/* verify cpu argument to cpumask_* operators */
<<<<<<< HEAD
// ARM10C 20130907 
// KID 20140203
=======
// ARM10C 20130907
// ARM10C 20140301
// nr_cpumask_bits: 4
>>>>>>> e7687776
static inline unsigned int cpumask_check(unsigned int cpu)
{
#ifdef CONFIG_DEBUG_PER_CPU_MAPS // CONFIG_DEBUG_PER_CPU_MAPS=n
	WARN_ON_ONCE(cpu >= nr_cpumask_bits);
#endif /* CONFIG_DEBUG_PER_CPU_MAPS */
	return cpu;
}

#if NR_CPUS == 1
/* Uniprocessor.  Assume all masks are "1". */
static inline unsigned int cpumask_first(const struct cpumask *srcp)
{
	return 0;
}

/* Valid inputs for n are -1 and 0. */
static inline unsigned int cpumask_next(int n, const struct cpumask *srcp)
{
	return n+1;
}

static inline unsigned int cpumask_next_zero(int n, const struct cpumask *srcp)
{
	return n+1;
}

static inline unsigned int cpumask_next_and(int n,
					    const struct cpumask *srcp,
					    const struct cpumask *andp)
{
	return n+1;
}

/* cpu must be a valid cpu, ie 0, so there's no other choice. */
static inline unsigned int cpumask_any_but(const struct cpumask *mask,
					   unsigned int cpu)
{
	return 1;
}

#define for_each_cpu(cpu, mask)			\
	for ((cpu) = 0; (cpu) < 1; (cpu)++, (void)mask)
#define for_each_cpu_not(cpu, mask)		\
	for ((cpu) = 0; (cpu) < 1; (cpu)++, (void)mask)
#define for_each_cpu_and(cpu, mask, and)	\
	for ((cpu) = 0; (cpu) < 1; (cpu)++, (void)mask, (void)and)
#else
/**
 * cpumask_first - get the first cpu in a cpumask
 * @srcp: the cpumask pointer
 *
 * Returns >= nr_cpu_ids if no cpus set.
 */
static inline unsigned int cpumask_first(const struct cpumask *srcp)
{
	return find_first_bit(cpumask_bits(srcp), nr_cpumask_bits);
}

/**
 * cpumask_next - get the next cpu in a cpumask
 * @n: the cpu prior to the place to search (ie. return will be > @n)
 * @srcp: the cpumask pointer
 *
 * Returns >= nr_cpu_ids if no further cpus set.
 */
// ARM10C 20140215
// n: -1, srcp: cpu_possible_mask
static inline unsigned int cpumask_next(int n, const struct cpumask *srcp)
{
	/* -1 is a legal arg here. */
	// n: -1
	if (n != -1)
		cpumask_check(n);
	// cpumask_bits(cpu_possible_mask): cpu_possible_mask->bits: 0xF, nr_cpumask_bits: 4, n: -1+1
	return find_next_bit(cpumask_bits(srcp), nr_cpumask_bits, n+1);
	// return 0
}

/**
 * cpumask_next_zero - get the next unset cpu in a cpumask
 * @n: the cpu prior to the place to search (ie. return will be > @n)
 * @srcp: the cpumask pointer
 *
 * Returns >= nr_cpu_ids if no further cpus unset.
 */
static inline unsigned int cpumask_next_zero(int n, const struct cpumask *srcp)
{
	/* -1 is a legal arg here. */
	if (n != -1)
		cpumask_check(n);
	return find_next_zero_bit(cpumask_bits(srcp), nr_cpumask_bits, n+1);
}

int cpumask_next_and(int n, const struct cpumask *, const struct cpumask *);
int cpumask_any_but(const struct cpumask *mask, unsigned int cpu);

/**
 * for_each_cpu - iterate over every cpu in a mask
 * @cpu: the (optionally unsigned) integer iterator
 * @mask: the cpumask pointer
 *
 * After the loop, cpu is >= nr_cpu_ids.
 */
// ARM10C 20140215
#define for_each_cpu(cpu, mask)				\
	for ((cpu) = -1;				\
		(cpu) = cpumask_next((cpu), (mask)),	\
		(cpu) < nr_cpu_ids;)

/**
 * for_each_cpu_not - iterate over every cpu in a complemented mask
 * @cpu: the (optionally unsigned) integer iterator
 * @mask: the cpumask pointer
 *
 * After the loop, cpu is >= nr_cpu_ids.
 */
#define for_each_cpu_not(cpu, mask)				\
	for ((cpu) = -1;					\
		(cpu) = cpumask_next_zero((cpu), (mask)),	\
		(cpu) < nr_cpu_ids;)

/**
 * for_each_cpu_and - iterate over every cpu in both masks
 * @cpu: the (optionally unsigned) integer iterator
 * @mask: the first cpumask pointer
 * @and: the second cpumask pointer
 *
 * This saves a temporary CPU mask in many places.  It is equivalent to:
 *	struct cpumask tmp;
 *	cpumask_and(&tmp, &mask, &and);
 *	for_each_cpu(cpu, &tmp)
 *		...
 *
 * After the loop, cpu is >= nr_cpu_ids.
 */
#define for_each_cpu_and(cpu, mask, and)				\
	for ((cpu) = -1;						\
		(cpu) = cpumask_next_and((cpu), (mask), (and)),		\
		(cpu) < nr_cpu_ids;)
#endif /* SMP */

#define CPU_BITS_NONE						\
{								\
	[0 ... BITS_TO_LONGS(NR_CPUS)-1] = 0UL			\
}

#define CPU_BITS_CPU0						\
{								\
	[0] =  1UL						\
}

/**
 * cpumask_set_cpu - set a cpu in a cpumask
 * @cpu: cpu number (< nr_cpu_ids)
 * @dstp: the cpumask pointer
 */
// ARM10C 20130907 
static inline void cpumask_set_cpu(unsigned int cpu, struct cpumask *dstp)
{
	set_bit(cpumask_check(cpu), cpumask_bits(dstp));
	// ARM10C 20130907 set_bit( 0, dstp->bits) --> dstp->bits[0] = 1;
}

/**
 * cpumask_clear_cpu - clear a cpu in a cpumask
 * @cpu: cpu number (< nr_cpu_ids)
 * @dstp: the cpumask pointer
 */
static inline void cpumask_clear_cpu(int cpu, struct cpumask *dstp)
{
	clear_bit(cpumask_check(cpu), cpumask_bits(dstp));
}

/**
 * cpumask_test_cpu - test for a cpu in a cpumask
 * @cpu: cpu number (< nr_cpu_ids)
 * @cpumask: the cpumask pointer
 *
 * Returns 1 if @cpu is set in @cpumask, else returns 0
 *
 * No static inline type checking - see Subtlety (1) above.
 */
// ARM10C 20140301
// cpumask_test_cpu((0), cpu_possible_mask)
// test_bit(cpumask_check(0), cpumask_bits((cpu_possible_mask)))
// cpumask_check(0): 0, cpumask_bits((cpu_possible_mask)): cpu_possible_mask->bits: 0xF
// test_bit(0, cpu_possible_mask->bits): 1
#define cpumask_test_cpu(cpu, cpumask) \
	test_bit(cpumask_check(cpu), cpumask_bits((cpumask)))

/**
 * cpumask_test_and_set_cpu - atomically test and set a cpu in a cpumask
 * @cpu: cpu number (< nr_cpu_ids)
 * @cpumask: the cpumask pointer
 *
 * Returns 1 if @cpu is set in old bitmap of @cpumask, else returns 0
 *
 * test_and_set_bit wrapper for cpumasks.
 */
static inline int cpumask_test_and_set_cpu(int cpu, struct cpumask *cpumask)
{
	return test_and_set_bit(cpumask_check(cpu), cpumask_bits(cpumask));
}

/**
 * cpumask_test_and_clear_cpu - atomically test and clear a cpu in a cpumask
 * @cpu: cpu number (< nr_cpu_ids)
 * @cpumask: the cpumask pointer
 *
 * Returns 1 if @cpu is set in old bitmap of @cpumask, else returns 0
 *
 * test_and_clear_bit wrapper for cpumasks.
 */
static inline int cpumask_test_and_clear_cpu(int cpu, struct cpumask *cpumask)
{
	return test_and_clear_bit(cpumask_check(cpu), cpumask_bits(cpumask));
}

/**
 * cpumask_setall - set all cpus (< nr_cpu_ids) in a cpumask
 * @dstp: the cpumask pointer
 */
static inline void cpumask_setall(struct cpumask *dstp)
{
	bitmap_fill(cpumask_bits(dstp), nr_cpumask_bits);
}

/**
 * cpumask_clear - clear all cpus (< nr_cpu_ids) in a cpumask
 * @dstp: the cpumask pointer
 */
static inline void cpumask_clear(struct cpumask *dstp)
{
	bitmap_zero(cpumask_bits(dstp), nr_cpumask_bits);
}

/**
 * cpumask_and - *dstp = *src1p & *src2p
 * @dstp: the cpumask result
 * @src1p: the first input
 * @src2p: the second input
 *
 * If *@dstp is empty, returns 0, else returns 1
 */
static inline int cpumask_and(struct cpumask *dstp,
			       const struct cpumask *src1p,
			       const struct cpumask *src2p)
{
	return bitmap_and(cpumask_bits(dstp), cpumask_bits(src1p),
				       cpumask_bits(src2p), nr_cpumask_bits);
}

/**
 * cpumask_or - *dstp = *src1p | *src2p
 * @dstp: the cpumask result
 * @src1p: the first input
 * @src2p: the second input
 */
static inline void cpumask_or(struct cpumask *dstp, const struct cpumask *src1p,
			      const struct cpumask *src2p)
{
	bitmap_or(cpumask_bits(dstp), cpumask_bits(src1p),
				      cpumask_bits(src2p), nr_cpumask_bits);
}

/**
 * cpumask_xor - *dstp = *src1p ^ *src2p
 * @dstp: the cpumask result
 * @src1p: the first input
 * @src2p: the second input
 */
static inline void cpumask_xor(struct cpumask *dstp,
			       const struct cpumask *src1p,
			       const struct cpumask *src2p)
{
	bitmap_xor(cpumask_bits(dstp), cpumask_bits(src1p),
				       cpumask_bits(src2p), nr_cpumask_bits);
}

/**
 * cpumask_andnot - *dstp = *src1p & ~*src2p
 * @dstp: the cpumask result
 * @src1p: the first input
 * @src2p: the second input
 *
 * If *@dstp is empty, returns 0, else returns 1
 */
static inline int cpumask_andnot(struct cpumask *dstp,
				  const struct cpumask *src1p,
				  const struct cpumask *src2p)
{
	return bitmap_andnot(cpumask_bits(dstp), cpumask_bits(src1p),
					  cpumask_bits(src2p), nr_cpumask_bits);
}

/**
 * cpumask_complement - *dstp = ~*srcp
 * @dstp: the cpumask result
 * @srcp: the input to invert
 */
static inline void cpumask_complement(struct cpumask *dstp,
				      const struct cpumask *srcp)
{
	bitmap_complement(cpumask_bits(dstp), cpumask_bits(srcp),
					      nr_cpumask_bits);
}

/**
 * cpumask_equal - *src1p == *src2p
 * @src1p: the first input
 * @src2p: the second input
 */
// KID 20140113
static inline bool cpumask_equal(const struct cpumask *src1p,
				const struct cpumask *src2p)
{
        // nr_cpumask_bits: 4
	return bitmap_equal(cpumask_bits(src1p), cpumask_bits(src2p),
						 nr_cpumask_bits);
}

/**
 * cpumask_intersects - (*src1p & *src2p) != 0
 * @src1p: the first input
 * @src2p: the second input
 */
static inline bool cpumask_intersects(const struct cpumask *src1p,
				     const struct cpumask *src2p)
{
	return bitmap_intersects(cpumask_bits(src1p), cpumask_bits(src2p),
						      nr_cpumask_bits);
}

/**
 * cpumask_subset - (*src1p & ~*src2p) == 0
 * @src1p: the first input
 * @src2p: the second input
 *
 * Returns 1 if *@src1p is a subset of *@src2p, else returns 0
 */
static inline int cpumask_subset(const struct cpumask *src1p,
				 const struct cpumask *src2p)
{
	return bitmap_subset(cpumask_bits(src1p), cpumask_bits(src2p),
						  nr_cpumask_bits);
}

/**
 * cpumask_empty - *srcp == 0
 * @srcp: the cpumask to that all cpus < nr_cpu_ids are clear.
 */
static inline bool cpumask_empty(const struct cpumask *srcp)
{
	return bitmap_empty(cpumask_bits(srcp), nr_cpumask_bits);
}

/**
 * cpumask_full - *srcp == 0xFFFFFFFF...
 * @srcp: the cpumask to that all cpus < nr_cpu_ids are set.
 */
static inline bool cpumask_full(const struct cpumask *srcp)
{
	return bitmap_full(cpumask_bits(srcp), nr_cpumask_bits);
}

/**
 * cpumask_weight - Count of bits in *srcp
 * @srcp: the cpumask to count bits (< nr_cpu_ids) in.
 */
// ARM10C 20140215
// cpu_possible_mask: 0xF
static inline unsigned int cpumask_weight(const struct cpumask *srcp)
{
	// cpumask_bits(cpu_possible_mask): cpu_possible_mask->bits, nr_cpumask_bits: 4
	return bitmap_weight(cpumask_bits(srcp), nr_cpumask_bits);
	// return 4
}

/**
 * cpumask_shift_right - *dstp = *srcp >> n
 * @dstp: the cpumask result
 * @srcp: the input to shift
 * @n: the number of bits to shift by
 */
static inline void cpumask_shift_right(struct cpumask *dstp,
				       const struct cpumask *srcp, int n)
{
	bitmap_shift_right(cpumask_bits(dstp), cpumask_bits(srcp), n,
					       nr_cpumask_bits);
}

/**
 * cpumask_shift_left - *dstp = *srcp << n
 * @dstp: the cpumask result
 * @srcp: the input to shift
 * @n: the number of bits to shift by
 */
static inline void cpumask_shift_left(struct cpumask *dstp,
				      const struct cpumask *srcp, int n)
{
	bitmap_shift_left(cpumask_bits(dstp), cpumask_bits(srcp), n,
					      nr_cpumask_bits);
}

/**
 * cpumask_copy - *dstp = *srcp
 * @dstp: the result
 * @srcp: the input cpumask
 */
static inline void cpumask_copy(struct cpumask *dstp,
				const struct cpumask *srcp)
{
	bitmap_copy(cpumask_bits(dstp), cpumask_bits(srcp), nr_cpumask_bits);
}

/**
 * cpumask_any - pick a "random" cpu from *srcp
 * @srcp: the input cpumask
 *
 * Returns >= nr_cpu_ids if no cpus set.
 */
#define cpumask_any(srcp) cpumask_first(srcp)

/**
 * cpumask_first_and - return the first cpu from *srcp1 & *srcp2
 * @src1p: the first input
 * @src2p: the second input
 *
 * Returns >= nr_cpu_ids if no cpus set in both.  See also cpumask_next_and().
 */
#define cpumask_first_and(src1p, src2p) cpumask_next_and(-1, (src1p), (src2p))

/**
 * cpumask_any_and - pick a "random" cpu from *mask1 & *mask2
 * @mask1: the first input cpumask
 * @mask2: the second input cpumask
 *
 * Returns >= nr_cpu_ids if no cpus set.
 */
#define cpumask_any_and(mask1, mask2) cpumask_first_and((mask1), (mask2))

/**
 * cpumask_of - the cpumask containing just a given cpu
 * @cpu: the cpu (<= nr_cpu_ids)
 */
// KID 20140113
#define cpumask_of(cpu) (get_cpu_mask(cpu))

/**
 * cpumask_scnprintf - print a cpumask into a string as comma-separated hex
 * @buf: the buffer to sprintf into
 * @len: the length of the buffer
 * @srcp: the cpumask to print
 *
 * If len is zero, returns zero.  Otherwise returns the length of the
 * (nul-terminated) @buf string.
 */
// ARM10C 20140301
// sizeof(cpus_buf): 4096 cpu_possible_mask: cpu_possible_bits: 0xF
static inline int cpumask_scnprintf(char *buf, int len,
				    const struct cpumask *srcp)
{
	// len: 4096, cpumask_bits(cpu_possible_bits): 0xF, nr_cpumask_bits: 4
	return bitmap_scnprintf(buf, len, cpumask_bits(srcp), nr_cpumask_bits);
	// buf: "f", return: 1
}

/**
 * cpumask_parse_user - extract a cpumask from a user string
 * @buf: the buffer to extract from
 * @len: the length of the buffer
 * @dstp: the cpumask to set.
 *
 * Returns -errno, or 0 for success.
 */
static inline int cpumask_parse_user(const char __user *buf, int len,
				     struct cpumask *dstp)
{
	return bitmap_parse_user(buf, len, cpumask_bits(dstp), nr_cpumask_bits);
}

/**
 * cpumask_parselist_user - extract a cpumask from a user string
 * @buf: the buffer to extract from
 * @len: the length of the buffer
 * @dstp: the cpumask to set.
 *
 * Returns -errno, or 0 for success.
 */
static inline int cpumask_parselist_user(const char __user *buf, int len,
				     struct cpumask *dstp)
{
	return bitmap_parselist_user(buf, len, cpumask_bits(dstp),
							nr_cpumask_bits);
}

/**
 * cpulist_scnprintf - print a cpumask into a string as comma-separated list
 * @buf: the buffer to sprintf into
 * @len: the length of the buffer
 * @srcp: the cpumask to print
 *
 * If len is zero, returns zero.  Otherwise returns the length of the
 * (nul-terminated) @buf string.
 */
static inline int cpulist_scnprintf(char *buf, int len,
				    const struct cpumask *srcp)
{
	return bitmap_scnlistprintf(buf, len, cpumask_bits(srcp),
				    nr_cpumask_bits);
}

/**
 * cpumask_parse - extract a cpumask from from a string
 * @buf: the buffer to extract from
 * @dstp: the cpumask to set.
 *
 * Returns -errno, or 0 for success.
 */
static inline int cpumask_parse(const char *buf, struct cpumask *dstp)
{
	char *nl = strchr(buf, '\n');
	int len = nl ? nl - buf : strlen(buf);

	return bitmap_parse(buf, len, cpumask_bits(dstp), nr_cpumask_bits);
}

/**
 * cpulist_parse - extract a cpumask from a user string of ranges
 * @buf: the buffer to extract from
 * @dstp: the cpumask to set.
 *
 * Returns -errno, or 0 for success.
 */
static inline int cpulist_parse(const char *buf, struct cpumask *dstp)
{
	return bitmap_parselist(buf, cpumask_bits(dstp), nr_cpumask_bits);
}

/**
 * cpumask_size - size to allocate for a 'struct cpumask' in bytes
 *
 * This will eventually be a runtime variable, depending on nr_cpu_ids.
 */
static inline size_t cpumask_size(void)
{
	/* FIXME: Once all cpumask assignments are eliminated, this
	 * can be nr_cpumask_bits */
	return BITS_TO_LONGS(NR_CPUS) * sizeof(long);
}

/*
 * cpumask_var_t: struct cpumask for stack usage.
 *
 * Oh, the wicked games we play!  In order to make kernel coding a
 * little more difficult, we typedef cpumask_var_t to an array or a
 * pointer: doing &mask on an array is a noop, so it still works.
 *
 * ie.
 *	cpumask_var_t tmpmask;
 *	if (!alloc_cpumask_var(&tmpmask, GFP_KERNEL))
 *		return -ENOMEM;
 *
 *	  ... use 'tmpmask' like a normal struct cpumask * ...
 *
 *	free_cpumask_var(tmpmask);
 *
 *
 * However, one notable exception is there. alloc_cpumask_var() allocates
 * only nr_cpumask_bits bits (in the other hand, real cpumask_t always has
 * NR_CPUS bits). Therefore you don't have to dereference cpumask_var_t.
 *
 *	cpumask_var_t tmpmask;
 *	if (!alloc_cpumask_var(&tmpmask, GFP_KERNEL))
 *		return -ENOMEM;
 *
 *	var = *tmpmask;
 *
 * This code makes NR_CPUS length memcopy and brings to a memory corruption.
 * cpumask_copy() provide safe copy functionality.
 */
#ifdef CONFIG_CPUMASK_OFFSTACK
typedef struct cpumask *cpumask_var_t;

bool alloc_cpumask_var_node(cpumask_var_t *mask, gfp_t flags, int node);
bool alloc_cpumask_var(cpumask_var_t *mask, gfp_t flags);
bool zalloc_cpumask_var_node(cpumask_var_t *mask, gfp_t flags, int node);
bool zalloc_cpumask_var(cpumask_var_t *mask, gfp_t flags);
void alloc_bootmem_cpumask_var(cpumask_var_t *mask);
void free_cpumask_var(cpumask_var_t mask);
void free_bootmem_cpumask_var(cpumask_var_t mask);

#else
typedef struct cpumask cpumask_var_t[1];

static inline bool alloc_cpumask_var(cpumask_var_t *mask, gfp_t flags)
{
	return true;
}

static inline bool alloc_cpumask_var_node(cpumask_var_t *mask, gfp_t flags,
					  int node)
{
	return true;
}

static inline bool zalloc_cpumask_var(cpumask_var_t *mask, gfp_t flags)
{
	cpumask_clear(*mask);
	return true;
}

static inline bool zalloc_cpumask_var_node(cpumask_var_t *mask, gfp_t flags,
					  int node)
{
	cpumask_clear(*mask);
	return true;
}

static inline void alloc_bootmem_cpumask_var(cpumask_var_t *mask)
{
}

static inline void free_cpumask_var(cpumask_var_t mask)
{
}

static inline void free_bootmem_cpumask_var(cpumask_var_t mask)
{
}
#endif /* CONFIG_CPUMASK_OFFSTACK */

/* It's common to want to use cpu_all_mask in struct member initializers,
 * so it has to refer to an address rather than a pointer. */
extern const DECLARE_BITMAP(cpu_all_bits, NR_CPUS);
#define cpu_all_mask to_cpumask(cpu_all_bits)

/* First bits of cpu_bit_bitmap are in fact unset. */
#define cpu_none_mask to_cpumask(cpu_bit_bitmap[0])

// ARM10C 20140215
// #define for_each_cpu(i, cpu_possible_mask)
//	for ((i) = -1; (i) = cpumask_next((i), (cpu_possible_mask)), (i) < nr_cpu_ids; )
#define for_each_possible_cpu(cpu) for_each_cpu((cpu), cpu_possible_mask)
#define for_each_online_cpu(cpu)   for_each_cpu((cpu), cpu_online_mask)
#define for_each_present_cpu(cpu)  for_each_cpu((cpu), cpu_present_mask)

/* Wrappers for arch boot code to manipulate normally-constant masks */
void set_cpu_possible(unsigned int cpu, bool possible);
void set_cpu_present(unsigned int cpu, bool present);
void set_cpu_online(unsigned int cpu, bool online);
void set_cpu_active(unsigned int cpu, bool active);
void init_cpu_present(const struct cpumask *src);
void init_cpu_possible(const struct cpumask *src);
void init_cpu_online(const struct cpumask *src);

/**
 * to_cpumask - convert an NR_CPUS bitmap to a struct cpumask *
 * @bitmap: the bitmap
 *
 * There are a few places where cpumask_var_t isn't appropriate and
 * static cpumasks must be used (eg. very early boot), yet we don't
 * expose the definition of 'struct cpumask'.
 *
 * This does the conversion, and can be used as a constant initializer.
 */
// ARM10C 20130831
// 1 ? (bitmap) : bitmap의 type을 체크하기 위해
// ARM10C 20140215
#define to_cpumask(bitmap)						\
	((struct cpumask *)(1 ? (bitmap)				\
			    : (void *)sizeof(__check_is_bitmap(bitmap))))

static inline int __check_is_bitmap(const unsigned long *bitmap)
{
	return 1;
}

/*
 * Special-case data structure for "single bit set only" constant CPU masks.
 *
 * We pre-generate all the 64 (or 32) possible bit positions, with enough
 * padding to the left and the right, and return the constant pointer
 * appropriately offset.
 */
extern const unsigned long
	cpu_bit_bitmap[BITS_PER_LONG+1][BITS_TO_LONGS(NR_CPUS)];

// KID 20140113
static inline const struct cpumask *get_cpu_mask(unsigned int cpu)
{
        // BITS_PER_LONG: 32
	const unsigned long *p = cpu_bit_bitmap[1 + cpu % BITS_PER_LONG];
	p -= cpu / BITS_PER_LONG;
	return to_cpumask(p);
}

#define cpu_is_offline(cpu)	unlikely(!cpu_online(cpu))

#if NR_CPUS <= BITS_PER_LONG
#define CPU_BITS_ALL						\
{								\
	[BITS_TO_LONGS(NR_CPUS)-1] = CPU_MASK_LAST_WORD	\
}

#else /* NR_CPUS > BITS_PER_LONG */

#define CPU_BITS_ALL						\
{								\
	[0 ... BITS_TO_LONGS(NR_CPUS)-2] = ~0UL,		\
	[BITS_TO_LONGS(NR_CPUS)-1] = CPU_MASK_LAST_WORD		\
}
#endif /* NR_CPUS > BITS_PER_LONG */

/*
 *
 * From here down, all obsolete.  Use cpumask_ variants!
 *
 */
#ifndef CONFIG_DISABLE_OBSOLETE_CPUMASK_FUNCTIONS
#define cpumask_of_cpu(cpu) (*get_cpu_mask(cpu))

#define CPU_MASK_LAST_WORD BITMAP_LAST_WORD_MASK(NR_CPUS)

#if NR_CPUS <= BITS_PER_LONG

// ARM10C 20130831
#define CPU_MASK_ALL							\
(cpumask_t) { {								\
	[BITS_TO_LONGS(NR_CPUS)-1] = CPU_MASK_LAST_WORD			\
} }

#else

#define CPU_MASK_ALL							\
(cpumask_t) { {								\
	[0 ... BITS_TO_LONGS(NR_CPUS)-2] = ~0UL,			\
	[BITS_TO_LONGS(NR_CPUS)-1] = CPU_MASK_LAST_WORD			\
} }

#endif

#define CPU_MASK_NONE							\
(cpumask_t) { {								\
	[0 ... BITS_TO_LONGS(NR_CPUS)-1] =  0UL				\
} }

#define CPU_MASK_CPU0							\
(cpumask_t) { {								\
	[0] =  1UL							\
} }

#if NR_CPUS == 1
#define first_cpu(src)		({ (void)(src); 0; })
#define next_cpu(n, src)	({ (void)(src); 1; })
#define any_online_cpu(mask)	0
#define for_each_cpu_mask(cpu, mask)	\
	for ((cpu) = 0; (cpu) < 1; (cpu)++, (void)mask)
#else /* NR_CPUS > 1 */
int __first_cpu(const cpumask_t *srcp);
int __next_cpu(int n, const cpumask_t *srcp);

#define first_cpu(src)		__first_cpu(&(src))
#define next_cpu(n, src)	__next_cpu((n), &(src))
#define any_online_cpu(mask) cpumask_any_and(&mask, cpu_online_mask)
#define for_each_cpu_mask(cpu, mask)			\
	for ((cpu) = -1;				\
		(cpu) = next_cpu((cpu), (mask)),	\
		(cpu) < NR_CPUS; )
#endif /* SMP */

#if NR_CPUS <= 64

#define for_each_cpu_mask_nr(cpu, mask)	for_each_cpu_mask(cpu, mask)

#else /* NR_CPUS > 64 */

int __next_cpu_nr(int n, const cpumask_t *srcp);
#define for_each_cpu_mask_nr(cpu, mask)			\
	for ((cpu) = -1;				\
		(cpu) = __next_cpu_nr((cpu), &(mask)),	\
		(cpu) < nr_cpu_ids; )

#endif /* NR_CPUS > 64 */

#define cpus_addr(src) ((src).bits)

#define cpu_set(cpu, dst) __cpu_set((cpu), &(dst))
static inline void __cpu_set(int cpu, volatile cpumask_t *dstp)
{
	set_bit(cpu, dstp->bits);
}

#define cpu_clear(cpu, dst) __cpu_clear((cpu), &(dst))
static inline void __cpu_clear(int cpu, volatile cpumask_t *dstp)
{
	clear_bit(cpu, dstp->bits);
}

#define cpus_setall(dst) __cpus_setall(&(dst), NR_CPUS)
static inline void __cpus_setall(cpumask_t *dstp, int nbits)
{
	bitmap_fill(dstp->bits, nbits);
}

#define cpus_clear(dst) __cpus_clear(&(dst), NR_CPUS)
static inline void __cpus_clear(cpumask_t *dstp, int nbits)
{
	bitmap_zero(dstp->bits, nbits);
}

/* No static inline type checking - see Subtlety (1) above. */
#define cpu_isset(cpu, cpumask) test_bit((cpu), (cpumask).bits)

#define cpu_test_and_set(cpu, cpumask) __cpu_test_and_set((cpu), &(cpumask))
static inline int __cpu_test_and_set(int cpu, cpumask_t *addr)
{
	return test_and_set_bit(cpu, addr->bits);
}

#define cpus_and(dst, src1, src2) __cpus_and(&(dst), &(src1), &(src2), NR_CPUS)
static inline int __cpus_and(cpumask_t *dstp, const cpumask_t *src1p,
					const cpumask_t *src2p, int nbits)
{
	return bitmap_and(dstp->bits, src1p->bits, src2p->bits, nbits);
}

#define cpus_or(dst, src1, src2) __cpus_or(&(dst), &(src1), &(src2), NR_CPUS)
static inline void __cpus_or(cpumask_t *dstp, const cpumask_t *src1p,
					const cpumask_t *src2p, int nbits)
{
	bitmap_or(dstp->bits, src1p->bits, src2p->bits, nbits);
}

#define cpus_xor(dst, src1, src2) __cpus_xor(&(dst), &(src1), &(src2), NR_CPUS)
static inline void __cpus_xor(cpumask_t *dstp, const cpumask_t *src1p,
					const cpumask_t *src2p, int nbits)
{
	bitmap_xor(dstp->bits, src1p->bits, src2p->bits, nbits);
}

#define cpus_andnot(dst, src1, src2) \
				__cpus_andnot(&(dst), &(src1), &(src2), NR_CPUS)
static inline int __cpus_andnot(cpumask_t *dstp, const cpumask_t *src1p,
					const cpumask_t *src2p, int nbits)
{
	return bitmap_andnot(dstp->bits, src1p->bits, src2p->bits, nbits);
}

#define cpus_equal(src1, src2) __cpus_equal(&(src1), &(src2), NR_CPUS)
static inline int __cpus_equal(const cpumask_t *src1p,
					const cpumask_t *src2p, int nbits)
{
	return bitmap_equal(src1p->bits, src2p->bits, nbits);
}

#define cpus_intersects(src1, src2) __cpus_intersects(&(src1), &(src2), NR_CPUS)
static inline int __cpus_intersects(const cpumask_t *src1p,
					const cpumask_t *src2p, int nbits)
{
	return bitmap_intersects(src1p->bits, src2p->bits, nbits);
}

#define cpus_subset(src1, src2) __cpus_subset(&(src1), &(src2), NR_CPUS)
static inline int __cpus_subset(const cpumask_t *src1p,
					const cpumask_t *src2p, int nbits)
{
	return bitmap_subset(src1p->bits, src2p->bits, nbits);
}

#define cpus_empty(src) __cpus_empty(&(src), NR_CPUS)
static inline int __cpus_empty(const cpumask_t *srcp, int nbits)
{
	return bitmap_empty(srcp->bits, nbits);
}

#define cpus_weight(cpumask) __cpus_weight(&(cpumask), NR_CPUS)
static inline int __cpus_weight(const cpumask_t *srcp, int nbits)
{
	return bitmap_weight(srcp->bits, nbits);
}

#define cpus_shift_left(dst, src, n) \
			__cpus_shift_left(&(dst), &(src), (n), NR_CPUS)
static inline void __cpus_shift_left(cpumask_t *dstp,
					const cpumask_t *srcp, int n, int nbits)
{
	bitmap_shift_left(dstp->bits, srcp->bits, n, nbits);
}
#endif /* !CONFIG_DISABLE_OBSOLETE_CPUMASK_FUNCTIONS */

#endif /* __LINUX_CPUMASK_H */<|MERGE_RESOLUTION|>--- conflicted
+++ resolved
@@ -120,14 +120,10 @@
 #endif
 
 /* verify cpu argument to cpumask_* operators */
-<<<<<<< HEAD
-// ARM10C 20130907 
+// ARM10C 20130907
 // KID 20140203
-=======
-// ARM10C 20130907
 // ARM10C 20140301
 // nr_cpumask_bits: 4
->>>>>>> e7687776
 static inline unsigned int cpumask_check(unsigned int cpu)
 {
 #ifdef CONFIG_DEBUG_PER_CPU_MAPS // CONFIG_DEBUG_PER_CPU_MAPS=n
