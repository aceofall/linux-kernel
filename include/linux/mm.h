--- conflicted
+++ resolved
@@ -651,14 +651,10 @@
  * sets it, so none of the operations on it need to be atomic.
  */
 
-<<<<<<< HEAD
 /* Page flags: | [SECTION] | [NODE] | ZONE | [LAST_CPUPID] | ... | FLAGS | */
-=======
-/* Page flags: | [SECTION] | [NODE] | ZONE | [LAST_NID] | ... | FLAGS | */
 // ARM10C 20140118
 // SECTIONS_SHIFT : 4
 // SECTIONS_PGOFF : 28
->>>>>>> 7f3684bc
 #define SECTIONS_PGOFF		((sizeof(unsigned long)*8) - SECTIONS_WIDTH)
 // ARM10C 20140118
 // NODES_PGOFF : 28
@@ -722,14 +718,10 @@
 // ARM10C 20140118
 // SECTIONS_MASK : 15
 #define SECTIONS_MASK		((1UL << SECTIONS_WIDTH) - 1)
-<<<<<<< HEAD
 #define LAST_CPUPID_MASK	((1UL << LAST_CPUPID_WIDTH) - 1)
-=======
-#define LAST_NID_MASK		((1UL << LAST_NID_WIDTH) - 1)
 // ARM10C 20140405
 // ZONEID_SHIFT : 2
 // ZONEID_MASK : 0x3
->>>>>>> 7f3684bc
 #define ZONEID_MASK		((1UL << ZONEID_SHIFT) - 1)
 
 // ARM10C 20140118
@@ -778,14 +770,8 @@
 }
 #endif
 
-<<<<<<< HEAD
-#ifdef CONFIG_NUMA_BALANCING
+#ifdef CONFIG_NUMA_BALANCING // CONFIG_NUMA_BALANCING=n
 static inline int cpu_pid_to_cpupid(int cpu, int pid)
-=======
-#ifdef CONFIG_NUMA_BALANCING // CONFIG_NUMA_BALANCING=n
-#ifdef LAST_NID_NOT_IN_PAGE_FLAGS
-static inline int page_nid_xchg_last(struct page *page, int nid)
->>>>>>> 7f3684bc
 {
 	return ((cpu & LAST__CPU_MASK) << LAST__PID_SHIFT) | (pid & LAST__PID_MASK);
 }
@@ -857,13 +843,9 @@
 	return page_to_nid(page); /* XXX */
 }
 
-<<<<<<< HEAD
-static inline int page_cpupid_last(struct page *page)
-=======
 // ARM10C 20140118
 // ARM10C 20140405
-static inline void page_nid_reset_last(struct page *page)
->>>>>>> 7f3684bc
+static inline int page_cpupid_last(struct page *page)
 {
 	return page_to_nid(page); /* XXX */
 }
@@ -988,8 +970,7 @@
 #define HASHED_PAGE_VIRTUAL // ARM10C this 
 #endif
 
-<<<<<<< HEAD
-#if defined(WANT_PAGE_VIRTUAL)
+#if defined(WANT_PAGE_VIRTUAL) // undefined
 static inline void *page_address(const struct page *page)
 {
 	return page->virtual;
@@ -998,14 +979,6 @@
 {
 	page->virtual = address;
 }
-=======
-#if defined(WANT_PAGE_VIRTUAL) // undefined
-#define page_address(page) ((page)->virtual)
-#define set_page_address(page, address)			\
-	do {						\
-		(page)->virtual = (address);		\
-	} while(0)
->>>>>>> 7f3684bc
 #define page_address_init()  do { } while(0)
 #endif
 
