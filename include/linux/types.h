#ifndef _LINUX_TYPES_H
#define _LINUX_TYPES_H

#define __EXPORTED_HEADERS__
#include <uapi/linux/types.h>

#ifndef __ASSEMBLY__

<<<<<<< HEAD
// KID 20140113
=======
// ARM10C 20140215
// cpu_possible_bits[1]
>>>>>>> 1460dc7e
#define DECLARE_BITMAP(name,bits) \
	unsigned long name[BITS_TO_LONGS(bits)]

typedef __u32 __kernel_dev_t;

typedef __kernel_fd_set		fd_set;
typedef __kernel_dev_t		dev_t;
typedef __kernel_ino_t		ino_t;
typedef __kernel_mode_t		mode_t;
typedef unsigned short		umode_t;
typedef __u32			nlink_t;
typedef __kernel_off_t		off_t;
typedef __kernel_pid_t		pid_t;
typedef __kernel_daddr_t	daddr_t;
typedef __kernel_key_t		key_t;
typedef __kernel_suseconds_t	suseconds_t;
typedef __kernel_timer_t	timer_t;
typedef __kernel_clockid_t	clockid_t;
typedef __kernel_mqd_t		mqd_t;

typedef _Bool			bool;

typedef __kernel_uid32_t	uid_t;
typedef __kernel_gid32_t	gid_t;
typedef __kernel_uid16_t        uid16_t;
typedef __kernel_gid16_t        gid16_t;

typedef unsigned long		uintptr_t;

#ifdef CONFIG_UID16
/* This is defined by include/asm-{arch}/posix_types.h */
typedef __kernel_old_uid_t	old_uid_t;
typedef __kernel_old_gid_t	old_gid_t;
#endif /* CONFIG_UID16 */

#if defined(__GNUC__)
typedef __kernel_loff_t		loff_t;
#endif

/*
 * The following typedefs are also protected by individual ifdefs for
 * historical reasons:
 */
#ifndef _SIZE_T
#define _SIZE_T
typedef __kernel_size_t		size_t;
#endif

#ifndef _SSIZE_T
#define _SSIZE_T
typedef __kernel_ssize_t	ssize_t;
#endif

#ifndef _PTRDIFF_T
#define _PTRDIFF_T
typedef __kernel_ptrdiff_t	ptrdiff_t;
#endif

#ifndef _TIME_T
#define _TIME_T
typedef __kernel_time_t		time_t;
#endif

#ifndef _CLOCK_T
#define _CLOCK_T
typedef __kernel_clock_t	clock_t;
#endif

#ifndef _CADDR_T
#define _CADDR_T
typedef __kernel_caddr_t	caddr_t;
#endif

/* bsd */
typedef unsigned char		u_char;
typedef unsigned short		u_short;
typedef unsigned int		u_int;
typedef unsigned long		u_long;

/* sysv */
typedef unsigned char		unchar;
typedef unsigned short		ushort;
typedef unsigned int		uint;
typedef unsigned long		ulong;

#ifndef __BIT_TYPES_DEFINED__
#define __BIT_TYPES_DEFINED__

typedef		__u8		u_int8_t;
typedef		__s8		int8_t;
typedef		__u16		u_int16_t;
typedef		__s16		int16_t;
typedef		__u32		u_int32_t;
typedef		__s32		int32_t;

#endif /* !(__BIT_TYPES_DEFINED__) */

typedef		__u8		uint8_t;
typedef		__u16		uint16_t;
typedef		__u32		uint32_t;

#if defined(__GNUC__)
typedef		__u64		uint64_t;
typedef		__u64		u_int64_t;
typedef		__s64		int64_t;
#endif

/* this is a special 64bit data type that is 8-byte aligned */
#define aligned_u64 __u64 __attribute__((aligned(8)))
#define aligned_be64 __be64 __attribute__((aligned(8)))
#define aligned_le64 __le64 __attribute__((aligned(8)))

/**
 * The type used for indexing onto a disc or disc partition.
 *
 * Linux always considers sectors to be 512 bytes long independently
 * of the devices real block size.
 *
 * blkcnt_t is the type of the inode's block count.
 */
#ifdef CONFIG_LBDAF
typedef u64 sector_t;
typedef u64 blkcnt_t;
#else
typedef unsigned long sector_t;
typedef unsigned long blkcnt_t;
#endif

/*
 * The type of an index into the pagecache.  Use a #define so asm/types.h
 * can override it.
 */
#ifndef pgoff_t
#define pgoff_t unsigned long
#endif

#ifdef CONFIG_ARCH_DMA_ADDR_T_64BIT
typedef u64 dma_addr_t;
#else
typedef u32 dma_addr_t;
#endif /* dma_addr_t */

#ifdef __CHECKER__
#else
#endif
#ifdef __CHECK_ENDIAN__
#else
#endif
typedef unsigned __bitwise__ gfp_t;
typedef unsigned __bitwise__ fmode_t;
typedef unsigned __bitwise__ oom_flags_t;

#ifdef CONFIG_PHYS_ADDR_T_64BIT
typedef u64 phys_addr_t;
#else
typedef u32 phys_addr_t;
#endif

// ARM10C 20140125
typedef phys_addr_t resource_size_t;

/*
 * This type is the placeholder for a hardware interrupt number. It has to be
 * big enough to enclose whatever representation is used by a given platform.
 */
typedef unsigned long irq_hw_number_t;

typedef struct {
	int counter;
} atomic_t;

#ifdef CONFIG_64BIT
typedef struct {
	long counter;
} atomic64_t;
#endif

// ARM10C 20131123
// ARM10C 20131207
struct list_head {
	struct list_head *next, *prev;
};

struct hlist_head {
	struct hlist_node *first;
};

struct hlist_node {
	struct hlist_node *next, **pprev;
};

struct ustat {
	__kernel_daddr_t	f_tfree;
	__kernel_ino_t		f_tinode;
	char			f_fname[6];
	char			f_fpack[6];
};

/**
 * struct callback_head - callback structure for use with RCU and task_work
 * @next: next update requests in a list
 * @func: actual update function to call after the grace period.
 */
struct callback_head {
	struct callback_head *next;
	void (*func)(struct callback_head *head);
};
#define rcu_head callback_head

#endif /*  __ASSEMBLY__ */
#endif /* _LINUX_TYPES_H */<|MERGE_RESOLUTION|>--- conflicted
+++ resolved
@@ -6,12 +6,9 @@
 
 #ifndef __ASSEMBLY__
 
-<<<<<<< HEAD
 // KID 20140113
-=======
 // ARM10C 20140215
 // cpu_possible_bits[1]
->>>>>>> 1460dc7e
 #define DECLARE_BITMAP(name,bits) \
 	unsigned long name[BITS_TO_LONGS(bits)]
 
