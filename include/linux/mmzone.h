#ifndef _LINUX_MMZONE_H
#define _LINUX_MMZONE_H

#ifndef __ASSEMBLY__
#ifndef __GENERATING_BOUNDS_H

#include <linux/spinlock.h>
#include <linux/list.h>
#include <linux/wait.h>
#include <linux/bitops.h>
#include <linux/cache.h>
#include <linux/threads.h>
#include <linux/numa.h>
#include <linux/init.h>
#include <linux/seqlock.h>
#include <linux/nodemask.h>
#include <linux/pageblock-flags.h>
#include <linux/page-flags-layout.h>
#include <linux/atomic.h>
#include <asm/page.h>

/* Free memory management - zoned buddy allocator.  */
#ifndef CONFIG_FORCE_MAX_ZONEORDER // CONFIG_FORCE_MAX_ZONEORDER=y
#define MAX_ORDER 11
#else
// ARM10C 20140329
// CONFIG_FORCE_MAX_ZONEORDER: 11
// MAX_ORDER: 11
#define MAX_ORDER CONFIG_FORCE_MAX_ZONEORDER
#endif
// ARM10C 20140329
// MAX_ORDER: 11
// MAX_ORDER_NR_PAGES: 0x400
#define MAX_ORDER_NR_PAGES (1 << (MAX_ORDER - 1))

/*
 * PAGE_ALLOC_COSTLY_ORDER is the order at which allocations are deemed
 * costly to service.  That is between allocation orders which should
 * coalesce naturally under reasonable reclaim pressure and those which
 * will not.
 */
// ARM10C 20140419
#define PAGE_ALLOC_COSTLY_ORDER 3

// ARM10C 20140111
// ARM10C 20140412
enum {
	MIGRATE_UNMOVABLE,
	MIGRATE_RECLAIMABLE,
	MIGRATE_MOVABLE,
	MIGRATE_PCPTYPES,	/* the number of types on the pcp lists */
	MIGRATE_RESERVE = MIGRATE_PCPTYPES,
#ifdef CONFIG_CMA
	/*
	 * MIGRATE_CMA migration type is designed to mimic the way
	 * ZONE_MOVABLE works.  Only movable pages can be allocated
	 * from MIGRATE_CMA pageblocks and page allocator never
	 * implicitly change migration type of MIGRATE_CMA pageblock.
	 *
	 * The way to use it is to change migratetype of a range of
	 * pageblocks to MIGRATE_CMA which can be done by
	 * __free_pageblock_cma() function.  What is important though
	 * is that a range of pageblocks must be aligned to
	 * MAX_ORDER_NR_PAGES should biggest page be bigger then
	 * a single pageblock.
	 */
	MIGRATE_CMA,
#endif
#ifdef CONFIG_MEMORY_ISOLATION
	MIGRATE_ISOLATE,	/* can't allocate from here */
#endif
	MIGRATE_TYPES	// 4
};

#ifdef CONFIG_CMA // CONFIG_CMA=n
#  define is_migrate_cma(migratetype) unlikely((migratetype) == MIGRATE_CMA)
#else
// ARM10C 20140412
#  define is_migrate_cma(migratetype) false
#endif

// ARM10C 20140111
// MAX_ORDER: 11
// MIGRATE_TYPES: 4
#define for_each_migratetype_order(order, type) \
	for (order = 0; order < MAX_ORDER; order++) \
		for (type = 0; type < MIGRATE_TYPES; type++)

extern int page_group_by_mobility_disabled;

// ARM10C 20140405
// page : 0x20000 (pfn)
// ARM10C 20140412
static inline int get_pageblock_migratetype(struct page *page)
{
	// page : 0x20000 (pfn), PB_migrate: 0, PB_migrate_end: 2 
	return get_pageblock_flags_group(page, PB_migrate, PB_migrate_end);
	// return 0x2
}

// ARM10C 20140125
// MIGRATE_TYPES: 4
struct free_area {
	struct list_head	free_list[MIGRATE_TYPES];
	unsigned long		nr_free;
};

struct pglist_data;

/*
 * zone->lock and zone->lru_lock are two of the hottest locks in the kernel.
 * So add a wild amount of padding here to ensure that they fall into separate
 * cachelines.  There are very few zone structures in the machine, so space
 * consumption is not a concern here.
 */
#if defined(CONFIG_SMP) // CONFIG_SMP=7
struct zone_padding {
	char x[0];
} ____cacheline_internodealigned_in_smp;
// ARM10C 20140125
#define ZONE_PADDING(name)	struct zone_padding name;
#else
#define ZONE_PADDING(name)
#endif

// ARM10C 20140125
// ARM10C 20140308
// ARM10C 20140412
// ARM10C 20140419
enum zone_stat_item {
	/* First 128 byte cacheline (assuming 64 bit words) */
	NR_FREE_PAGES,
	NR_ALLOC_BATCH,
	NR_LRU_BASE,
	NR_INACTIVE_ANON = NR_LRU_BASE, /* must match order of LRU_[IN]ACTIVE */
	NR_ACTIVE_ANON,		/*  "     "     "   "       "         */
	NR_INACTIVE_FILE,	/*  "     "     "   "       "         */
	NR_ACTIVE_FILE,		/*  "     "     "   "       "         */
	NR_UNEVICTABLE,		/*  "     "     "   "       "         */
	NR_MLOCK,		/* mlock()ed pages found and moved off LRU */
	NR_ANON_PAGES,	/* Mapped anonymous pages */
	NR_FILE_MAPPED,	/* pagecache pages mapped into pagetables.
			   only modified from process context */
	NR_FILE_PAGES,
	NR_FILE_DIRTY,
	NR_WRITEBACK,
	NR_SLAB_RECLAIMABLE,
	NR_SLAB_UNRECLAIMABLE,
	NR_PAGETABLE,		/* used for pagetables */
	NR_KERNEL_STACK,
	/* Second 128 byte cacheline */
	NR_UNSTABLE_NFS,	/* NFS unstable pages */
	NR_BOUNCE,
	NR_VMSCAN_WRITE,
	NR_VMSCAN_IMMEDIATE,	/* Prioritise for reclaim when writeback ends */
	NR_WRITEBACK_TEMP,	/* Writeback using temporary buffers */
	NR_ISOLATED_ANON,	/* Temporary isolated pages from anon lru */
	NR_ISOLATED_FILE,	/* Temporary isolated pages from file lru */
	NR_SHMEM,		/* shmem pages (included tmpfs/GEM pages) */
	NR_DIRTIED,		/* page dirtyings since bootup */
	NR_WRITTEN,		/* page writings since bootup */
#ifdef CONFIG_NUMA // CONFIG_NUMA=n
	NUMA_HIT,		/* allocated in intended node */
	NUMA_MISS,		/* allocated in non intended node */
	NUMA_FOREIGN,		/* was intended here, hit elsewhere */
	NUMA_INTERLEAVE_HIT,	/* interleaver preferred this zone */
	NUMA_LOCAL,		/* allocation from local node */
	NUMA_OTHER,		/* allocation from other node */
#endif
	NR_ANON_TRANSPARENT_HUGEPAGES,
	NR_FREE_CMA_PAGES,
	// NR_VM_ZONE_STAT_ITEMS: 29
	NR_VM_ZONE_STAT_ITEMS };

/*
 * We do arithmetic on the LRU lists in various places in the code,
 * so it is important to keep the active lists LRU_ACTIVE higher in
 * the array than the corresponding inactive lists, and to keep
 * the *_FILE lists LRU_FILE higher than the corresponding _ANON lists.
 *
 * This has to be kept in sync with the statistics in zone_stat_item
 * above and the descriptions in vmstat_text in mm/vmstat.c
 */
#define LRU_BASE 0
#define LRU_ACTIVE 1
#define LRU_FILE 2

// ARM10C 20140125
enum lru_list {
	LRU_INACTIVE_ANON = LRU_BASE,
	LRU_ACTIVE_ANON = LRU_BASE + LRU_ACTIVE,
	LRU_INACTIVE_FILE = LRU_BASE + LRU_FILE,
	LRU_ACTIVE_FILE = LRU_BASE + LRU_FILE + LRU_ACTIVE,
	LRU_UNEVICTABLE,
	NR_LRU_LISTS
};

#define for_each_lru(lru) for (lru = 0; lru < NR_LRU_LISTS; lru++)

#define for_each_evictable_lru(lru) for (lru = 0; lru <= LRU_ACTIVE_FILE; lru++)

static inline int is_file_lru(enum lru_list lru)
{
	return (lru == LRU_INACTIVE_FILE || lru == LRU_ACTIVE_FILE);
}

static inline int is_active_lru(enum lru_list lru)
{
	return (lru == LRU_ACTIVE_ANON || lru == LRU_ACTIVE_FILE);
}

static inline int is_unevictable_lru(enum lru_list lru)
{
	return (lru == LRU_UNEVICTABLE);
}

// ARM10C 20140125
struct zone_reclaim_stat {
	/*
	 * The pageout code in vmscan.c keeps track of how many of the
	 * mem/swap backed and file backed pages are referenced.
	 * The higher the rotated/scanned ratio, the more valuable
	 * that cache is.
	 *
	 * The anon LRU stats live in [0], file LRU stats in [1]
	 */
	unsigned long		recent_rotated[2];
	unsigned long		recent_scanned[2];
};

// ARM10C 20140111 
// ARM10C 20140125
// NR_LRU_LISTS: 5
struct lruvec {
	struct list_head lists[NR_LRU_LISTS];
	struct zone_reclaim_stat reclaim_stat;
#ifdef CONFIG_MEMCG	// CONFIG_MEMCG = n 
	struct zone *zone;
#endif
};

/* Mask used at gathering information at once (see memcontrol.c) */
#define LRU_ALL_FILE (BIT(LRU_INACTIVE_FILE) | BIT(LRU_ACTIVE_FILE))
#define LRU_ALL_ANON (BIT(LRU_INACTIVE_ANON) | BIT(LRU_ACTIVE_ANON))
#define LRU_ALL	     ((1 << NR_LRU_LISTS) - 1)

/* Isolate clean file */
#define ISOLATE_CLEAN		((__force isolate_mode_t)0x1)
/* Isolate unmapped file */
#define ISOLATE_UNMAPPED	((__force isolate_mode_t)0x2)
/* Isolate for asynchronous migration */
#define ISOLATE_ASYNC_MIGRATE	((__force isolate_mode_t)0x4)
/* Isolate unevictable pages */
#define ISOLATE_UNEVICTABLE	((__force isolate_mode_t)0x8)

/* LRU Isolation modes. */
typedef unsigned __bitwise__ isolate_mode_t;

// ARM10C 20140125
// ARM10C 20140426
enum zone_watermarks {
	WMARK_MIN,
	WMARK_LOW,
	WMARK_HIGH,
	NR_WMARK
};

#define min_wmark_pages(z) (z->watermark[WMARK_MIN])
#define low_wmark_pages(z) (z->watermark[WMARK_LOW])
// ARM10C 20140308
// zone: contig_page_data->node_zones[0]
// WMARK_HIGH: 2
// high_wmark_pages(contig_page_data->node_zones[0]): contig_page_data->node_zones[0]->watermark[2]: 0
#define high_wmark_pages(z) (z->watermark[WMARK_HIGH])

// ARM10C 20140308
// sizeof(struct per_cpu_pages): 36 bytes
struct per_cpu_pages {
	int count;		/* number of pages in the list */
	int high;		/* high watermark, emptying needed */
	int batch;		/* chunk size for buddy add/remove */

	/* Lists of pages, one per migrate type stored on the pcp-lists */
	// MIGRATE_PCPTYPES: 3
	struct list_head lists[MIGRATE_PCPTYPES];
};

// ARM10C 20140111
// ARM10C 20140308
// ARM10C 20140412
// sizeof(struct per_cpu_pageset): 66 bytes
struct per_cpu_pageset {
	struct per_cpu_pages pcp;
#ifdef CONFIG_NUMA // CONFIG_NUMA=n
	s8 expire;
#endif
#ifdef CONFIG_SMP // CONFIG_SMP=y
	s8 stat_threshold;
	// NR_VM_ZONE_STAT_ITEMS: 29
	s8 vm_stat_diff[NR_VM_ZONE_STAT_ITEMS];
#endif
};

#endif /* !__GENERATING_BOUNDS.H */

// ARM10C 20140308
enum zone_type {
#ifdef CONFIG_ZONE_DMA	// ARM10C CONFIG_ZONE_DMA = n 
	/*
	 * ZONE_DMA is used when there are devices that are not able
	 * to do DMA to all of addressable memory (ZONE_NORMAL). Then we
	 * carve out the portion of memory that is needed for these devices.
	 * The range is arch specific.
	 *
	 * Some examples
	 *
	 * Architecture		Limit
	 * ---------------------------
	 * parisc, ia64, sparc	<4G
	 * s390			<2G
	 * arm			Various
	 * alpha		Unlimited or 0-16MB.
	 *
	 * i386, x86_64 and multiple other arches
	 * 			<16M.
	 */
	ZONE_DMA,
#endif
#ifdef CONFIG_ZONE_DMA32	// ARM10C CONFIG_ZONE_DMA32 = n
	/*
	 * x86_64 needs two ZONE_DMAs because it supports devices that are
	 * only able to do DMA to the lower 16M but also 32 bit devices that
	 * can only do DMA areas below 4G.
	 */
	ZONE_DMA32,
#endif
	/*
	 * Normal addressable memory is in ZONE_NORMAL. DMA operations can be
	 * performed on pages in ZONE_NORMAL if the DMA devices support
	 * transfers to all addressable memory.
	 */
	ZONE_NORMAL,	// ARM10C ZONE_NORMAL = 0 
#ifdef CONFIG_HIGHMEM	// ARM10C CONFIG_HIGHMEM = y 
	/*
	 * A memory area that is only addressable by the kernel through
	 * mapping portions into its own address space. This is for example
	 * used by i386 to allow the kernel to address the memory beyond
	 * 900MB. The kernel will set up special mappings (page
	 * table entries on i386) for each page that the kernel needs to
	 * access.
	 */
	ZONE_HIGHMEM,	// ARM10C ZONE_HIGHMEM = 1 
#endif
	ZONE_MOVABLE,	// ARM10C ZONE_MOVABLE = 2 
	__MAX_NR_ZONES	// ARM10C __MAX_NR_ZONES = 3 
};

#ifndef __GENERATING_BOUNDS_H

// ARM10C 20140125
// sizeof(struct zone): 804 bytes
// ARM10C 20140308
struct zone {
	/* Fields commonly accessed by the page allocator */

	/* zone watermarks, access with *_wmark_pages(zone) macros */
	// ARM10C 20140125
	// NR_WMARK: 3
	unsigned long watermark[NR_WMARK];

	/*
	 * When free pages are below this point, additional steps are taken
	 * when reading the number of free pages to avoid per-cpu counter
	 * drift allowing watermarks to be breached
	 */
	unsigned long percpu_drift_mark;

	/*
	 * We don't know if the memory that we're going to allocate will be freeable
	 * or/and it will be released eventually, so to avoid totally wasting several
	 * GB of ram we must reserve some of the lower zone memory (otherwise we risk
	 * to run OOM on the lower zones despite there's tons of freeable ram
	 * on the higher zones). This array is recalculated at runtime if the
	 * sysctl_lowmem_reserve_ratio sysctl changes.
	 */
	// ARM10C 20140125
	// MAX_NR_ZONES: 3
	unsigned long		lowmem_reserve[MAX_NR_ZONES];

	/*
	 * This is a per-zone reserve of pages that should not be
	 * considered dirtyable memory.
	 */
	unsigned long		dirty_balance_reserve;

#ifdef CONFIG_NUMA // CONFIG_NUMA=n
	int node;
	/*
	 * zone reclaim becomes active if more unmapped pages exist.
	 */
	unsigned long		min_unmapped_pages;
	unsigned long		min_slab_pages;
#endif
	struct per_cpu_pageset __percpu *pageset;
	/*
	 * free areas of different sizes
	 */
	// ARM10C 20140125
	// sizeof(spinlock_t): 16 bytes
	spinlock_t		lock;
<<<<<<< HEAD
#if defined CONFIG_COMPACTION || defined CONFIG_CMA
=======
	// ARM10C 20140405
	int                     all_unreclaimable; /* All pages pinned */
#if defined CONFIG_COMPACTION || defined CONFIG_CMA // CONFIG_COMPACTION=y, CONFIG_CMA=n
>>>>>>> 7f3684bc
	/* Set to true when the PG_migrate_skip bits should be cleared */
	bool			compact_blockskip_flush;

	/* pfns where compaction scanners should start */
	unsigned long		compact_cached_free_pfn;
	unsigned long		compact_cached_migrate_pfn;
#endif
#ifdef CONFIG_MEMORY_HOTPLUG // CONFIG_MEMORY_HOTPLUG=n
	/* see spanned/present_pages for more description */
	seqlock_t		span_seqlock;
#endif
	// ARM10C 20140125
	// MAX_ORDER: 11
	// sizeof(struct free_area): 36
	// sizeof(free_area[MAX_ORDER]): 396
	struct free_area	free_area[MAX_ORDER];

#ifndef CONFIG_SPARSEMEM // CONFIG_SPARSEMEM=y
	/*
	 * Flags for a pageblock_nr_pages block. See pageblock-flags.h.
	 * In SPARSEMEM, this map is stored in struct mem_section
	 */
	unsigned long		*pageblock_flags;
#endif /* CONFIG_SPARSEMEM */

#ifdef CONFIG_COMPACTION // CONFIG_COMPACTION=y
	/*
	 * On compaction failure, 1<<compact_defer_shift compactions
	 * are skipped before trying again. The number attempted since
	 * last failure is tracked with compact_considered.
	 */
	unsigned int		compact_considered;
	unsigned int		compact_defer_shift;
	int			compact_order_failed;
#endif

	// ARM10C 20140125
	// #define ZONE_PADDING(_pad1_)	struct zone_padding _pad1_;
	// sizeof(struct zone_padding): 64 bytes
	ZONE_PADDING(_pad1_)

	/* Fields commonly accessed by the page reclaim scanner */
	// ARM10C 20140125
	// sizeof(spinlock_t): 16 bytes
	spinlock_t		lru_lock;

	// ARM10C 20140125
	// sizeof(struct lruvec): 56 bytes
	struct lruvec		lruvec;

	// ARM10C 20140405
	unsigned long		pages_scanned;	   /* since last reclaim */
	unsigned long		flags;		   /* zone flags, see below */

	/* Zone statistics */
	// ARM10C 20140125
	// sizeof(atomic_long_t): 4bytes
	// NR_VM_ZONE_STAT_ITEMS: 28
	// sizeof(vm_stat[NR_VM_ZONE_STAT_ITEMS]): 112 bytes
	atomic_long_t		vm_stat[NR_VM_ZONE_STAT_ITEMS];

	/*
	 * The target ratio of ACTIVE_ANON to INACTIVE_ANON pages on
	 * this zone's LRU.  Maintained by the pageout code.
	 */
	unsigned int inactive_ratio;


	// ARM10C 20140125
	// #define ZONE_PADDING(_pad2_)	struct zone_padding _pad2_;
	// sizeof(struct zone_padding): 64 bytes
	ZONE_PADDING(_pad2_)
	/* Rarely used or read-mostly fields */

	/*
	 * wait_table		-- the array holding the hash table
	 * wait_table_hash_nr_entries	-- the size of the hash table array
	 * wait_table_bits	-- wait_table_size == (1 << wait_table_bits)
	 *
	 * The purpose of all these is to keep track of the people
	 * waiting for a page to become available and make them
	 * runnable again when possible. The trouble is that this
	 * consumes a lot of space, especially when so few things
	 * wait on pages at a given time. So instead of using
	 * per-page waitqueues, we use a waitqueue hash table.
	 *
	 * The bucket discipline is to sleep on the same queue when
	 * colliding and wake all in that wait queue when removing.
	 * When something wakes, it must check to be sure its page is
	 * truly available, a la thundering herd. The cost of a
	 * collision is great, but given the expected load of the
	 * table, they should be so rare as to be outweighed by the
	 * benefits from the saved space.
	 *
	 * __wait_on_page_locked() and unlock_page() in mm/filemap.c, are the
	 * primary users of these fields, and in mm/page_alloc.c
	 * free_area_init_core() performs the initialization of them.
	 */
	wait_queue_head_t	* wait_table;
	unsigned long		wait_table_hash_nr_entries;
	unsigned long		wait_table_bits;

	/*
	 * Discontig memory support fields.
	 */
	struct pglist_data	*zone_pgdat;
	/* zone_start_pfn == zone_start_paddr >> PAGE_SHIFT */
	unsigned long		zone_start_pfn;

	/*
	 * spanned_pages is the total pages spanned by the zone, including
	 * holes, which is calculated as:
	 * 	spanned_pages = zone_end_pfn - zone_start_pfn;
	 *
	 * present_pages is physical pages existing within the zone, which
	 * is calculated as:
	 *	present_pages = spanned_pages - absent_pages(pages in holes);
	 *
	 * managed_pages is present pages managed by the buddy system, which
	 * is calculated as (reserved_pages includes pages allocated by the
	 * bootmem allocator):
	 *	managed_pages = present_pages - reserved_pages;
	 *
	 * So present_pages may be used by memory hotplug or memory power
	 * management logic to figure out unmanaged pages by checking
	 * (present_pages - managed_pages). And managed_pages should be used
	 * by page allocator and vm scanner to calculate all kinds of watermarks
	 * and thresholds.
	 *
	 * Locking rules:
	 *
	 * zone_start_pfn and spanned_pages are protected by span_seqlock.
	 * It is a seqlock because it has to be read outside of zone->lock,
	 * and it is done in the main allocator path.  But, it is written
	 * quite infrequently.
	 *
	 * The span_seq lock is declared along with zone->lock because it is
	 * frequently read in proximity to zone->lock.  It's good to
	 * give them a chance of being in the same cacheline.
	 *
	 * Write access to present_pages at runtime should be protected by
	 * lock_memory_hotplug()/unlock_memory_hotplug().  Any reader who can't
	 * tolerant drift of present_pages should hold memory hotplug lock to
	 * get a stable value.
	 *
	 * Read access to managed_pages should be safe because it's unsigned
	 * long. Write access to zone->managed_pages and totalram_pages are
	 * protected by managed_page_count_lock at runtime. Idealy only
	 * adjust_managed_page_count() should be used instead of directly
	 * touching zone->managed_pages and totalram_pages.
	 */
	unsigned long		spanned_pages;
	unsigned long		present_pages;
	unsigned long		managed_pages;

	/*
	 * rarely used fields:
	 */
	const char		*name;
} ____cacheline_internodealigned_in_smp;

typedef enum {
	ZONE_RECLAIM_LOCKED,		/* prevents concurrent reclaim */
	ZONE_OOM_LOCKED,		/* zone is in OOM killer zonelist */
	ZONE_CONGESTED,			/* zone has many dirty pages backed by
					 * a congested BDI
					 */
	ZONE_TAIL_LRU_DIRTY,		/* reclaim scanning has recently found
					 * many dirty file pages at the tail
					 * of the LRU.
					 */
	ZONE_WRITEBACK,			/* reclaim scanning has recently found
					 * many pages under writeback
					 */
} zone_flags_t;

static inline void zone_set_flag(struct zone *zone, zone_flags_t flag)
{
	set_bit(flag, &zone->flags);
}

static inline int zone_test_and_set_flag(struct zone *zone, zone_flags_t flag)
{
	return test_and_set_bit(flag, &zone->flags);
}

static inline void zone_clear_flag(struct zone *zone, zone_flags_t flag)
{
	clear_bit(flag, &zone->flags);
}

static inline int zone_is_reclaim_congested(const struct zone *zone)
{
	return test_bit(ZONE_CONGESTED, &zone->flags);
}

static inline int zone_is_reclaim_dirty(const struct zone *zone)
{
	return test_bit(ZONE_TAIL_LRU_DIRTY, &zone->flags);
}

static inline int zone_is_reclaim_writeback(const struct zone *zone)
{
	return test_bit(ZONE_WRITEBACK, &zone->flags);
}

static inline int zone_is_reclaim_locked(const struct zone *zone)
{
	return test_bit(ZONE_RECLAIM_LOCKED, &zone->flags);
}

static inline int zone_is_oom_locked(const struct zone *zone)
{
	return test_bit(ZONE_OOM_LOCKED, &zone->flags);
}

static inline unsigned long zone_end_pfn(const struct zone *zone)
{
	return zone->zone_start_pfn + zone->spanned_pages;
}

// ARM10C 20140118
static inline bool zone_spans_pfn(const struct zone *zone, unsigned long pfn)
{
	return zone->zone_start_pfn <= pfn && pfn < zone_end_pfn(zone);
}

// ARM10C 20140405
static inline bool zone_is_initialized(struct zone *zone)
{
	return !!zone->wait_table;
}

static inline bool zone_is_empty(struct zone *zone)
{
	return zone->spanned_pages == 0;
}

/*
 * The "priority" of VM scanning is how much of the queues we will scan in one
 * go. A value of 12 for DEF_PRIORITY implies that we will scan 1/4096th of the
 * queues ("queue_length >> 12") during an aging round.
 */
#define DEF_PRIORITY 12

/* Maximum number of zones on a zonelist */
// ARM10C 20140426
// MAX_NUMNODES: 1, MAX_NR_ZONES 3
// MAX_ZONES_PER_ZONELIST: 3
#define MAX_ZONES_PER_ZONELIST (MAX_NUMNODES * MAX_NR_ZONES)

#ifdef CONFIG_NUMA // CONFIG_NUMA=n

/*
 * The NUMA zonelists are doubled because we need zonelists that restrict the
 * allocations to a single node for GFP_THISNODE.
 *
 * [0]	: Zonelist with fallback
 * [1]	: No fallback (GFP_THISNODE)
 */
#define MAX_ZONELISTS 2


/*
 * We cache key information from each zonelist for smaller cache
 * footprint when scanning for free pages in get_page_from_freelist().
 *
 * 1) The BITMAP fullzones tracks which zones in a zonelist have come
 *    up short of free memory since the last time (last_fullzone_zap)
 *    we zero'd fullzones.
 * 2) The array z_to_n[] maps each zone in the zonelist to its node
 *    id, so that we can efficiently evaluate whether that node is
 *    set in the current tasks mems_allowed.
 *
 * Both fullzones and z_to_n[] are one-to-one with the zonelist,
 * indexed by a zones offset in the zonelist zones[] array.
 *
 * The get_page_from_freelist() routine does two scans.  During the
 * first scan, we skip zones whose corresponding bit in 'fullzones'
 * is set or whose corresponding node in current->mems_allowed (which
 * comes from cpusets) is not set.  During the second scan, we bypass
 * this zonelist_cache, to ensure we look methodically at each zone.
 *
 * Once per second, we zero out (zap) fullzones, forcing us to
 * reconsider nodes that might have regained more free memory.
 * The field last_full_zap is the time we last zapped fullzones.
 *
 * This mechanism reduces the amount of time we waste repeatedly
 * reexaming zones for free memory when they just came up low on
 * memory momentarilly ago.
 *
 * The zonelist_cache struct members logically belong in struct
 * zonelist.  However, the mempolicy zonelists constructed for
 * MPOL_BIND are intentionally variable length (and usually much
 * shorter).  A general purpose mechanism for handling structs with
 * multiple variable length members is more mechanism than we want
 * here.  We resort to some special case hackery instead.
 *
 * The MPOL_BIND zonelists don't need this zonelist_cache (in good
 * part because they are shorter), so we put the fixed length stuff
 * at the front of the zonelist struct, ending in a variable length
 * zones[], as is needed by MPOL_BIND.
 *
 * Then we put the optional zonelist cache on the end of the zonelist
 * struct.  This optional stuff is found by a 'zlcache_ptr' pointer in
 * the fixed length portion at the front of the struct.  This pointer
 * both enables us to find the zonelist cache, and in the case of
 * MPOL_BIND zonelists, (which will just set the zlcache_ptr to NULL)
 * to know that the zonelist cache is not there.
 *
 * The end result is that struct zonelists come in two flavors:
 *  1) The full, fixed length version, shown below, and
 *  2) The custom zonelists for MPOL_BIND.
 * The custom MPOL_BIND zonelists have a NULL zlcache_ptr and no zlcache.
 *
 * Even though there may be multiple CPU cores on a node modifying
 * fullzones or last_full_zap in the same zonelist_cache at the same
 * time, we don't lock it.  This is just hint data - if it is wrong now
 * and then, the allocator will still function, perhaps a bit slower.
 */


struct zonelist_cache {
	unsigned short z_to_n[MAX_ZONES_PER_ZONELIST];		/* zone->nid */
	DECLARE_BITMAP(fullzones, MAX_ZONES_PER_ZONELIST);	/* zone full? */
	unsigned long last_full_zap;		/* when last zap'd (jiffies) */
};
#else
// ARM10C 20140308
#define MAX_ZONELISTS 1
struct zonelist_cache;
#endif

/*
 * This struct contains information about a zone in a zonelist. It is stored
 * here to avoid dereferences into large structures and lookups of tables
 */
// ARM10C 20140308
struct zoneref {
	struct zone *zone;	/* Pointer to actual zone */
	int zone_idx;		/* zone_idx(zoneref->zone) */
};

/*
 * One allocation request operates on a zonelist. A zonelist
 * is a list of zones, the first one is the 'goal' of the
 * allocation, the other zones are fallback zones, in decreasing
 * priority.
 *
 * If zlcache_ptr is not NULL, then it is just the address of zlcache,
 * as explained above.  If zlcache_ptr is NULL, there is no zlcache.
 * *
 * To speed the reading of the zonelist, the zonerefs contain the zone index
 * of the entry being read. Helper functions to access information given
 * a struct zoneref are
 *
 * zonelist_zone()	- Return the struct zone * for an entry in _zonerefs
 * zonelist_zone_idx()	- Return the index of the zone for an entry
 * zonelist_node_idx()	- Return the index of the node for an entry
 */
// ARM10C 20140426
struct zonelist {
	struct zonelist_cache *zlcache_ptr;		     // NULL or &zlcache
	// MAX_ZONES_PER_ZONELIST: 3
	struct zoneref _zonerefs[MAX_ZONES_PER_ZONELIST + 1];
#ifdef CONFIG_NUMA
	struct zonelist_cache zlcache;			     // optional ...
#endif
};

#ifdef CONFIG_HAVE_MEMBLOCK_NODE_MAP
struct node_active_region {
	unsigned long start_pfn;
	unsigned long end_pfn;
	int nid;
};
#endif /* CONFIG_HAVE_MEMBLOCK_NODE_MAP */

#ifndef CONFIG_DISCONTIGMEM
/* The array of struct pages - for discontigmem use pgdat->lmem_map */
extern struct page *mem_map;
#endif

/*
 * The pg_data_t structure is used in machines with CONFIG_DISCONTIGMEM
 * (mostly NUMA machines?) to denote a higher-level memory zone than the
 * zone denotes.
 *
 * On NUMA machines, each NUMA node would have a pg_data_t to describe
 * it's memory layout.
 *
 * Memory statistics and page replacement data structures are maintained on a
 * per-zone basis.
 */
struct bootmem_data;

// ARM10C 20131207
// ARM10C 20140308
typedef struct pglist_data {
	// MAX_NR_ZONES: 3
	struct zone node_zones[MAX_NR_ZONES];
	// MAX_ZONELISTS: 1
	struct zonelist node_zonelists[MAX_ZONELISTS];
	int nr_zones;
#ifdef CONFIG_FLAT_NODE_MEM_MAP	/* means !SPARSEMEM */
	struct page *node_mem_map;
#ifdef CONFIG_MEMCG
	struct page_cgroup *node_page_cgroup;
#endif
#endif
#ifndef CONFIG_NO_BOOTMEM // CONFIG_NO_BOOTMEM=n
	// ARM10C 20131207
	struct bootmem_data *bdata;
#endif
#ifdef CONFIG_MEMORY_HOTPLUG
	/*
	 * Must be held any time you expect node_start_pfn, node_present_pages
	 * or node_spanned_pages stay constant.  Holding this will also
	 * guarantee that any pfn_valid() stays that way.
	 *
	 * pgdat_resize_lock() and pgdat_resize_unlock() are provided to
	 * manipulate node_size_lock without checking for CONFIG_MEMORY_HOTPLUG.
	 *
	 * Nests above zone->lock and zone->span_seqlock
	 */
	spinlock_t node_size_lock;
#endif
	unsigned long node_start_pfn;
	unsigned long node_present_pages; /* total number of physical pages */
	unsigned long node_spanned_pages; /* total size of physical page
					     range, including holes */
	int node_id;
	nodemask_t reclaim_nodes;	/* Nodes allowed to reclaim from */
	wait_queue_head_t kswapd_wait;
	wait_queue_head_t pfmemalloc_wait;
	struct task_struct *kswapd;	/* Protected by lock_memory_hotplug() */
	int kswapd_max_order;
	enum zone_type classzone_idx;
#ifdef CONFIG_NUMA_BALANCING
	/*
	 * Lock serializing the per destination node AutoNUMA memory
	 * migration rate limiting data.
	 */
	spinlock_t numabalancing_migrate_lock;

	/* Rate limiting time interval */
	unsigned long numabalancing_migrate_next_window;

	/* Number of pages migrated during the rate limiting time interval */
	unsigned long numabalancing_migrate_nr_pages;
#endif
} pg_data_t;

// ARM10C 20140419
// node_present_pages(nid):
// (&contig_page_data)->node_present_pages
#define node_present_pages(nid)	(NODE_DATA(nid)->node_present_pages)
#define node_spanned_pages(nid)	(NODE_DATA(nid)->node_spanned_pages)
#ifdef CONFIG_FLAT_NODE_MEM_MAP
#define pgdat_page_nr(pgdat, pagenr)	((pgdat)->node_mem_map + (pagenr))
#else
#define pgdat_page_nr(pgdat, pagenr)	pfn_to_page((pgdat)->node_start_pfn + (pagenr))
#endif
#define nid_page_nr(nid, pagenr) 	pgdat_page_nr(NODE_DATA(nid),(pagenr))

#define node_start_pfn(nid)	(NODE_DATA(nid)->node_start_pfn)
#define node_end_pfn(nid) pgdat_end_pfn(NODE_DATA(nid))

static inline unsigned long pgdat_end_pfn(pg_data_t *pgdat)
{
	return pgdat->node_start_pfn + pgdat->node_spanned_pages;
}

static inline bool pgdat_is_empty(pg_data_t *pgdat)
{
	return !pgdat->node_start_pfn && !pgdat->node_spanned_pages;
}

#include <linux/memory_hotplug.h>

extern struct mutex zonelists_mutex;
void build_all_zonelists(pg_data_t *pgdat, struct zone *zone);
void wakeup_kswapd(struct zone *zone, int order, enum zone_type classzone_idx);
bool zone_watermark_ok(struct zone *z, int order, unsigned long mark,
		int classzone_idx, int alloc_flags);
bool zone_watermark_ok_safe(struct zone *z, int order, unsigned long mark,
		int classzone_idx, int alloc_flags);

// ARM10C 20140111 
enum memmap_context {
	MEMMAP_EARLY,
	MEMMAP_HOTPLUG,
};
extern int init_currently_empty_zone(struct zone *zone, unsigned long start_pfn,
				     unsigned long size,
				     enum memmap_context context);

extern void lruvec_init(struct lruvec *lruvec);

static inline struct zone *lruvec_zone(struct lruvec *lruvec)
{
#ifdef CONFIG_MEMCG
	return lruvec->zone;
#else
	return container_of(lruvec, struct zone, lruvec);
#endif
}

#ifdef CONFIG_HAVE_MEMORY_PRESENT // CONFIG_HAVE_MEMORY_PRESENT=y
// ARM10C 20131207
void memory_present(int nid, unsigned long start, unsigned long end);
#else
static inline void memory_present(int nid, unsigned long start, unsigned long end) {}
#endif

#ifdef CONFIG_HAVE_MEMORYLESS_NODES
int local_memory_node(int node_id);
#else
static inline int local_memory_node(int node_id) { return node_id; };
#endif

#ifdef CONFIG_NEED_NODE_MEMMAP_SIZE
unsigned long __init node_memmap_size_bytes(int, unsigned long, unsigned long);
#endif

/*
 * zone_idx() returns 0 for the ZONE_DMA zone, 1 for the ZONE_NORMAL zone, etc.
 */
// ARM10C 20140111
// ARM10C 20140308
// zone: contig_page_data->node_zones[1]
#define zone_idx(zone)		((zone) - (zone)->zone_pgdat->node_zones)

// ARM10C 20140308
// zone: contig_page_data->node_zones[2]
// zone: contig_page_data->node_zones[1]
// zone: contig_page_data->node_zones[0]
static inline int populated_zone(struct zone *zone)
{
	// zone->present_pages: contig_page_data->node_zones[2].present_pages: 0
	// zone->present_pages: contig_page_data->node_zones[1].present_pages: 0x50800
	// zone->present_pages: contig_page_data->node_zones[0].present_pages: 0x2f800
	return (!!zone->present_pages);
	// return 0
	// return 1
	// return 1
}

extern int movable_zone;

// ARM10C 20140111
static inline int zone_movable_is_highmem(void)
{
#if defined(CONFIG_HIGHMEM) && defined(CONFIG_HAVE_MEMBLOCK_NODE_MAP)	// CONFIG_HIGHMEM = y, CONFIG_HAVE_MEMBLOCK_NODE_MAP = n 
	return movable_zone == ZONE_HIGHMEM;
#else
	return 0; // this
#endif
}

// ARM10C 20140111 
// idx = 0
static inline int is_highmem_idx(enum zone_type idx)
{
#ifdef CONFIG_HIGHMEM	// CONFIG_HIGHMEM = y 
	// idx = 0 -> return 0;
	return (idx == ZONE_HIGHMEM ||
		(idx == ZONE_MOVABLE && zone_movable_is_highmem()));
#else
	return 0;
#endif
}

/**
 * is_highmem - helper function to quickly check if a struct zone is a 
 *              highmem zone or not.  This is an attempt to keep references
 *              to ZONE_{DMA/NORMAL/HIGHMEM/etc} in general code to a minimum.
 * @zone - pointer to struct zone variable
 */
// ARM10C 20140125
// ARM10C 20140405
static inline int is_highmem(struct zone *zone)
{
#ifdef CONFIG_HIGHMEM // CONFIG_HIGHMEM=y
	// zone_off: zone의 offset을 구함, zone_off: 0
	int zone_off = (char *)zone - (char *)zone->zone_pgdat->node_zones;

	// sizeof(*zone): 804, ZONE_HIGHMEM: 1, ZONE_MOVABLE: 2
	return zone_off == ZONE_HIGHMEM * sizeof(*zone) ||
	       (zone_off == ZONE_MOVABLE * sizeof(*zone) &&
		zone_movable_is_highmem());
	// return 0
#else
	return 0;
#endif
}

/* These two functions are used to setup the per zone pages min values */
struct ctl_table;
int min_free_kbytes_sysctl_handler(struct ctl_table *, int,
					void __user *, size_t *, loff_t *);
extern int sysctl_lowmem_reserve_ratio[MAX_NR_ZONES-1];
int lowmem_reserve_ratio_sysctl_handler(struct ctl_table *, int,
					void __user *, size_t *, loff_t *);
int percpu_pagelist_fraction_sysctl_handler(struct ctl_table *, int,
					void __user *, size_t *, loff_t *);
int sysctl_min_unmapped_ratio_sysctl_handler(struct ctl_table *, int,
			void __user *, size_t *, loff_t *);
int sysctl_min_slab_ratio_sysctl_handler(struct ctl_table *, int,
			void __user *, size_t *, loff_t *);

extern int numa_zonelist_order_handler(struct ctl_table *, int,
			void __user *, size_t *, loff_t *);
extern char numa_zonelist_order[];
#define NUMA_ZONELIST_ORDER_LEN 16	/* string buffer size */

#ifndef CONFIG_NEED_MULTIPLE_NODES

extern struct pglist_data contig_page_data;	// bitmap 정보가 들어가있음 
// ARM10C 20131207
// ARM10C 20140308
// ARM10C 20140329
// ARM10C 20140419
#define NODE_DATA(nid)		(&contig_page_data)
// ARM10C 20140329
#define NODE_MEM_MAP(nid)	mem_map

#else /* CONFIG_NEED_MULTIPLE_NODES */

#include <asm/mmzone.h>

#endif /* !CONFIG_NEED_MULTIPLE_NODES */

extern struct pglist_data *first_online_pgdat(void);
extern struct pglist_data *next_online_pgdat(struct pglist_data *pgdat);
extern struct zone *next_zone(struct zone *zone);

/**
 * for_each_online_pgdat - helper macro to iterate over all online nodes
 * @pgdat - pointer to a pg_data_t variable
 */
// ARM10C 20140329
#define for_each_online_pgdat(pgdat)			\
	for (pgdat = first_online_pgdat();		\
	     pgdat;					\
	     pgdat = next_online_pgdat(pgdat))
/**
 * for_each_zone - helper macro to iterate over all memory zones
 * @zone - pointer to struct zone variable
 *
 * The user only needs to declare the zone variable, for_each_zone
 * fills it in.
 */
#define for_each_zone(zone)			        \
	for (zone = (first_online_pgdat())->node_zones; \
	     zone;					\
	     zone = next_zone(zone))

#define for_each_populated_zone(zone)		        \
	for (zone = (first_online_pgdat())->node_zones; \
	     zone;					\
	     zone = next_zone(zone))			\
		if (!populated_zone(zone))		\
			; /* do nothing */		\
		else

// ARM10C 20140308
// ARM10C 20140426
// z: contig_page_data->node_zonelists->_zonerefs[1]
static inline struct zone *zonelist_zone(struct zoneref *zoneref)
{
	// zoneref->zone: contig_page_data->node_zonelists->_zonerefs[1]->zone: contig_page_data->node_zones[0]
	return zoneref->zone;
	// zoneref->zone: contig_page_data->node_zones[0]
}

// ARM10C 20140308
// z: contig_page_data->node_zonelists->_zonerefs
// ARM10C 20140426
// z: contig_page_data->node_zonelists->_zonerefs
static inline int zonelist_zone_idx(struct zoneref *zoneref)
{
	// zoneref->zone_idx: contig_page_data->node_zonelists[0]->_zonerefs[0]->zone_idx
	return zoneref->zone_idx;
	// zoneref->zone_idx: contig_page_data->node_zonelists[0]->_zonerefs[0]->zone_idx: 1
}

static inline int zonelist_node_idx(struct zoneref *zoneref)
{
#ifdef CONFIG_NUMA
	/* zone_to_nid not available in this context */
	return zoneref->zone->node;
#else
	return 0;
#endif /* CONFIG_NUMA */
}

/**
 * next_zones_zonelist - Returns the next zone at or below highest_zoneidx within the allowed nodemask using a cursor within a zonelist as a starting point
 * @z - The cursor used as a starting point for the search
 * @highest_zoneidx - The zone index of the highest zone to return
 * @nodes - An optional nodemask to filter the zonelist with
 * @zone - The first suitable zone found is returned via this parameter
 *
 * This function returns the next zone at or below a given zone index that is
 * within the allowed nodemask using a cursor as the starting point for the
 * search. The zoneref returned is a cursor that represents the current zone
 * being examined. It should be advanced by one before calling
 * next_zones_zonelist again.
 */
struct zoneref *next_zones_zonelist(struct zoneref *z,
					enum zone_type highest_zoneidx,
					nodemask_t *nodes,
					struct zone **zone);

/**
 * first_zones_zonelist - Returns the first zone at or below highest_zoneidx within the allowed nodemask in a zonelist
 * @zonelist - The zonelist to search for a suitable zone
 * @highest_zoneidx - The zone index of the highest zone to return
 * @nodes - An optional nodemask to filter the zonelist with
 * @zone - The first suitable zone found is returned via this parameter
 *
 * This function returns the first zone at or below a given zone index that is
 * within the allowed nodemask. The zoneref returned is a cursor that can be
 * used to iterate the zonelist with next_zones_zonelist by advancing it by
 * one before calling.
 */
// ARM10C 20140308
// first_zones_zonelist(contig_page_data->node_zonelists, 0, 0, &zone);
// ARM10C 20140426
// zonelist: contig_page_data->node_zonelists, high_zoneidx: ZONE_NORMAL: 0
// cpuset_current_mems_allowed: node_states[N_HIGH_MEMORY], &preferred_zone
static inline struct zoneref *first_zones_zonelist(struct zonelist *zonelist,
					enum zone_type highest_zoneidx,
					nodemask_t *nodes,
					struct zone **zone)
{
	// zonelist->_zonerefs: contig_page_data->node_zonelists->_zonerefs
	// highest_zoneidx: 0, nodes: 0, &zone
	// ARM10C 20140426
	// zonelist->_zonerefs: contig_page_data->node_zonelists->_zonerefs
	// highest_zoneidx: 0, nodes: &node_states[N_HIGH_MEMORY], zone: &preferred_zone
	return next_zones_zonelist(zonelist->_zonerefs, highest_zoneidx, nodes,
								zone);
	// return contig_page_data->node_zonelists->_zonerefs[1]
}

/**
 * for_each_zone_zonelist_nodemask - helper macro to iterate over valid zones in a zonelist at or below a given zone index and within a nodemask
 * @zone - The current zone in the iterator
 * @z - The current pointer within zonelist->zones being iterated
 * @zlist - The zonelist being iterated
 * @highidx - The zone index of the highest zone to return
 * @nodemask - Nodemask allowed by the allocator
 *
 * This iterator iterates though all zones at or below a given zone index and
 * within a given nodemask
 */
// ARM10C 20140308
// for_each_zone_zonelist_nodemask(zone, z, contig_page_data->node_zonelists, 0, NULL)
//
// #define for_each_zone_zonelist_0(zone, z, contig_page_data->node_zonelists, 0, 0)
//	for (z = first_zones_zonelist(contig_page_data->node_zonelists, 0, 0, &zone);
//		zone;
//		z = next_zones_zonelist(++z, 0, 0, &zone))
#define for_each_zone_zonelist_nodemask(zone, z, zlist, highidx, nodemask) \
	for (z = first_zones_zonelist(zlist, highidx, nodemask, &zone);	\
		zone;							\
		z = next_zones_zonelist(++z, highidx, nodemask, &zone))	\

/**
 * for_each_zone_zonelist - helper macro to iterate over valid zones in a zonelist at or below a given zone index
 * @zone - The current zone in the iterator
 * @z - The current pointer within zonelist->zones being iterated
 * @zlist - The zonelist being iterated
 * @highidx - The zone index of the highest zone to return
 *
 * This iterator iterates though all zones at or below a given zone index.
 */
// ARM10C 20140308
// zonelist: contig_page_data->node_zonelists, offset: 0
//
// #define for_each_zone_zonelist(zone, z, contig_page_data->node_zonelists, 0)
// 	for_each_zone_zonelist_nodemask(zone, z, contig_page_data->node_zonelists, 0, NULL)
#define for_each_zone_zonelist(zone, z, zlist, highidx) \
	for_each_zone_zonelist_nodemask(zone, z, zlist, highidx, NULL)

#ifdef CONFIG_SPARSEMEM
#include <asm/sparsemem.h>
#endif

#if !defined(CONFIG_HAVE_ARCH_EARLY_PFN_TO_NID) && \
	!defined(CONFIG_HAVE_MEMBLOCK_NODE_MAP)
static inline unsigned long early_pfn_to_nid(unsigned long pfn)
{
	return 0;
}
#endif

#ifdef CONFIG_FLATMEM
#define pfn_to_nid(pfn)		(0)
#endif

#ifdef CONFIG_SPARSEMEM // CONFIG_SPARSEMEM=y

/*
 * SECTION_SHIFT    		#bits space required to store a section #
 *
 * PA_SECTION_SHIFT		physical address to/from section number
 * PFN_SECTION_SHIFT		pfn to/from section number
 */
#define PA_SECTION_SHIFT	(SECTION_SIZE_BITS)
// ARM10C 20131207
// SECTION_SIZE_BITS: 28
// PFN_SECTION_SHIFT: 16
#define PFN_SECTION_SHIFT	(SECTION_SIZE_BITS - PAGE_SHIFT)

// ARM10C 20131207
// SECTIONS_SHIFT: 4
// NR_MEM_SECTIONS: 0x10
#define NR_MEM_SECTIONS		(1UL << SECTIONS_SHIFT)

// ARM10C 20131207
// ARM10C 20140329
// PFN_SECTION_SHIFT: 16
// PAGES_PER_SECTION: 0x10000
#define PAGES_PER_SECTION       (1UL << PFN_SECTION_SHIFT)
// ARM10C 20131207
// PAGE_SECTION_MASK
// PAGES_PER_SECTION: 0x10000
// PAGE_SECTION_MASK: 0xFFFF0000
#define PAGE_SECTION_MASK	(~(PAGES_PER_SECTION-1))

// ARM10C 20131214
// PFN_SECTION_SHIFT: 16, pageblock_order: 9, NR_PAGEBLOCK_BITS: 4
// PFN_SECTION_SHIFT - pageblock_order: 7
// SECTION_BLOCKFLAGS_BITS: (1UL << 7) * 4: 0x80 * 4: 0x200
#define SECTION_BLOCKFLAGS_BITS \
	((1UL << (PFN_SECTION_SHIFT - pageblock_order)) * NR_PAGEBLOCK_BITS)

#if (MAX_ORDER - 1 + PAGE_SHIFT) > SECTION_SIZE_BITS
#error Allocator MAX_ORDER exceeds SECTION_SIZE
#endif

// ARM10C 20131207
// PFN_SECTION_SHIFT: 16
// ARM10C 20140118
// ARM10C 20140329
// 0xA0000
#define pfn_to_section_nr(pfn) ((pfn) >> PFN_SECTION_SHIFT)
// ARM10C 20131221
// PFN_SECTION_SHIFT: 16
#define section_nr_to_pfn(sec) ((sec) << PFN_SECTION_SHIFT)

#define SECTION_ALIGN_UP(pfn)	(((pfn) + PAGES_PER_SECTION - 1) & PAGE_SECTION_MASK)
#define SECTION_ALIGN_DOWN(pfn)	((pfn) & PAGE_SECTION_MASK)

struct page;
struct page_cgroup;
// ARM10C 20131207
struct mem_section {
	/*
	 * This is, logically, a pointer to an array of struct
	 * pages.  However, it is stored with some other magic.
	 * (see sparse.c::sparse_init_one_section())
	 *
	 * Additionally during early boot we encode node id of
	 * the location of the section here to guide allocation.
	 * (see sparse.c::memory_present())
	 *
	 * Making it a UL at least makes someone do a cast
	 * before using it wrong.
	 */
	unsigned long section_mem_map;

	/* See declaration of similar field in struct zone */
	unsigned long *pageblock_flags;
#ifdef CONFIG_MEMCG // CONFIG_MEMCG=n
	/*
	 * If !SPARSEMEM, pgdat doesn't have page_cgroup pointer. We use
	 * section. (see memcontrol.h/page_cgroup.h about this.)
	 */
	struct page_cgroup *page_cgroup;
	unsigned long pad;
#endif
	/*
	 * WARNING: mem_section must be a power-of-2 in size for the
	 * calculation and use of SECTION_ROOT_MASK to make sense.
	 */
};

#ifdef CONFIG_SPARSEMEM_EXTREME // CONFIG_SPARSEMEM_EXTREME=y
// ARM10C 20131207
// PAGE_SIZE: 0x1000, sizeof (struct mem_section): 8
// SECTIONS_PER_ROOT: 0x200
#define SECTIONS_PER_ROOT       (PAGE_SIZE / sizeof (struct mem_section))
#else
#define SECTIONS_PER_ROOT	1
#endif

// ARM10C 20131207
// SECTIONS_PER_ROOT: 0x200
#define SECTION_NR_TO_ROOT(sec)	((sec) / SECTIONS_PER_ROOT)
// ARM10C 20131207
// NR_MEM_SECTIONS: 0x10, SECTIONS_PER_ROOT: 0x200
// DIV_ROUND_UP(0x10,0x200): 1 
// NR_SECTION_ROOTS: 1
#define NR_SECTION_ROOTS	DIV_ROUND_UP(NR_MEM_SECTIONS, SECTIONS_PER_ROOT)
// ARM10C 20131214
// SECTION_ROOT_MASK: 0x1FF
#define SECTION_ROOT_MASK	(SECTIONS_PER_ROOT - 1)

#ifdef CONFIG_SPARSEMEM_EXTREME // CONFIG_SPARSEMEM_EXTREME=y
// ARM10C 20131214
extern struct mem_section *mem_section[NR_SECTION_ROOTS];
#else
extern struct mem_section mem_section[NR_SECTION_ROOTS][SECTIONS_PER_ROOT];
#endif

// ARM10C 20131214
// section: 0x2
static inline struct mem_section *__nr_to_section(unsigned long nr)
{
	// SECTION_NR_TO_ROOT(0x2): 0x0
	// mem_section[0]: NULL 아닌 값
	if (!mem_section[SECTION_NR_TO_ROOT(nr)])
		return NULL;

	// SECTION_ROOT_MASK: 0x1FF
	// &mem_section[0][2] 
	return &mem_section[SECTION_NR_TO_ROOT(nr)][nr & SECTION_ROOT_MASK];
}
extern int __section_nr(struct mem_section* ms);
extern unsigned long usemap_size(void);

/*
 * We use the lower bits of the mem_map pointer to store
 * a little bit of information.  There should be at least
 * 3 bits here due to 32-bit alignment.
 */
// ARM10C 20131214
// SECTION_MARKED_PRESENT: 1
#define	SECTION_MARKED_PRESENT	(1UL<<0)
// ARM10C 20131221
// SECTION_HAS_MEM_MAP : 2
#define SECTION_HAS_MEM_MAP	(1UL<<1)
#define SECTION_MAP_LAST_BIT	(1UL<<2)
// ARM10C 20131221
// SECTION_MAP_MASK : 0xFFFFFFFC
#define SECTION_MAP_MASK	(~(SECTION_MAP_LAST_BIT-1))
// ARM10C 20131214
#define SECTION_NID_SHIFT	2

// ARM10C 20140118
// __sec : &mem_section[0][2]
// ARM10C 20140329
// &mem_section[0][0xA]
static inline struct page *__section_mem_map_addr(struct mem_section *section)
{
	unsigned long map = section->section_mem_map;
	// 이전에 할당받은 섹션에 대한 struct page용 공간의 시작 주소 정보
	map &= SECTION_MAP_MASK;
	return (struct page *)map;
}

// ARM10C 20131214
static inline int present_section(struct mem_section *section)
{
	// SECTION_MARKED_PRESENT: 1
	return (section && (section->section_mem_map & SECTION_MARKED_PRESENT));
}

// ARM10C 20131214
static inline int present_section_nr(unsigned long nr)
{
	return present_section(__nr_to_section(nr));
}

static inline int valid_section(struct mem_section *section)
{
	return (section && (section->section_mem_map & SECTION_HAS_MEM_MAP));
}

static inline int valid_section_nr(unsigned long nr)
{
	return valid_section(__nr_to_section(nr));
}

// ARM10C 20140118
// pfn : 0x20000
// ARM10C 20140329
// __pfn_to_section(0xA0000)
static inline struct mem_section *__pfn_to_section(unsigned long pfn)
{
	// pfn_to_section_nr(pfn) : 2
	// pfn_to_section_nr(pfn) : 0xA
	return __nr_to_section(pfn_to_section_nr(pfn));
	// return : &mem_section[0][2]
	// return : &mem_section[0][0xA]
}

#ifndef CONFIG_HAVE_ARCH_PFN_VALID
static inline int pfn_valid(unsigned long pfn)
{
	if (pfn_to_section_nr(pfn) >= NR_MEM_SECTIONS)
		return 0;
	return valid_section(__nr_to_section(pfn_to_section_nr(pfn)));
}
#endif

static inline int pfn_present(unsigned long pfn)
{
	if (pfn_to_section_nr(pfn) >= NR_MEM_SECTIONS)
		return 0;
	return present_section(__nr_to_section(pfn_to_section_nr(pfn)));
}

/*
 * These are _only_ used during initialisation, therefore they
 * can use __initdata ...  They could have names to indicate
 * this restriction.
 */
#ifdef CONFIG_NUMA
#define pfn_to_nid(pfn)							\
({									\
	unsigned long __pfn_to_nid_pfn = (pfn);				\
	page_to_nid(pfn_to_page(__pfn_to_nid_pfn));			\
})
#else
#define pfn_to_nid(pfn)		(0)
#endif

// ARM10C 20140118
#define early_pfn_valid(pfn)	pfn_valid(pfn)
void sparse_init(void);
#else
#define sparse_init()	do {} while (0)
#define sparse_index_init(_sec, _nid)  do {} while (0)
#endif /* CONFIG_SPARSEMEM */

#ifdef CONFIG_NODES_SPAN_OTHER_NODES	// N
bool early_pfn_in_nid(unsigned long pfn, int nid);
#else
// ARM10C 20140118
#define early_pfn_in_nid(pfn, nid)	(1)
#endif

#ifndef early_pfn_valid
#define early_pfn_valid(pfn)	(1)
#endif

void memory_present(int nid, unsigned long start, unsigned long end);
unsigned long __init node_memmap_size_bytes(int, unsigned long, unsigned long);

/*
 * If it is possible to have holes within a MAX_ORDER_NR_PAGES, then we
 * need to check pfn validility within that MAX_ORDER_NR_PAGES block.
 * pfn_valid_within() should be used in this case; we optimise this away
 * when we have no holes within a MAX_ORDER_NR_PAGES block.
 */
#ifdef CONFIG_HOLES_IN_ZONE // CONFIG_HOLES_IN_ZONE=n
#define pfn_valid_within(pfn) pfn_valid(pfn)
#else
// ARM10C 20140405
#define pfn_valid_within(pfn) (1)
#endif

#ifdef CONFIG_ARCH_HAS_HOLES_MEMORYMODEL
/*
 * pfn_valid() is meant to be able to tell if a given PFN has valid memmap
 * associated with it or not. In FLATMEM, it is expected that holes always
 * have valid memmap as long as there is valid PFNs either side of the hole.
 * In SPARSEMEM, it is assumed that a valid section has a memmap for the
 * entire section.
 *
 * However, an ARM, and maybe other embedded architectures in the future
 * free memmap backing holes to save memory on the assumption the memmap is
 * never used. The page_zone linkages are then broken even though pfn_valid()
 * returns true. A walker of the full memmap must then do this additional
 * check to ensure the memmap they are looking at is sane by making sure
 * the zone and PFN linkages are still valid. This is expensive, but walkers
 * of the full memmap are extremely rare.
 */
int memmap_valid_within(unsigned long pfn,
					struct page *page, struct zone *zone);
#else
static inline int memmap_valid_within(unsigned long pfn,
					struct page *page, struct zone *zone)
{
	return 1;
}
#endif /* CONFIG_ARCH_HAS_HOLES_MEMORYMODEL */

#endif /* !__GENERATING_BOUNDS.H */
#endif /* !__ASSEMBLY__ */
#endif /* _LINUX_MMZONE_H */<|MERGE_RESOLUTION|>--- conflicted
+++ resolved
@@ -1,4 +1,4 @@
-#ifndef _LINUX_MMZONE_H
+﻿#ifndef _LINUX_MMZONE_H
 #define _LINUX_MMZONE_H
 
 #ifndef __ASSEMBLY__
@@ -408,13 +408,7 @@
 	// ARM10C 20140125
 	// sizeof(spinlock_t): 16 bytes
 	spinlock_t		lock;
-<<<<<<< HEAD
-#if defined CONFIG_COMPACTION || defined CONFIG_CMA
-=======
-	// ARM10C 20140405
-	int                     all_unreclaimable; /* All pages pinned */
 #if defined CONFIG_COMPACTION || defined CONFIG_CMA // CONFIG_COMPACTION=y, CONFIG_CMA=n
->>>>>>> 7f3684bc
 	/* Set to true when the PG_migrate_skip bits should be cleared */
 	bool			compact_blockskip_flush;
 
