#ifndef _LINUX_MEMBLOCK_H
#define _LINUX_MEMBLOCK_H
#ifdef __KERNEL__

#ifdef CONFIG_HAVE_MEMBLOCK // CONFIG_HAVE_MEMBLOCK=y
/*
 * Logical memory blocks.
 *
 * Copyright (C) 2001 Peter Bergner, IBM Corp.
 *
 * This program is free software; you can redistribute it and/or
 * modify it under the terms of the GNU General Public License
 * as published by the Free Software Foundation; either version
 * 2 of the License, or (at your option) any later version.
 */

#include <linux/init.h>
#include <linux/mm.h>

// KID 20140307
#define INIT_MEMBLOCK_REGIONS	128

// ARM10C 20131019
<<<<<<< HEAD
// KID 20140307
// sizeof(struct memblock_region): 8 bytes
=======
// ARM10C 20140419
>>>>>>> 7f3684bc
struct memblock_region {
	phys_addr_t base;
	phys_addr_t size;
#ifdef CONFIG_HAVE_MEMBLOCK_NODE_MAP // CONFIG_HAVE_MEMBLOCK_NODE_MAP=n
	int nid;
#endif
};

// ARM10C 20131019
// ARM10C 20131207
// KID 20140307
struct memblock_type {
	unsigned long cnt;	/* number of regions */
	unsigned long max;	/* size of the allocated array */
	phys_addr_t total_size;	/* size of all regions */
	struct memblock_region *regions;
};

// ARM10C 20131019
// ARM10C 20131207
// KID 20140307
struct memblock {
	phys_addr_t current_limit;
	struct memblock_type memory;
	struct memblock_type reserved;
};

extern struct memblock memblock;

// KID 20140311
extern int memblock_debug;

#define memblock_dbg(fmt, ...) \
	if (memblock_debug) printk(KERN_INFO pr_fmt(fmt), ##__VA_ARGS__)

phys_addr_t memblock_find_in_range_node(phys_addr_t start, phys_addr_t end,
				phys_addr_t size, phys_addr_t align, int nid);
phys_addr_t memblock_find_in_range(phys_addr_t start, phys_addr_t end,
				   phys_addr_t size, phys_addr_t align);
phys_addr_t get_allocated_memblock_reserved_regions_info(phys_addr_t *addr);
void memblock_allow_resize(void);
int memblock_add_node(phys_addr_t base, phys_addr_t size, int nid);
int memblock_add(phys_addr_t base, phys_addr_t size);
int memblock_remove(phys_addr_t base, phys_addr_t size);
int memblock_free(phys_addr_t base, phys_addr_t size);
// KID 20140311
int memblock_reserve(phys_addr_t base, phys_addr_t size);
void memblock_trim_memory(phys_addr_t align);

#ifdef CONFIG_HAVE_MEMBLOCK_NODE_MAP
void __next_mem_pfn_range(int *idx, int nid, unsigned long *out_start_pfn,
			  unsigned long *out_end_pfn, int *out_nid);

/**
 * for_each_mem_pfn_range - early memory pfn range iterator
 * @i: an integer used as loop variable
 * @nid: node selector, %MAX_NUMNODES for all nodes
 * @p_start: ptr to ulong for start pfn of the range, can be %NULL
 * @p_end: ptr to ulong for end pfn of the range, can be %NULL
 * @p_nid: ptr to int for nid of the range, can be %NULL
 *
 * Walks over configured memory ranges.
 */
#define for_each_mem_pfn_range(i, nid, p_start, p_end, p_nid)		\
	for (i = -1, __next_mem_pfn_range(&i, nid, p_start, p_end, p_nid); \
	     i >= 0; __next_mem_pfn_range(&i, nid, p_start, p_end, p_nid))
#endif /* CONFIG_HAVE_MEMBLOCK_NODE_MAP */

void __next_free_mem_range(u64 *idx, int nid, phys_addr_t *out_start,
			   phys_addr_t *out_end, int *out_nid);

/**
 * for_each_free_mem_range - iterate through free memblock areas
 * @i: u64 used as loop variable
 * @nid: node selector, %MAX_NUMNODES for all nodes
 * @p_start: ptr to phys_addr_t for start address of the range, can be %NULL
 * @p_end: ptr to phys_addr_t for end address of the range, can be %NULL
 * @p_nid: ptr to int for nid of the range, can be %NULL
 *
 * Walks over free (memory && !reserved) areas of memblock.  Available as
 * soon as memblock is initialized.
 */
#define for_each_free_mem_range(i, nid, p_start, p_end, p_nid)		\
	for (i = 0,							\
	     __next_free_mem_range(&i, nid, p_start, p_end, p_nid);	\
	     i != (u64)ULLONG_MAX;					\
	     __next_free_mem_range(&i, nid, p_start, p_end, p_nid))

void __next_free_mem_range_rev(u64 *idx, int nid, phys_addr_t *out_start,
			       phys_addr_t *out_end, int *out_nid);

/**
 * for_each_free_mem_range_reverse - rev-iterate through free memblock areas
 * @i: u64 used as loop variable
 * @nid: node selector, %MAX_NUMNODES for all nodes
 * @p_start: ptr to phys_addr_t for start address of the range, can be %NULL
 * @p_end: ptr to phys_addr_t for end address of the range, can be %NULL
 * @p_nid: ptr to int for nid of the range, can be %NULL
 *
 * Walks over free (memory && !reserved) areas of memblock in reverse
 * order.  Available as soon as memblock is initialized.
 */
// ARM10C 20131109
// nid: 1
#define for_each_free_mem_range_reverse(i, nid, p_start, p_end, p_nid)	\
	for (i = (u64)ULLONG_MAX,					\
	     __next_free_mem_range_rev(&i, nid, p_start, p_end, p_nid);	\
	     i != (u64)ULLONG_MAX;					\
	     __next_free_mem_range_rev(&i, nid, p_start, p_end, p_nid))

#ifdef CONFIG_HAVE_MEMBLOCK_NODE_MAP // CONFIG_HAVE_MEMBLOCK_NODE_MAP=n
int memblock_set_node(phys_addr_t base, phys_addr_t size, int nid);

static inline void memblock_set_region_node(struct memblock_region *r, int nid)
{
	r->nid = nid;
}

static inline int memblock_get_region_node(const struct memblock_region *r)
{
	return r->nid;
}
#else
// ARM10C 20131019
// KID 20140307
static inline void memblock_set_region_node(struct memblock_region *r, int nid)
{
}

// KID 20140307
static inline int memblock_get_region_node(const struct memblock_region *r)
{
	return 0;
}
#endif /* CONFIG_HAVE_MEMBLOCK_NODE_MAP */

phys_addr_t memblock_alloc_nid(phys_addr_t size, phys_addr_t align, int nid);
phys_addr_t memblock_alloc_try_nid(phys_addr_t size, phys_addr_t align, int nid);

phys_addr_t memblock_alloc(phys_addr_t size, phys_addr_t align);

/* Flags for memblock_alloc_base() amd __memblock_alloc_base() */
#define MEMBLOCK_ALLOC_ANYWHERE	(~(phys_addr_t)0)
// ARM10C 20131109
#define MEMBLOCK_ALLOC_ACCESSIBLE	0

phys_addr_t memblock_alloc_base(phys_addr_t size, phys_addr_t align,
				phys_addr_t max_addr);
phys_addr_t __memblock_alloc_base(phys_addr_t size, phys_addr_t align,
				  phys_addr_t max_addr);
phys_addr_t memblock_phys_mem_size(void);
phys_addr_t memblock_mem_size(unsigned long limit_pfn);
phys_addr_t memblock_start_of_DRAM(void);
phys_addr_t memblock_end_of_DRAM(void);
void memblock_enforce_memory_limit(phys_addr_t memory_limit);
int memblock_is_memory(phys_addr_t addr);
int memblock_is_region_memory(phys_addr_t base, phys_addr_t size);
int memblock_is_reserved(phys_addr_t addr);
int memblock_is_region_reserved(phys_addr_t base, phys_addr_t size);

extern void __memblock_dump_all(void);

// ARM10C 20131026
// KID 20140311
static inline void memblock_dump_all(void)
{
	// memblock_debug: 0
	if (memblock_debug)
		__memblock_dump_all();
}

/**
 * memblock_set_current_limit - Set the current allocation limit to allow
 *                         limiting allocations to what is currently
 *                         accessible during boot
 * @limit: New limit value (physical address)
 */
void memblock_set_current_limit(phys_addr_t limit);


/*
 * pfn conversion functions
 *
 * While the memory MEMBLOCKs should always be page aligned, the reserved
 * MEMBLOCKs may not be. This accessor attempt to provide a very clear
 * idea of what they return for such non aligned MEMBLOCKs.
 */

/**
 * memblock_region_memory_base_pfn - Return the lowest pfn intersecting with the memory region
 * @reg: memblock_region structure
 */
// ARM10C 20140419
// mem: memblock.memory.regions
static inline unsigned long memblock_region_memory_base_pfn(const struct memblock_region *reg)
{
	// reg->base: memblock.memory.regions[0].base: 0x20000000
	return PFN_UP(reg->base);
	// return 0x20000
}

/**
 * memblock_region_memory_end_pfn - Return the end_pfn this region
 * @reg: memblock_region structure
 */
// ARM10C 20140419
// mem: memblock.memory.regions
static inline unsigned long memblock_region_memory_end_pfn(const struct memblock_region *reg)
{
	// reg->base: memblock.memory.regions[0].base: 0x20000000
	// reg->base: memblock.memory.regions[0].size: 0x80000000
	return PFN_DOWN(reg->base + reg->size);
	// return 0xA0000
}

/**
 * memblock_region_reserved_base_pfn - Return the lowest pfn intersecting with the reserved region
 * @reg: memblock_region structure
 */
// ARM10C 20140419
// res: memblock.reserved.regions
static inline unsigned long memblock_region_reserved_base_pfn(const struct memblock_region *reg)
{
	return PFN_DOWN(reg->base);
}

/**
 * memblock_region_reserved_end_pfn - Return the end_pfn this region
 * @reg: memblock_region structure
 */
// ARM10C 20140419
// res: memblock.reserved.regions
static inline unsigned long memblock_region_reserved_end_pfn(const struct memblock_region *reg)
{
	return PFN_UP(reg->base + reg->size);
}

// ARM10C 20131102
// ARM10C 20131207
<<<<<<< HEAD
// KID 20140418
=======
// ARM10C 20140419
>>>>>>> 7f3684bc
#define for_each_memblock(memblock_type, region)					\
	for (region = memblock.memblock_type.regions;				\
	     region < (memblock.memblock_type.regions + memblock.memblock_type.cnt);	\
	     region++)


#ifdef CONFIG_ARCH_DISCARD_MEMBLOCK // CONFIG_ARCH_DISCARD_MEMBLOCK=n
#define __init_memblock __meminit
#define __initdata_memblock __meminitdata
#else
// ARM10C 20131026
#define __init_memblock
#define __initdata_memblock
#endif

#else
static inline phys_addr_t memblock_alloc(phys_addr_t size, phys_addr_t align)
{
	return 0;
}

#endif /* CONFIG_HAVE_MEMBLOCK */

#endif /* __KERNEL__ */

#endif /* _LINUX_MEMBLOCK_H */<|MERGE_RESOLUTION|>--- conflicted
+++ resolved
@@ -21,12 +21,9 @@
 #define INIT_MEMBLOCK_REGIONS	128
 
 // ARM10C 20131019
-<<<<<<< HEAD
-// KID 20140307
+// KID 20140307
+// ARM10C 20140419
 // sizeof(struct memblock_region): 8 bytes
-=======
-// ARM10C 20140419
->>>>>>> 7f3684bc
 struct memblock_region {
 	phys_addr_t base;
 	phys_addr_t size;
@@ -266,11 +263,8 @@
 
 // ARM10C 20131102
 // ARM10C 20131207
-<<<<<<< HEAD
 // KID 20140418
-=======
-// ARM10C 20140419
->>>>>>> 7f3684bc
+// ARM10C 20140419
 #define for_each_memblock(memblock_type, region)					\
 	for (region = memblock.memblock_type.regions;				\
 	     region < (memblock.memblock_type.regions + memblock.memblock_type.cnt);	\
