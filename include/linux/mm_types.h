#ifndef _LINUX_MM_TYPES_H
#define _LINUX_MM_TYPES_H

#include <linux/auxvec.h>
#include <linux/types.h>
#include <linux/threads.h>
#include <linux/list.h>
#include <linux/spinlock.h>
#include <linux/rbtree.h>
#include <linux/rwsem.h>
#include <linux/completion.h>
#include <linux/cpumask.h>
#include <linux/page-debug-flags.h>
#include <linux/uprobes.h>
#include <linux/page-flags-layout.h>
#include <asm/page.h>
#include <asm/mmu.h>

#ifndef AT_VECTOR_SIZE_ARCH
#define AT_VECTOR_SIZE_ARCH 0
#endif
#define AT_VECTOR_SIZE (2*(AT_VECTOR_SIZE_ARCH + AT_VECTOR_SIZE_BASE + 1))

struct address_space;

#define USE_SPLIT_PTE_PTLOCKS	(NR_CPUS >= CONFIG_SPLIT_PTLOCK_CPUS)
#define USE_SPLIT_PMD_PTLOCKS	(USE_SPLIT_PTE_PTLOCKS && \
		IS_ENABLED(CONFIG_ARCH_ENABLE_SPLIT_PMD_PTLOCK))
#define ALLOC_SPLIT_PTLOCKS	(SPINLOCK_SIZE > BITS_PER_LONG/8)

/*
 * Each physical page in the system has a struct page associated with
 * it to keep track of whatever it is we are using the page for at the
 * moment. Note that we have no way to track which tasks are using
 * a page, though if it is a pagecache page, rmap structures can tell us
 * who is mapping it.
 *
 * The objects in struct page are organized in double word blocks in
 * order to allows us to use atomic double word operations on portions
 * of struct page. That is currently only used by slub but the arrangement
 * allows the use of atomic double word operations on the flags/mapping
 * and lru list pointers also.
 */
// ARM10C 20140111
// ARM10C 20140329
// sizeof( struct page ) : 44byte
struct page {
	/* First double word block */
	unsigned long flags;		/* Atomic flags, some possibly
					 * updated asynchronously */
	union {
		struct address_space *mapping;	/* If low bit clear, points to
						 * inode address_space, or NULL.
						 * If page mapped as anonymous
						 * memory, low bit is set, and
						 * it points to anon_vma object:
						 * see PAGE_MAPPING_ANON below.
						 */
		void *s_mem;			/* slab first object */
	};

	/* Second double word */
	struct {
		union {
			pgoff_t index;		/* Our offset within mapping. */
			void *freelist;		/* sl[aou]b first free object */
			bool pfmemalloc;	/* If set by the page allocator,
						 * ALLOC_NO_WATERMARKS was set
						 * and the low watermark was not
						 * met implying that the system
						 * is under some pressure. The
						 * caller should try ensure
						 * this page is only used to
						 * free other pages.
						 */
						// ARM10C 20140405
		};				// index : migratetype이 저장됨

		union {
#if defined(CONFIG_HAVE_CMPXCHG_DOUBLE) && \
	defined(CONFIG_HAVE_ALIGNED_STRUCT_PAGE)
			/* Used for cmpxchg_double in slub */
			unsigned long counters;
#else
			/*
			 * Keep _count separate from slub cmpxchg_double data.
			 * As the rest of the double word is protected by
			 * slab_lock but _count is not.
			 */
			unsigned counters;
#endif

			struct {

				union {
					/*
					 * Count of ptes mapped in
					 * mms, to show when page is
					 * mapped & limit reverse map
					 * searches.
					 *
					 * Used also for tail pages
					 * refcounting instead of
					 * _count. Tail pages cannot
					 * be mapped and keeping the
					 * tail page _count zero at
					 * all times guarantees
					 * get_page_unless_zero() will
					 * never succeed on tail
					 * pages.
					 */
					atomic_t _mapcount;

					struct { /* SLUB */
						unsigned inuse:16;
						unsigned objects:15;
						unsigned frozen:1;
					};
					int units;	/* SLOB */
				};
				atomic_t _count;		/* Usage count, see below. */
			};
			unsigned int active;	/* SLAB */
		};
	};

	/* Third double word block */
	union {
		struct list_head lru;	/* Pageout list, eg. active_list
					 * protected by zone->lru_lock !
					 */
		struct {		/* slub per cpu partial pages */
			struct page *next;	/* Next partial slab */
#ifdef CONFIG_64BIT
			int pages;	/* Nr of partial slabs left */
			int pobjects;	/* Approximate # of objects */
#else
			short int pages;
			short int pobjects;
#endif
		};

		struct list_head list;	/* slobs list of pages */
		struct slab *slab_page; /* slab fields */
		struct rcu_head rcu_head;	/* Used by SLAB
						 * when destroying via RCU
						 */
#if defined(CONFIG_TRANSPARENT_HUGEPAGE) && USE_SPLIT_PMD_PTLOCKS
		pgtable_t pmd_huge_pte; /* protected by page->ptl */
#endif
	};

	/* Remainder is not double word aligned */
	union {
		unsigned long private;		/* Mapping-private opaque data:
					 	 * usually used for buffer_heads
						 * if PagePrivate set; used for
						 * swp_entry_t if PageSwapCache;
						 * indicates order in the buddy
						 * system if PG_buddy is set.
						 */
#if USE_SPLIT_PTE_PTLOCKS
#if ALLOC_SPLIT_PTLOCKS
		spinlock_t *ptl;
#else
		spinlock_t ptl;
#endif
#endif
		struct kmem_cache *slab_cache;	/* SL[AU]B: Pointer to slab */
		struct page *first_page;	/* Compound tail pages */
	};

	/*
	 * On machines where all RAM is mapped into kernel address space,
	 * we can simply calculate the virtual address. On machines with
	 * highmem some memory is mapped into kernel virtual memory
	 * dynamically, so we need a place to store that address.
	 * Note that this field could be 16 bits on x86 ... ;)
	 *
	 * Architectures with slow multiplication can define
	 * WANT_PAGE_VIRTUAL in asm/page.h
	 */
#if defined(WANT_PAGE_VIRTUAL)
	void *virtual;			/* Kernel virtual address (NULL if
					   not kmapped, ie. highmem) */
#endif /* WANT_PAGE_VIRTUAL */
#ifdef CONFIG_WANT_PAGE_DEBUG_FLAGS
	unsigned long debug_flags;	/* Use atomic bitops on this */
#endif

#ifdef CONFIG_KMEMCHECK
	/*
	 * kmemcheck wants to track the status of each byte in a page; this
	 * is a pointer to such a status block. NULL if not tracked.
	 */
	void *shadow;
#endif

#ifdef LAST_CPUPID_NOT_IN_PAGE_FLAGS
	int _last_cpupid;
#endif
}
/*
 * The struct page can be forced to be double word aligned so that atomic ops
 * on double words work. The SLUB allocator can make use of such a feature.
 */
#ifdef CONFIG_HAVE_ALIGNED_STRUCT_PAGE
	__aligned(2 * sizeof(unsigned long))
#endif
;

struct page_frag {
	struct page *page;
#if (BITS_PER_LONG > 32) || (PAGE_SIZE >= 65536)
	__u32 offset;
	__u32 size;
#else
	__u16 offset;
	__u16 size;
#endif
};

typedef unsigned long __nocast vm_flags_t;

/*
 * A region containing a mapping of a non-memory backed file under NOMMU
 * conditions.  These are held in a global tree and are pinned by the VMAs that
 * map parts of them.
 */
struct vm_region {
	struct rb_node	vm_rb;		/* link in global region tree */
	vm_flags_t	vm_flags;	/* VMA vm_flags */
	unsigned long	vm_start;	/* start address of region */
	unsigned long	vm_end;		/* region initialised to here */
	unsigned long	vm_top;		/* region allocated to here */
	unsigned long	vm_pgoff;	/* the offset in vm_file corresponding to vm_start */
	struct file	*vm_file;	/* the backing file or NULL */

	int		vm_usage;	/* region usage count (access under nommu_region_sem) */
	bool		vm_icache_flushed : 1; /* true if the icache has been flushed for
						* this region */
};

/*
 * This struct defines a memory VMM memory area. There is one of these
 * per VM-area/task.  A VM area is any part of the process virtual memory
 * space that has a special rule for the page-fault handlers (ie a shared
 * library, the executable area etc).
 */
struct vm_area_struct {
	/* The first cache line has the info for VMA tree walking. */

	unsigned long vm_start;		/* Our start address within vm_mm. */
	unsigned long vm_end;		/* The first byte after our end address
					   within vm_mm. */

	/* linked list of VM areas per task, sorted by address */
	struct vm_area_struct *vm_next, *vm_prev;

	struct rb_node vm_rb;

	/*
	 * Largest free memory gap in bytes to the left of this VMA.
	 * Either between this VMA and vma->vm_prev, or between one of the
	 * VMAs below us in the VMA rbtree and its ->vm_prev. This helps
	 * get_unmapped_area find a free area of the right size.
	 */
	unsigned long rb_subtree_gap;

	/* Second cache line starts here. */

	struct mm_struct *vm_mm;	/* The address space we belong to. */
	pgprot_t vm_page_prot;		/* Access permissions of this VMA. */
	unsigned long vm_flags;		/* Flags, see mm.h. */

	/*
	 * For areas with an address space and backing store,
	 * linkage into the address_space->i_mmap interval tree, or
	 * linkage of vma in the address_space->i_mmap_nonlinear list.
	 */
	union {
		struct {
			struct rb_node rb;
			unsigned long rb_subtree_last;
		} linear;
		struct list_head nonlinear;
	} shared;

	/*
	 * A file's MAP_PRIVATE vma can be in both i_mmap tree and anon_vma
	 * list, after a COW of one of the file pages.	A MAP_SHARED vma
	 * can only be in the i_mmap tree.  An anonymous MAP_PRIVATE, stack
	 * or brk vma (with NULL file) can only be in an anon_vma list.
	 */
	struct list_head anon_vma_chain; /* Serialized by mmap_sem &
					  * page_table_lock */
	struct anon_vma *anon_vma;	/* Serialized by page_table_lock */

	/* Function pointers to deal with this struct. */
	const struct vm_operations_struct *vm_ops;

	/* Information about our backing store: */
	unsigned long vm_pgoff;		/* Offset (within vm_file) in PAGE_SIZE
					   units, *not* PAGE_CACHE_SIZE */
	struct file * vm_file;		/* File we map to (can be NULL). */
	void * vm_private_data;		/* was vm_pte (shared mem) */

#ifndef CONFIG_MMU
	struct vm_region *vm_region;	/* NOMMU mapping region */
#endif
#ifdef CONFIG_NUMA
	struct mempolicy *vm_policy;	/* NUMA policy for the VMA */
#endif
};

struct core_thread {
	struct task_struct *task;
	struct core_thread *next;
};

struct core_state {
	atomic_t nr_threads;
	struct core_thread dumper;
	struct completion startup;
};

enum {
	MM_FILEPAGES,
	MM_ANONPAGES,
	MM_SWAPENTS,
	NR_MM_COUNTERS
};

#if USE_SPLIT_PTE_PTLOCKS && defined(CONFIG_MMU)
#define SPLIT_RSS_COUNTING
/* per-thread cached information, */
struct task_rss_stat {
	int events;	/* for synchronization threshold */
	int count[NR_MM_COUNTERS];
};
#endif /* USE_SPLIT_PTE_PTLOCKS */

struct mm_rss_stat {
	atomic_long_t count[NR_MM_COUNTERS];
};

<<<<<<< HEAD
struct kioctx_table;
=======
// ARM10C 20131012
>>>>>>> 7f3684bc
struct mm_struct {
	struct vm_area_struct * mmap;		/* list of VMAs */
	struct rb_root mm_rb;
	struct vm_area_struct * mmap_cache;	/* last find_vma result */
#ifdef CONFIG_MMU
	unsigned long (*get_unmapped_area) (struct file *filp,
				unsigned long addr, unsigned long len,
				unsigned long pgoff, unsigned long flags);
#endif
	unsigned long mmap_base;		/* base of mmap area */
	unsigned long mmap_legacy_base;         /* base of mmap area in bottom-up allocations */
	unsigned long task_size;		/* size of task vm space */
	unsigned long highest_vm_end;		/* highest vma end address */
	pgd_t * pgd;
	atomic_t mm_users;			/* How many users with user space? */
	atomic_t mm_count;			/* How many references to "struct mm_struct" (users count as 1) */
	atomic_long_t nr_ptes;			/* Page table pages */
	int map_count;				/* number of VMAs */

	spinlock_t page_table_lock;		/* Protects page tables and some counters */
	struct rw_semaphore mmap_sem;

	struct list_head mmlist;		/* List of maybe swapped mm's.	These are globally strung
						 * together off init_mm.mmlist, and are protected
						 * by mmlist_lock
						 */


	unsigned long hiwater_rss;	/* High-watermark of RSS usage */
	unsigned long hiwater_vm;	/* High-water virtual memory usage */

	unsigned long total_vm;		/* Total pages mapped */
	unsigned long locked_vm;	/* Pages that have PG_mlocked set */
	unsigned long pinned_vm;	/* Refcount permanently increased */
	unsigned long shared_vm;	/* Shared pages (files) */
	unsigned long exec_vm;		/* VM_EXEC & ~VM_WRITE */
	unsigned long stack_vm;		/* VM_GROWSUP/DOWN */
	unsigned long def_flags;
	unsigned long start_code, end_code, start_data, end_data;
	unsigned long start_brk, brk, start_stack;
	unsigned long arg_start, arg_end, env_start, env_end;

	unsigned long saved_auxv[AT_VECTOR_SIZE]; /* for /proc/PID/auxv */

	/*
	 * Special counters, in some configurations protected by the
	 * page_table_lock, in other configurations by being atomic.
	 */
	struct mm_rss_stat rss_stat;

	struct linux_binfmt *binfmt;

	cpumask_var_t cpu_vm_mask_var;

	/* Architecture-specific MM context */
	mm_context_t context;

	unsigned long flags; /* Must use atomic bitops to access the bits */

	struct core_state *core_state; /* coredumping support */
#ifdef CONFIG_AIO
	spinlock_t			ioctx_lock;
	struct kioctx_table __rcu	*ioctx_table;
#endif
#ifdef CONFIG_MM_OWNER
	/*
	 * "owner" points to a task that is regarded as the canonical
	 * user/owner of this mm. All of the following must be true in
	 * order for it to be changed:
	 *
	 * current == mm->owner
	 * current->mm != mm
	 * new_owner->mm == mm
	 * new_owner->alloc_lock is held
	 */
	struct task_struct __rcu *owner;
#endif

	/* store ref to file /proc/<pid>/exe symlink points to */
	struct file *exe_file;
#ifdef CONFIG_MMU_NOTIFIER
	struct mmu_notifier_mm *mmu_notifier_mm;
#endif
#if defined(CONFIG_TRANSPARENT_HUGEPAGE) && !USE_SPLIT_PMD_PTLOCKS
	pgtable_t pmd_huge_pte; /* protected by page_table_lock */
#endif
#ifdef CONFIG_CPUMASK_OFFSTACK
	struct cpumask cpumask_allocation;
#endif
#ifdef CONFIG_NUMA_BALANCING
	/*
	 * numa_next_scan is the next time that the PTEs will be marked
	 * pte_numa. NUMA hinting faults will gather statistics and migrate
	 * pages to new nodes if necessary.
	 */
	unsigned long numa_next_scan;

	/* Restart point for scanning and setting pte_numa */
	unsigned long numa_scan_offset;

	/* numa_scan_seq prevents two threads setting pte_numa */
	int numa_scan_seq;
#endif
#if defined(CONFIG_NUMA_BALANCING) || defined(CONFIG_COMPACTION)
	/*
	 * An operation with batched TLB flushing is going on. Anything that
	 * can move process memory needs to flush the TLB when moving a
	 * PROT_NONE or PROT_NUMA mapped page.
	 */
	bool tlb_flush_pending;
#endif
	struct uprobes_state uprobes_state;
};

<<<<<<< HEAD
=======
/* first nid will either be a valid NID or one of these values */
#define NUMA_PTE_SCAN_INIT	-1
#define NUMA_PTE_SCAN_ACTIVE	-2

// ARM10C 20140222
>>>>>>> 7f3684bc
static inline void mm_init_cpumask(struct mm_struct *mm)
{
#ifdef CONFIG_CPUMASK_OFFSTACK // CONFIG_CPUMASK_OFFSTACK=n
	mm->cpu_vm_mask_var = &mm->cpumask_allocation;
#endif
}

/* Future-safe accessor for struct mm_struct's cpu_vm_mask. */
static inline cpumask_t *mm_cpumask(struct mm_struct *mm)
{
	return mm->cpu_vm_mask_var;
}

#if defined(CONFIG_NUMA_BALANCING) || defined(CONFIG_COMPACTION)
/*
 * Memory barriers to keep this state in sync are graciously provided by
 * the page table locks, outside of which no page table modifications happen.
 * The barriers below prevent the compiler from re-ordering the instructions
 * around the memory barriers that are already present in the code.
 */
static inline bool mm_tlb_flush_pending(struct mm_struct *mm)
{
	barrier();
	return mm->tlb_flush_pending;
}
static inline void set_tlb_flush_pending(struct mm_struct *mm)
{
	mm->tlb_flush_pending = true;

	/*
	 * Guarantee that the tlb_flush_pending store does not leak into the
	 * critical section updating the page tables
	 */
	smp_mb__before_spinlock();
}
/* Clearing is done after a TLB flush, which also provides a barrier. */
static inline void clear_tlb_flush_pending(struct mm_struct *mm)
{
	barrier();
	mm->tlb_flush_pending = false;
}
#else
static inline bool mm_tlb_flush_pending(struct mm_struct *mm)
{
	return false;
}
static inline void set_tlb_flush_pending(struct mm_struct *mm)
{
}
static inline void clear_tlb_flush_pending(struct mm_struct *mm)
{
}
#endif

#endif /* _LINUX_MM_TYPES_H */<|MERGE_RESOLUTION|>--- conflicted
+++ resolved
@@ -1,4 +1,4 @@
-#ifndef _LINUX_MM_TYPES_H
+﻿#ifndef _LINUX_MM_TYPES_H
 #define _LINUX_MM_TYPES_H
 
 #include <linux/auxvec.h>
@@ -344,11 +344,8 @@
 	atomic_long_t count[NR_MM_COUNTERS];
 };
 
-<<<<<<< HEAD
 struct kioctx_table;
-=======
 // ARM10C 20131012
->>>>>>> 7f3684bc
 struct mm_struct {
 	struct vm_area_struct * mmap;		/* list of VMAs */
 	struct rb_root mm_rb;
@@ -463,14 +460,7 @@
 	struct uprobes_state uprobes_state;
 };
 
-<<<<<<< HEAD
-=======
-/* first nid will either be a valid NID or one of these values */
-#define NUMA_PTE_SCAN_INIT	-1
-#define NUMA_PTE_SCAN_ACTIVE	-2
-
 // ARM10C 20140222
->>>>>>> 7f3684bc
 static inline void mm_init_cpumask(struct mm_struct *mm)
 {
 #ifdef CONFIG_CPUMASK_OFFSTACK // CONFIG_CPUMASK_OFFSTACK=n
