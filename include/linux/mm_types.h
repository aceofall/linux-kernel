#ifndef _LINUX_MM_TYPES_H
#define _LINUX_MM_TYPES_H

#include <linux/auxvec.h>
#include <linux/types.h>
#include <linux/threads.h>
#include <linux/list.h>
#include <linux/spinlock.h>
#include <linux/rbtree.h>
#include <linux/rwsem.h>
#include <linux/completion.h>
#include <linux/cpumask.h>
#include <linux/page-debug-flags.h>
#include <linux/uprobes.h>
#include <linux/page-flags-layout.h>
#include <asm/page.h>
#include <asm/mmu.h>

#ifndef AT_VECTOR_SIZE_ARCH
#define AT_VECTOR_SIZE_ARCH 0
#endif
#define AT_VECTOR_SIZE (2*(AT_VECTOR_SIZE_ARCH + AT_VECTOR_SIZE_BASE + 1))

struct address_space;

#define USE_SPLIT_PTE_PTLOCKS	(NR_CPUS >= CONFIG_SPLIT_PTLOCK_CPUS)
#define USE_SPLIT_PMD_PTLOCKS	(USE_SPLIT_PTE_PTLOCKS && \
		IS_ENABLED(CONFIG_ARCH_ENABLE_SPLIT_PMD_PTLOCK))
#define ALLOC_SPLIT_PTLOCKS	(SPINLOCK_SIZE > BITS_PER_LONG/8)

/*
 * Each physical page in the system has a struct page associated with
 * it to keep track of whatever it is we are using the page for at the
 * moment. Note that we have no way to track which tasks are using
 * a page, though if it is a pagecache page, rmap structures can tell us
 * who is mapping it.
 *
 * The objects in struct page are organized in double word blocks in
 * order to allows us to use atomic double word operations on portions
 * of struct page. That is currently only used by slub but the arrangement
 * allows the use of atomic double word operations on the flags/mapping
 * and lru list pointers also.
 */
// ARM10C 20140111
// ARM10C 20140329
// sizeof( struct page ) : 44byte
struct page {
	/* First double word block */
	unsigned long flags;		/* Atomic flags, some possibly
					 * updated asynchronously */
	union {
		struct address_space *mapping;	/* If low bit clear, points to
						 * inode address_space, or NULL.
						 * If page mapped as anonymous
						 * memory, low bit is set, and
						 * it points to anon_vma object:
						 * see PAGE_MAPPING_ANON below.
						 */
		void *s_mem;			/* slab first object */
	};

	/* Second double word */
	struct {
		union {
			pgoff_t index;		/* Our offset within mapping. */
			void *freelist;		/* sl[aou]b first free object */
			bool pfmemalloc;	/* If set by the page allocator,
						 * ALLOC_NO_WATERMARKS was set
						 * and the low watermark was not
						 * met implying that the system
						 * is under some pressure. The
						 * caller should try ensure
						 * this page is only used to
						 * free other pages.
						 */
						// ARM10C 20140405
		};				// index : migratetype이 저장됨

		union {
#if defined(CONFIG_HAVE_CMPXCHG_DOUBLE) && \
	defined(CONFIG_HAVE_ALIGNED_STRUCT_PAGE)
			/* Used for cmpxchg_double in slub */
			unsigned long counters;
#else
			/*
			 * Keep _count separate from slub cmpxchg_double data.
			 * As the rest of the double word is protected by
			 * slab_lock but _count is not.
			 */
			unsigned counters;
#endif

			struct {

				union {
					/*
					 * Count of ptes mapped in
					 * mms, to show when page is
					 * mapped & limit reverse map
					 * searches.
					 *
					 * Used also for tail pages
					 * refcounting instead of
					 * _count. Tail pages cannot
					 * be mapped and keeping the
					 * tail page _count zero at
					 * all times guarantees
					 * get_page_unless_zero() will
					 * never succeed on tail
					 * pages.
					 */
					atomic_t _mapcount;

					struct { /* SLUB */
						unsigned inuse:16;
						unsigned objects:15;
						unsigned frozen:1;
					};
					int units;	/* SLOB */
				};
				atomic_t _count;		/* Usage count, see below. */
			};
			unsigned int active;	/* SLAB */
		};
	};

	/* Third double word block */
	union {
		struct list_head lru;	/* Pageout list, eg. active_list
					 * protected by zone->lru_lock !
					 */
		struct {		/* slub per cpu partial pages */
			struct page *next;	/* Next partial slab */
#ifdef CONFIG_64BIT
			int pages;	/* Nr of partial slabs left */
			int pobjects;	/* Approximate # of objects */
#else
			short int pages;
			short int pobjects;
#endif
		};

		struct list_head list;	/* slobs list of pages */
		struct slab *slab_page; /* slab fields */
		struct rcu_head rcu_head;	/* Used by SLAB
						 * when destroying via RCU
						 */
#if defined(CONFIG_TRANSPARENT_HUGEPAGE) && USE_SPLIT_PMD_PTLOCKS
		pgtable_t pmd_huge_pte; /* protected by page->ptl */
#endif
	};

	/* Remainder is not double word aligned */
	union {
		unsigned long private;		/* Mapping-private opaque data:
					 	 * usually used for buffer_heads
						 * if PagePrivate set; used for
						 * swp_entry_t if PageSwapCache;
						 * indicates order in the buddy
						 * system if PG_buddy is set.
						 */
#if USE_SPLIT_PTE_PTLOCKS
#if ALLOC_SPLIT_PTLOCKS
		spinlock_t *ptl;
#else
		spinlock_t ptl;
#endif
#endif
		struct kmem_cache *slab_cache;	/* SL[AU]B: Pointer to slab */
		struct page *first_page;	/* Compound tail pages */
	};

	/*
	 * On machines where all RAM is mapped into kernel address space,
	 * we can simply calculate the virtual address. On machines with
	 * highmem some memory is mapped into kernel virtual memory
	 * dynamically, so we need a place to store that address.
	 * Note that this field could be 16 bits on x86 ... ;)
	 *
	 * Architectures with slow multiplication can define
	 * WANT_PAGE_VIRTUAL in asm/page.h
	 */
#if defined(WANT_PAGE_VIRTUAL)
	void *virtual;			/* Kernel virtual address (NULL if
					   not kmapped, ie. highmem) */
#endif /* WANT_PAGE_VIRTUAL */
#ifdef CONFIG_WANT_PAGE_DEBUG_FLAGS
	unsigned long debug_flags;	/* Use atomic bitops on this */
#endif

#ifdef CONFIG_KMEMCHECK
	/*
	 * kmemcheck wants to track the status of each byte in a page; this
	 * is a pointer to such a status block. NULL if not tracked.
	 */
	void *shadow;
#endif

#ifdef LAST_CPUPID_NOT_IN_PAGE_FLAGS
	int _last_cpupid;
#endif
}
/*
 * The struct page can be forced to be double word aligned so that atomic ops
 * on double words work. The SLUB allocator can make use of such a feature.
 */
#ifdef CONFIG_HAVE_ALIGNED_STRUCT_PAGE
	__aligned(2 * sizeof(unsigned long))
#endif
;

struct page_frag {
	struct page *page;
#if (BITS_PER_LONG > 32) || (PAGE_SIZE >= 65536)
	__u32 offset;
	__u32 size;
#else
	__u16 offset;
	__u16 size;
#endif
};

typedef unsigned long __nocast vm_flags_t;

/*
 * A region containing a mapping of a non-memory backed file under NOMMU
 * conditions.  These are held in a global tree and are pinned by the VMAs that
 * map parts of them.
 */
struct vm_region {
	struct rb_node	vm_rb;		/* link in global region tree */
	vm_flags_t	vm_flags;	/* VMA vm_flags */
	unsigned long	vm_start;	/* start address of region */
	unsigned long	vm_end;		/* region initialised to here */
	unsigned long	vm_top;		/* region allocated to here */
	unsigned long	vm_pgoff;	/* the offset in vm_file corresponding to vm_start */
	struct file	*vm_file;	/* the backing file or NULL */

	int		vm_usage;	/* region usage count (access under nommu_region_sem) */
	bool		vm_icache_flushed : 1; /* true if the icache has been flushed for
						* this region */
};

/*
 * This struct defines a memory VMM memory area. There is one of these
 * per VM-area/task.  A VM area is any part of the process virtual memory
 * space that has a special rule for the page-fault handlers (ie a shared
 * library, the executable area etc).
 */
struct vm_area_struct {
	/* The first cache line has the info for VMA tree walking. */

	unsigned long vm_start;		/* Our start address within vm_mm. */
	unsigned long vm_end;		/* The first byte after our end address
					   within vm_mm. */

	/* linked list of VM areas per task, sorted by address */
	struct vm_area_struct *vm_next, *vm_prev;

	struct rb_node vm_rb;

	/*
	 * Largest free memory gap in bytes to the left of this VMA.
	 * Either between this VMA and vma->vm_prev, or between one of the
	 * VMAs below us in the VMA rbtree and its ->vm_prev. This helps
	 * get_unmapped_area find a free area of the right size.
	 */
	unsigned long rb_subtree_gap;

	/* Second cache line starts here. */

	struct mm_struct *vm_mm;	/* The address space we belong to. */
	pgprot_t vm_page_prot;		/* Access permissions of this VMA. */
	unsigned long vm_flags;		/* Flags, see mm.h. */

	/*
	 * For areas with an address space and backing store,
	 * linkage into the address_space->i_mmap interval tree, or
	 * linkage of vma in the address_space->i_mmap_nonlinear list.
	 */
	union {
		struct {
			struct rb_node rb;
			unsigned long rb_subtree_last;
		} linear;
		struct list_head nonlinear;
	} shared;

	/*
	 * A file's MAP_PRIVATE vma can be in both i_mmap tree and anon_vma
	 * list, after a COW of one of the file pages.	A MAP_SHARED vma
	 * can only be in the i_mmap tree.  An anonymous MAP_PRIVATE, stack
	 * or brk vma (with NULL file) can only be in an anon_vma list.
	 */
	struct list_head anon_vma_chain; /* Serialized by mmap_sem &
					  * page_table_lock */
	struct anon_vma *anon_vma;	/* Serialized by page_table_lock */

	/* Function pointers to deal with this struct. */
	const struct vm_operations_struct *vm_ops;

	/* Information about our backing store: */
	unsigned long vm_pgoff;		/* Offset (within vm_file) in PAGE_SIZE
					   units, *not* PAGE_CACHE_SIZE */
	struct file * vm_file;		/* File we map to (can be NULL). */
	void * vm_private_data;		/* was vm_pte (shared mem) */

#ifndef CONFIG_MMU
	struct vm_region *vm_region;	/* NOMMU mapping region */
#endif
#ifdef CONFIG_NUMA
	struct mempolicy *vm_policy;	/* NUMA policy for the VMA */
#endif
};

struct core_thread {
	struct task_struct *task;
	struct core_thread *next;
};

struct core_state {
	atomic_t nr_threads;
	struct core_thread dumper;
	struct completion startup;
};

enum {
	MM_FILEPAGES,
	MM_ANONPAGES,
	MM_SWAPENTS,
	NR_MM_COUNTERS
};

#if USE_SPLIT_PTE_PTLOCKS && defined(CONFIG_MMU)
#define SPLIT_RSS_COUNTING
/* per-thread cached information, */
struct task_rss_stat {
	int events;	/* for synchronization threshold */
	int count[NR_MM_COUNTERS];
};
#endif /* USE_SPLIT_PTE_PTLOCKS */

struct mm_rss_stat {
	atomic_long_t count[NR_MM_COUNTERS];
};

<<<<<<< HEAD
struct kioctx_table;
=======
// ARM10C 20131012
// KID 20140304
// KID 20140327
>>>>>>> d30ea7a8
struct mm_struct {
	struct vm_area_struct * mmap;		/* list of VMAs */
	struct rb_root mm_rb;
	struct vm_area_struct * mmap_cache;	/* last find_vma result */
#ifdef CONFIG_MMU // CONFIG_MMU=y
	unsigned long (*get_unmapped_area) (struct file *filp,
				unsigned long addr, unsigned long len,
				unsigned long pgoff, unsigned long flags);
#endif
	unsigned long mmap_base;		/* base of mmap area */
	unsigned long mmap_legacy_base;         /* base of mmap area in bottom-up allocations */
	unsigned long task_size;		/* size of task vm space */
	unsigned long highest_vm_end;		/* highest vma end address */
	pgd_t * pgd;
	atomic_t mm_users;			/* How many users with user space? */
	atomic_t mm_count;			/* How many references to "struct mm_struct" (users count as 1) */
	atomic_long_t nr_ptes;			/* Page table pages */
	int map_count;				/* number of VMAs */

	spinlock_t page_table_lock;		/* Protects page tables and some counters */
	struct rw_semaphore mmap_sem;

	struct list_head mmlist;		/* List of maybe swapped mm's.	These are globally strung
						 * together off init_mm.mmlist, and are protected
						 * by mmlist_lock
						 */


	unsigned long hiwater_rss;	/* High-watermark of RSS usage */
	unsigned long hiwater_vm;	/* High-water virtual memory usage */

	unsigned long total_vm;		/* Total pages mapped */
	unsigned long locked_vm;	/* Pages that have PG_mlocked set */
	unsigned long pinned_vm;	/* Refcount permanently increased */
	unsigned long shared_vm;	/* Shared pages (files) */
	unsigned long exec_vm;		/* VM_EXEC & ~VM_WRITE */
	unsigned long stack_vm;		/* VM_GROWSUP/DOWN */
	unsigned long def_flags;
	unsigned long start_code, end_code, start_data, end_data;
	unsigned long start_brk, brk, start_stack;
	unsigned long arg_start, arg_end, env_start, env_end;

	unsigned long saved_auxv[AT_VECTOR_SIZE]; /* for /proc/PID/auxv */

	/*
	 * Special counters, in some configurations protected by the
	 * page_table_lock, in other configurations by being atomic.
	 */
	struct mm_rss_stat rss_stat;

	struct linux_binfmt *binfmt;

	cpumask_var_t cpu_vm_mask_var;

	/* Architecture-specific MM context */
	mm_context_t context;

	unsigned long flags; /* Must use atomic bitops to access the bits */

	struct core_state *core_state; /* coredumping support */
<<<<<<< HEAD
#ifdef CONFIG_AIO
	spinlock_t			ioctx_lock;
	struct kioctx_table __rcu	*ioctx_table;
=======
#ifdef CONFIG_AIO // CONFIG_AIO=y
	spinlock_t		ioctx_lock;
	struct hlist_head	ioctx_list;
>>>>>>> d30ea7a8
#endif
#ifdef CONFIG_MM_OWNER // CONFIG_MM_OWNER=n
	/*
	 * "owner" points to a task that is regarded as the canonical
	 * user/owner of this mm. All of the following must be true in
	 * order for it to be changed:
	 *
	 * current == mm->owner
	 * current->mm != mm
	 * new_owner->mm == mm
	 * new_owner->alloc_lock is held
	 */
	struct task_struct __rcu *owner;
#endif

	/* store ref to file /proc/<pid>/exe symlink points to */
	struct file *exe_file;
#ifdef CONFIG_MMU_NOTIFIER // CONFIG_MMU_NOTIFIER=n
	struct mmu_notifier_mm *mmu_notifier_mm;
#endif
<<<<<<< HEAD
#if defined(CONFIG_TRANSPARENT_HUGEPAGE) && !USE_SPLIT_PMD_PTLOCKS
=======
#ifdef CONFIG_TRANSPARENT_HUGEPAGE // CONFIG_TRANSPARENT_HUGEPAGE=n
>>>>>>> d30ea7a8
	pgtable_t pmd_huge_pte; /* protected by page_table_lock */
#endif
#ifdef CONFIG_CPUMASK_OFFSTACK // CONFIG_CPUMASK_OFFSTACK=n
	struct cpumask cpumask_allocation;
#endif
#ifdef CONFIG_NUMA_BALANCING // CONFIG_NUMA_BALANCING=n
	/*
	 * numa_next_scan is the next time that the PTEs will be marked
	 * pte_numa. NUMA hinting faults will gather statistics and migrate
	 * pages to new nodes if necessary.
	 */
	unsigned long numa_next_scan;

	/* Restart point for scanning and setting pte_numa */
	unsigned long numa_scan_offset;

	/* numa_scan_seq prevents two threads setting pte_numa */
	int numa_scan_seq;
#endif
#if defined(CONFIG_NUMA_BALANCING) || defined(CONFIG_COMPACTION)
	/*
	 * An operation with batched TLB flushing is going on. Anything that
	 * can move process memory needs to flush the TLB when moving a
	 * PROT_NONE or PROT_NUMA mapped page.
	 */
	bool tlb_flush_pending;
#endif
	struct uprobes_state uprobes_state;
};

<<<<<<< HEAD
=======
/* first nid will either be a valid NID or one of these values */
#define NUMA_PTE_SCAN_INIT	-1
#define NUMA_PTE_SCAN_ACTIVE	-2

// ARM10C 20140222
>>>>>>> d30ea7a8
static inline void mm_init_cpumask(struct mm_struct *mm)
{
#ifdef CONFIG_CPUMASK_OFFSTACK // CONFIG_CPUMASK_OFFSTACK=n
	mm->cpu_vm_mask_var = &mm->cpumask_allocation;
#endif
}

/* Future-safe accessor for struct mm_struct's cpu_vm_mask. */
static inline cpumask_t *mm_cpumask(struct mm_struct *mm)
{
	return mm->cpu_vm_mask_var;
}

#if defined(CONFIG_NUMA_BALANCING) || defined(CONFIG_COMPACTION)
/*
 * Memory barriers to keep this state in sync are graciously provided by
 * the page table locks, outside of which no page table modifications happen.
 * The barriers below prevent the compiler from re-ordering the instructions
 * around the memory barriers that are already present in the code.
 */
static inline bool mm_tlb_flush_pending(struct mm_struct *mm)
{
	barrier();
	return mm->tlb_flush_pending;
}
static inline void set_tlb_flush_pending(struct mm_struct *mm)
{
	mm->tlb_flush_pending = true;

	/*
	 * Guarantee that the tlb_flush_pending store does not leak into the
	 * critical section updating the page tables
	 */
	smp_mb__before_spinlock();
}
/* Clearing is done after a TLB flush, which also provides a barrier. */
static inline void clear_tlb_flush_pending(struct mm_struct *mm)
{
	barrier();
	mm->tlb_flush_pending = false;
}
#else
static inline bool mm_tlb_flush_pending(struct mm_struct *mm)
{
	return false;
}
static inline void set_tlb_flush_pending(struct mm_struct *mm)
{
}
static inline void clear_tlb_flush_pending(struct mm_struct *mm)
{
}
#endif

#endif /* _LINUX_MM_TYPES_H */<|MERGE_RESOLUTION|>--- conflicted
+++ resolved
@@ -344,13 +344,11 @@
 	atomic_long_t count[NR_MM_COUNTERS];
 };
 
-<<<<<<< HEAD
 struct kioctx_table;
-=======
+
 // ARM10C 20131012
 // KID 20140304
 // KID 20140327
->>>>>>> d30ea7a8
 struct mm_struct {
 	struct vm_area_struct * mmap;		/* list of VMAs */
 	struct rb_root mm_rb;
@@ -411,15 +409,9 @@
 	unsigned long flags; /* Must use atomic bitops to access the bits */
 
 	struct core_state *core_state; /* coredumping support */
-<<<<<<< HEAD
-#ifdef CONFIG_AIO
+#ifdef CONFIG_AIO // CONFIG_AIO=y
 	spinlock_t			ioctx_lock;
 	struct kioctx_table __rcu	*ioctx_table;
-=======
-#ifdef CONFIG_AIO // CONFIG_AIO=y
-	spinlock_t		ioctx_lock;
-	struct hlist_head	ioctx_list;
->>>>>>> d30ea7a8
 #endif
 #ifdef CONFIG_MM_OWNER // CONFIG_MM_OWNER=n
 	/*
@@ -440,11 +432,7 @@
 #ifdef CONFIG_MMU_NOTIFIER // CONFIG_MMU_NOTIFIER=n
 	struct mmu_notifier_mm *mmu_notifier_mm;
 #endif
-<<<<<<< HEAD
-#if defined(CONFIG_TRANSPARENT_HUGEPAGE) && !USE_SPLIT_PMD_PTLOCKS
-=======
-#ifdef CONFIG_TRANSPARENT_HUGEPAGE // CONFIG_TRANSPARENT_HUGEPAGE=n
->>>>>>> d30ea7a8
+#if defined(CONFIG_TRANSPARENT_HUGEPAGE) && !USE_SPLIT_PMD_PTLOCKS // CONFIG_TRANSPARENT_HUGEPAGE=n
 	pgtable_t pmd_huge_pte; /* protected by page_table_lock */
 #endif
 #ifdef CONFIG_CPUMASK_OFFSTACK // CONFIG_CPUMASK_OFFSTACK=n
@@ -475,14 +463,6 @@
 	struct uprobes_state uprobes_state;
 };
 
-<<<<<<< HEAD
-=======
-/* first nid will either be a valid NID or one of these values */
-#define NUMA_PTE_SCAN_INIT	-1
-#define NUMA_PTE_SCAN_ACTIVE	-2
-
-// ARM10C 20140222
->>>>>>> d30ea7a8
 static inline void mm_init_cpumask(struct mm_struct *mm)
 {
 #ifdef CONFIG_CPUMASK_OFFSTACK // CONFIG_CPUMASK_OFFSTACK=n
